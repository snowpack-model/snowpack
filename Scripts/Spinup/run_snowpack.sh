--- conflicted
+++ resolved
@@ -32,68 +32,9 @@
 do
 	sed -i.bakr -e '/^easting.*/d' -e '/^northing.*/d' -e '/^epsg/d' ${f} && rm ${f}.bakr	# Delete the coordinates, since there seems to be a slight imprecision in the easting/northing.
 	stn=$(basename ${f} .smet)
+	snofile="./snow_init/${stn}.sno"
 	cfgfile="./cfgfiles/${stn}.ini"
 
-<<<<<<< HEAD
-	for i in $(seq 0 4)
-	do
-		if (( ${i} == 0 )); then
-			snofile="./snow_init/${stn}.sno"
-		else
-			snofile="./snow_init/${stn}${i}.sno"
-		fi
-		awk -v slope=${i} -v ignore_slope=${ignore_slope} -v soil=${soil} '{if(/station_id/) {stn_id=$NF} else if(/station_name/) {stn=$NF} else if(/latitude/) {lat=$NF} else if(/longitude/) {lon=$NF} else if(/altitude/) {alt=$NF} else if(/slope_angle/) {sl=$NF} else if(/slope_azi/) {azi=$NF} else if(/\[DATA\]/) {getline; getline; start=$1; exit}} END {
-			slope_angle=38;
-			slope_azi=(slope-1)*90;
-			print "SMET 1.1 ASCII";
-			print "[HEADER]";
-			print "station_id       = ", stn_id;
-			print "station_name     = ", stn;
-			print "latitude         = ", lat;
-			print "longitude        = ", lon;
-			print "altitude         = ", alt;
-			print "nodata           = -999";
-			print "ProfileDate      = ", start;
-			print "HS_Last          = 0.00";
-			print "SlopeAngle       = ", ((slope==0) ? ((1.-ignore_slope)*sl) : (slope_angle));
-			print "SlopeAzi         = ", ((slope==0) ? ((1.-ignore_slope)*azi) : (slope_azi));
-			print "nSoilLayerData   = ", ((soil)?(7):(0));
-			print "nSnowLayerData   = 0";
-			print "SoilAlbedo       = 0.09";
-			print "BareSoil_z0      = 0.020";
-			print "CanopyHeight     = 0.00";
-			print "CanopyLeafAreaIndex = 0.00";
-			print "CanopyDirectThroughfall = 1.00";
-			print "WindScalingFactor = 1.00";
-			print "ErosionLevel     = 0";
-			print "TimeCountDeltaHS = 0.000000";
-			print "fields           = timestamp Layer_Thick  T  Vol_Frac_I  Vol_Frac_W  Vol_Frac_V  Vol_Frac_S Rho_S Conduc_S HeatCapac_S  rg  rb  dd  sp  mk mass_hoar ne CDot metamo";
-			print "[DATA]";
-			if (soil) {
-				if (alt < 2000) {
-					# Alpine Meadow
-					print "1980-10-1T1:0 1.0 281.15 0 0.25 0.125 0.625 2600 2.5 801 7.5 0 0 0 0 0 2 0 0";
-					print "1980-10-1T1:0 1.0 281.15 0 0.25 0.125 0.625 2600 2.5 801 7.5 0 0 0 0 0 3 0 0";
-					print "1980-10-1T1:0 1.0 281.15 0 0.25 0.125 0.625 2600 2.5 801 7.5 0 0 0 0 0 4 0 0";
-					print "1980-10-1T1:0 1.0 281.15 0 0.25 0.125 0.625 2600 2.5 801 7.5 0 0 0 0 0 5 0 0";
-					print "1980-10-1T1:0 0.4 281.15 0 0.25 0.125 0.625 2600 2.5 801 7.5 0 0 0 0 0 4 0 0";
-					print "1980-10-1T1:0 0.5 281.15 0 0.25 0.125 0.625 2700 2.5 871 11.5 0 0 0 0 0 5 0 0";
-					print "1980-10-1T1:0 0.1 281.15 0 0.25 0.125 0.625 2700 2.5 871 11.5 0 0 0 0 0 5 0 0";
-				} else {
-					# High alpine rocky terrain
-					print "1980-10-1T1:0 1.0 281.15 0 0.25 0.125 0.625 2600 2.5 800 3.5 0 0 0 0 0 2 0 0";
-					print "1980-10-1T1:0 1.0 281.15 0 0.25 0.125 0.625 2600 2.5 800 3.5 0 0 0 0 0 3 0 0";
-					print "1980-10-1T1:0 1.0 281.15 0 0.25 0.125 0.625 2600 2.5 800 3.5 0 0 0 0 0 4 0 0";
-					print "1980-10-1T1:0 1.0 281.15 0 0.25 0.125 0.625 2600 2.5 800 3.5 0 0 0 0 0 5 0 0";
-					print "1980-10-1T1:0 0.5 281.15 0 0.25 0.125 0.625 2600 2.5 800 3.5 0 0 0 0 0 4 0 0";
-					print "1980-10-1T1:0 0.4 281.15 0 0.25 0.125 0.625 2600 2.5 800 3.5 0 0 0 0 0 5 0 0";
-					print "1980-10-1T1:0 0.1 281.15 0 0.25 0.125 0.625 2600 2.5 800 3.5 0 0 0 0 0 5 0 0";
-				}
-			}
-		}' ${f} > ${snofile}
-	done
-
-=======
 	awk -v ignore_slope=${ignore_slope} '{if(/station_id/) {stn_id=$NF} else if(/station_name/) {stn=$NF} else if(/latitude/) {lat=$NF} else if(/longitude/) {lon=$NF} else if(/altitude/) {alt=$NF} else if(/slope_angle/) {sl=$NF} else if(/slope_azi/) {azi=$NF} else if(/\[DATA\]/) {getline; getline; start=$1; exit}} END {
 		print "SMET 1.1 ASCII";
 		print "[HEADER]";
@@ -117,10 +58,9 @@
 		print "WindScalingFactor = 1.00";
 		print "ErosionLevel     = 0";
 		print "TimeCountDeltaHS = 0.000000";
-		print "fields           = timestamp Layer_Thick  T  Vol_Frac_I  Vol_Frac_W  Vol_Frac_V  Vol_Frac_S Rho_S Conduc_S HeatCapac_S  rg  rb  dd  sp  mk mass_hoar ne CDot metamo";
+		print "fields           = timestamp Layer_Thick  T  Vol_Frac_I  Vol_Frac_W  Vol_Frac_WP  Vol_Frac_V  Vol_Frac_S Rho_S Conduc_S HeatCapac_S  rg  rb  dd  sp  mk mass_hoar ne CDot metamo";
 		print "[DATA]";
 	}' ${f} > ${snofile}
->>>>>>> ead96c4d
 	echo "[GENERAL]" > ${cfgfile}
 	echo "IMPORT_BEFORE		=	../base.ini" >> ${cfgfile}
 	echo "IMPORT_AFTER		=	../spinup.ini" >> ${cfgfile}

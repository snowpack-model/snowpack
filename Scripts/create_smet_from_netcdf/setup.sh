--- conflicted
+++ resolved
@@ -1,18 +1,12 @@
 #!/bin/bash
 
-<<<<<<< HEAD
 year_start=1995
 year_end=2004
 temporal_res=3600 # In seconds
-model="COSMO-2"
-=======
-year_start=1980
-year_end=2019
 permonth=0		# =1: do data extraction per year/month. =0: do data extraction per year
 outputinterval=0	# =0: files are written only after all time steps have been processed.
 			# outputinterval>0: output is written after <outputinterval> timesteps, reducing memory consumption (requires APPEND mode enabled in output plugin)
-model="MERRA-2"
->>>>>>> 71dab026
+model="COSMO-2"
 
 rm -f to_exec.lst
 

#!/bin/bash
export TZ=UTC
shopt -s expand_aliases	# Make sure aliases work in non-interactive shells
# Check if mawk exist, otherwise create alias
if ! command -v mawk &> /dev/null
then
	alias mawk='awk'
fi

# Retrieve script variables
model=$1
yr=$2
if [ ! -z "${3}" ]; then
	mm=$(echo $3 | mawk '{printf "%02d", $1}')
else
	mm=""
fi
# Check if environment variable OUTPUTINTERVAL is set
if [[ -z "${OUTPUTINTERVAL}" ]]; then
	oi=0
else
	oi=${OUTPUTINTERVAL}
fi

# Do some checks on provided arguments:
if [ -z "${model}" ] && [ -z "${yr}" ]; then
	echo "Provide model and year as first and second command line arguments, respectively. Optional: provide month as third argument."
	exit
fi

<<<<<<< HEAD
if [ ${model} != "MERRA-2" ] && [ ${model} != "CESM" ] && [ ${model} != "RACMO2" ] && [ ${model} != "COSMO-2" ] && [ ${model} != "COSMO-1" ]; then
	echo "Only MERRA-2, CESM or RACMO2 supported as model."
=======
if [ ${model} != "MERRA-2" ] && [ ${model} != "CESM" ] && [ ${model} != "RACMO2" ] && [ ${model} != "ERA5" ] && [ ${model} != "COSMO-1" ] && [ ${model} != "COSMO-2" ]; then
	echo "Only MERRA-2, CESM, RACMO2, ERA5, COSMO-1 or COSMO-2 supported as model."
>>>>>>> 71dab026
	exit
fi

# Print Statements
echo "Working on model: ${model}"
if [ -z "${mm}" ]; then
	echo "	Year ${yr}"
else
	echo "	Year ${yr}-${mm}"
fi

# Module loading and basic setup
mkdir -p log
export LD_LIBRARY_PATH=$(pwd)/usr/lib/:${LD_LIBRARY_PATH}
# module purge
# ml intel; ml proj; ml netcdf

# Create output directory
rm -rf output/${model}_${yr}${mm}
mkdir -p output/${model}_${yr}${mm}

# Move into io_files dir, where computation will be peformed
cd io_files

# Retrieve directory with netCDF and create file links, if netCDF files are split by year
flag_netcdf_files_are_linked=0
grid2dpath=$(grep ^GRID2DPATH ./${model}.ini | mawk -F= '{sub(/#.*/,"",$0); sub(/;.*/,"",$0); gsub(/^[ \t]+/,"",$NF); gsub(/[ \t]+$/,"",$NF); print $NF}')	# Use sub to remove comments and gsub to remove trailing and leading white spaces
list_of_nc_files=$(find ${grid2dpath} -name "*${yr}*")
if [ ! -z "${list_of_nc_files}" ]; then
	# Create dir to link the NetCDF files
	flag_netcdf_files_are_linked=1
	rm -rf ../input/${model}_${yr}${mm}
	mkdir -p ../input/${model}_${yr}${mm}
	for ncf in ${list_of_nc_files}; do
		ln -sr ${ncf} ../input/${model}_${yr}${mm}/
	done
fi

# Create new ini file for each year
inifile=${model}_${yr}${mm}.ini
sed 's/..\/output\//..\/output\/'${model}'_'${yr}${mm}'\//' ${model}.ini > ${inifile}

# Set paths correctly in case we linked the netcdf files
if (( ${flag_netcdf_files_are_linked} )); then
	cp ${inifile} ${inifile}.tmp
	# Replace the paths in the [Input] section only:
	mawk -v model=${model} -v yr=${yr} -v mm="${mm}" '{if(/^\[/) {$0=toupper($0); if(/\[INPUT\]/) {input=1} else {input=0}}; if(input==1 && /^METEOPATH/) {print "METEOPATH = ../input/" model  "_" yr mm "/"} else if(input==1 && /^GRID2DPATH/) {print "GRID2DPATH = ../input/" model  "_" yr mm "/"} else {print $0}}' ${inifile}.tmp > ${inifile}
	rm ${inifile}.tmp
fi

# Retrieve temporal resolution from ini file:
output_res_in_seconds=$(fgrep VSTATIONS_REFRESH_RATE ${inifile} | awk -F\= '{i=$NF; gsub(/[ \t]/, "", i); print i}')	# In seconds
if [ -z "${output_res_in_seconds}" ]; then
	echo "Unable to determine temporal resolution. Is VSTATIONS_REFRESH_RATE defined in *.ini file?"
	exit
fi
output_res_in_minutes=$(echo ${output_res_in_seconds} / 60 | bc)							# In minutes

# Create .smet files for each year
<<<<<<< HEAD
if [ ${model} == "MERRA-2" ]; then
	# MERRA-2 has output each :30
	../meteoio_timeseries -b ${yr}-01-01T00:30:00 -e ${yr}-12-31T23:30:00 -c ${model}_${yr}.ini -s ${output_res_in_minutes} -p > ../log/${model}_${yr}.log 2>&1
elif [ ${model} == "COSMO-2" ]; then
	# COSMO-2 has output each hour, but at the 30min step:30
	../meteoio_timeseries -b ${yr}-01-01T00:30:00 -e ${yr}-12-31T23:30:00 -c ${model}_${yr}.ini -s ${output_res_in_minutes} -p > ../log/${model}_${yr}.log 2>&1	
else
	# Other models have output each :00, and the following line assumes the last time step is 21:00 (i.e., 3-hourly output)
	../meteoio_timeseries -b ${yr}-01-01T00:00:00 -e ${yr}-12-31T21:00:00 -c ${model}_${yr}.ini -s ${output_res_in_minutes} -p > ../log/${model}_${yr}.log 2>&1
	# ../meteoio_timeseries -b ${yr}-03-01T00:00:00 -e ${yr}-03-7T23:00:00 -c ${model}_${yr}.ini -s ${output_res_in_minutes} -p > ../log/${model}_${yr}.log 2>&1
=======
if [ ${model} == "MERRA-2" ] || [ "${model}" == "COSMO-2" ]; then
	# MERRA-2 and COSMO-2 have output each :30
	if [ -z "${mm}" ]; then
		# When no month is provided and we do the processing per year
		bt="${yr}-01-01T00:30:00"
		et=$(echo ${yr} ${output_res_in_minutes} | mawk '{d=mktime(sprintf("%04d %02d %02d %02d %02d %02d 0", $1+1, 1, 1, 0, 30, 0, 0)); printf(strftime("%Y-%m-%dT%H:%M:%S", d-($3*60)), $1)}')
	else
		# When a month is provided and we do the processing per year/month
		bt=$(echo ${yr} ${mm} | mawk '{printf("%04d-%02d-01T00:30:00", $1, $2)}')
		et=$(echo ${yr} ${mm} ${output_res_in_minutes} | mawk '{d=mktime(sprintf("%04d %02d %02d %02d %02d %02d 0", ($2==12)?($1+1):($1), ($2==12)?(1):($2+1), 1, 0, 30, 0, 0)); printf(strftime("%Y-%m-%dT%H:%M:%S", d-($3*60)), $1)}')
	fi
	../meteoio_timeseries -o ${oi} -b ${bt} -e ${et} -c ${model}_${yr}${mm}.ini -s ${output_res_in_minutes} -p > ../log/${model}_${yr}${mm}.log 2>&1
else
	# Other models have output each :00, and the following line assumes the last time step is 21:00 (i.e., 3-hourly output)
	if [ -z "${mm}" ]; then
		# When no month is provided and we do the processing per year
		bt="${yr}-01-01T00:00:00"
		et=$(echo ${yr} ${output_res_in_minutes} | mawk '{d=mktime(sprintf("%04d %02d %02d %02d %02d %02d 0", $1+1, 1, 1, 0, 0, 0, 0)); printf(strftime("%Y-%m-%dT%H:%M:%S", d-($3*60)), $1)}')
	else
		# When a month is provided and we do the processing per year/month
		bt=$(echo ${yr} ${mm} | mawk '{printf("%04d-%02d-01T00:00:00", $1, $2)}')
		et=$(echo ${yr} ${mm} ${output_res_in_minutes} | mawk '{d=mktime(sprintf("%04d %02d %02d %02d %02d %02d 0", ($2==12)?($1+1):($1), ($2==12)?(1):($2+1), 1, 0, 0, 0, 0)); printf(strftime("%Y-%m-%dT%H:%M:%S", d-($3*60)), $1)}')
	fi
	../meteoio_timeseries -o ${oi} -b ${bt} -e ${et} -c ${model}_${yr}${mm}.ini -s ${output_res_in_minutes} -p > ../log/${model}_${yr}${mm}.log 2>&1
>>>>>>> 71dab026
fi<|MERGE_RESOLUTION|>--- conflicted
+++ resolved
@@ -28,13 +28,9 @@
 	exit
 fi
 
-<<<<<<< HEAD
-if [ ${model} != "MERRA-2" ] && [ ${model} != "CESM" ] && [ ${model} != "RACMO2" ] && [ ${model} != "COSMO-2" ] && [ ${model} != "COSMO-1" ]; then
-	echo "Only MERRA-2, CESM or RACMO2 supported as model."
-=======
+
 if [ ${model} != "MERRA-2" ] && [ ${model} != "CESM" ] && [ ${model} != "RACMO2" ] && [ ${model} != "ERA5" ] && [ ${model} != "COSMO-1" ] && [ ${model} != "COSMO-2" ]; then
 	echo "Only MERRA-2, CESM, RACMO2, ERA5, COSMO-1 or COSMO-2 supported as model."
->>>>>>> 71dab026
 	exit
 fi
 
@@ -94,18 +90,6 @@
 output_res_in_minutes=$(echo ${output_res_in_seconds} / 60 | bc)							# In minutes
 
 # Create .smet files for each year
-<<<<<<< HEAD
-if [ ${model} == "MERRA-2" ]; then
-	# MERRA-2 has output each :30
-	../meteoio_timeseries -b ${yr}-01-01T00:30:00 -e ${yr}-12-31T23:30:00 -c ${model}_${yr}.ini -s ${output_res_in_minutes} -p > ../log/${model}_${yr}.log 2>&1
-elif [ ${model} == "COSMO-2" ]; then
-	# COSMO-2 has output each hour, but at the 30min step:30
-	../meteoio_timeseries -b ${yr}-01-01T00:30:00 -e ${yr}-12-31T23:30:00 -c ${model}_${yr}.ini -s ${output_res_in_minutes} -p > ../log/${model}_${yr}.log 2>&1	
-else
-	# Other models have output each :00, and the following line assumes the last time step is 21:00 (i.e., 3-hourly output)
-	../meteoio_timeseries -b ${yr}-01-01T00:00:00 -e ${yr}-12-31T21:00:00 -c ${model}_${yr}.ini -s ${output_res_in_minutes} -p > ../log/${model}_${yr}.log 2>&1
-	# ../meteoio_timeseries -b ${yr}-03-01T00:00:00 -e ${yr}-03-7T23:00:00 -c ${model}_${yr}.ini -s ${output_res_in_minutes} -p > ../log/${model}_${yr}.log 2>&1
-=======
 if [ ${model} == "MERRA-2" ] || [ "${model}" == "COSMO-2" ]; then
 	# MERRA-2 and COSMO-2 have output each :30
 	if [ -z "${mm}" ]; then
@@ -130,5 +114,4 @@
 		et=$(echo ${yr} ${mm} ${output_res_in_minutes} | mawk '{d=mktime(sprintf("%04d %02d %02d %02d %02d %02d 0", ($2==12)?($1+1):($1), ($2==12)?(1):($2+1), 1, 0, 0, 0, 0)); printf(strftime("%Y-%m-%dT%H:%M:%S", d-($3*60)), $1)}')
 	fi
 	../meteoio_timeseries -o ${oi} -b ${bt} -e ${et} -c ${model}_${yr}${mm}.ini -s ${output_res_in_minutes} -p > ../log/${model}_${yr}${mm}.log 2>&1
->>>>>>> 71dab026
 fi
/*
 *  SNOWPACK stand-alone
 *
 *  Copyright WSL Institute for Snow and Avalanche Research SLF, DAVOS, SWITZERLAND
*/
/*  This file is part of Snowpack.
    Snowpack is free software: you can redistribute it and/or modify
    it under the terms of the GNU General Public License as published by
    the Free Software Foundation, either version 3 of the License, or
    (at your option) any later version.

    Snowpack is distributed in the hope that it will be useful,
    but WITHOUT ANY WARRANTY; without even the implied warranty of
    MERCHANTABILITY or FITNESS FOR A PARTICULAR PURPOSE.  See the
    GNU General Public License for more details.

    You should have received a copy of the GNU General Public License
    along with Snowpack.  If not, see <http://www.gnu.org/licenses/>.
*/
/**
 * @file DataClasses.cc
 * @version 11.03
 * @brief This module contains the definitions of data classes
 */

#include <snowpack/DataClasses.h>
#include <snowpack/Utils.h>
#include <snowpack/snowpackCore/Canopy.h>
#include <snowpack/snowpackCore/Metamorphism.h>
#include <snowpack/snowpackCore/Solver.h>
#include <snowpack/Laws_sn.h>
#include <snowpack/snowpackCore/Aggregate.h>

#include <cstdio>
#include <fstream>
#include <sstream>
#include <assert.h>

using namespace mio;
using namespace std;

/// Number of top elements left untouched by the join functions
const size_t SnowStation::number_top_elements = 5;
unsigned short SnowStation::number_of_solutes = 0;

/// Snow elements with a LWC above this threshold are considered at least to be moist
const double SnowStation::thresh_moist_snow = 0.003;
const double SnowStation::thresh_moist_soil = 0.0001;

/// The default ratio between height_new_elem and comb_thresh_l, in case comb_thresh_l is not explicitly defined.
const double SnowStation::comb_thresh_l_ratio = 0.75;

/// Volumetric ice content (1), i.e., about 46 kg m-3
const double SnowStation::comb_thresh_ice = 0.05;
const double SnowStation::comb_thresh_water = 0.01; ///< Water content (1)
const double SnowStation::comb_thresh_dd = 0.2;     ///< Dendricity (1)
const double SnowStation::comb_thresh_sp = 0.05;    ///< Sphericity (1)
const double SnowStation::comb_thresh_rg = 0.125;   ///< Grain radius (mm)

RunInfo::RunInfo()
            : version(SN_VERSION), computation_date(getRunDate()),
              compilation_date(getCompilationDate()), user(IOUtils::getLogName()) {}

RunInfo::RunInfo(const RunInfo& orig)
            : version(orig.version), computation_date(orig.computation_date),
              compilation_date(orig.compilation_date), user(orig.user) {}

mio::Date RunInfo::getRunDate()
{
	Date localdate;
	localdate.setFromSys();
	return localdate;
}

std::string RunInfo::getCompilationDate()
{
	std::stringstream ss;
	ss << __DATE__ << ", " << __TIME__;
	return ss.str();
}

void ZwischenData::reset()
{
	hoar24.resize(48, 0.0);
	drift24.resize(48, 0.0);
	hn3.resize(144, 0.0);
	hn24.resize(144, 0.0);
}

std::ostream& operator<<(std::ostream& os, const ZwischenData& data)
{
	const size_t s_hoar24 = data.hoar24.size();
	os.write(reinterpret_cast<const char*>(&s_hoar24), sizeof(size_t));
	os.write(reinterpret_cast<const char*>(&data.hoar24[0]), static_cast<streamsize>(s_hoar24*sizeof(data.hoar24[0])));
	os.write(reinterpret_cast<const char*>(&data.drift24[0]), static_cast<streamsize>(s_hoar24*sizeof(data.drift24[0])));

	const size_t s_hn3 = data.hn3.size();
	os.write(reinterpret_cast<const char*>(&s_hn3), sizeof(size_t));
	os.write(reinterpret_cast<const char*>(&data.hn3[0]), static_cast<streamsize>(s_hn3*sizeof(data.hn3[0])));
	os.write(reinterpret_cast<const char*>(&data.hn24[0]), static_cast<streamsize>(s_hn3*sizeof(data.hn24[0])));
	return os;
}

std::istream& operator>>(std::istream& is, ZwischenData& data)
{
	size_t s_hoar24, s_hn3;
	is.read(reinterpret_cast<char*>(&s_hoar24), sizeof(size_t));
	data.hoar24.resize(s_hoar24);
	data.drift24.resize(s_hoar24);
	is.read(reinterpret_cast<char*>(&data.hoar24[0]), static_cast<streamsize>(s_hoar24*sizeof(data.hoar24[0])));
	is.read(reinterpret_cast<char*>(&data.drift24[0]), static_cast<streamsize>(s_hoar24*sizeof(data.drift24[0])));

	is.read(reinterpret_cast<char*>(&s_hn3), sizeof(size_t));
	data.hn3.resize(s_hn3);
	data.hn24.resize(s_hn3);
	is.read(reinterpret_cast<char*>(&data.hn3[0]), static_cast<streamsize>(s_hn3*sizeof(data.hn3[0])));
	is.read(reinterpret_cast<char*>(&data.hn24[0]), static_cast<streamsize>(s_hn3*sizeof(data.hn24[0])));
	return is;
}

SnowProfileLayer::SnowProfileLayer()
                  : profileDate(), stationname(), loc_for_snow(0), loc_for_wind(0),
                    depositionDate(), height(0.), rho(0.), T(0.), gradT(0.), v_strain_rate(0.),
                    theta_i(0.), theta_w(0.), theta_a(0.),
                    grain_size(0.), bond_size(0.), dendricity(0.), sphericity(0.), ogs(0.),
                    coordin_num(0.), marker(0), type(0), hard(IOUtils::nodata) {}

/**
 * @brief Generates a snow profile layer from element and upper node data
 * @param dateOfProfile
 * @param Edata
 * @param Ndata
 */
void SnowProfileLayer::generateLayer(const ElementData& Edata, const NodeData& Ndata)
{
	depositionDate = Edata.depositionDate;
	height = M_TO_CM(Ndata.z + Ndata.u);
	T = IOUtils::K_TO_C(Ndata.T);
	gradT = Edata.gradT;
	rho = Edata.Rho;
	theta_i = Edata.theta[ICE];
	theta_w = Edata.theta[WATER];
	theta_a = Edata.theta[AIR];
	grain_size = 2. * Edata.rg;
	bond_size = 2. * Edata.rb;
	dendricity = Edata.dd;
	sphericity = Edata.sp;
	ogs = Edata.ogs; // in mm
	coordin_num = Edata.N3;
	marker = static_cast<unsigned short int>( Edata.mk%100 );
	type = Edata.type;
	v_strain_rate = fabs(Edata.Eps_vDot);
	hard = Edata.hard;
}

/**
 * @brief Generates a surface hoar layer from top element and node data
 * @param dateOfProfile
 * @param Edata
 * @param Ndata
 */
void SnowProfileLayer::generateLayer(const ElementData& Edata, const NodeData& Ndata, const mio::Date& dateOfProfile, const double hoar_density_surf)
{
	const double hoar_size = Ndata.hoar/hoar_density_surf; // (m)

	depositionDate = dateOfProfile;
	height = M_TO_CM(Ndata.z + Ndata.u) + M_TO_CM(hoar_size);
	rho = hoar_density_surf;
	T = IOUtils::K_TO_C(Ndata.T + (2./3.)*hoar_size*Edata.gradT);
	gradT = Edata.gradT;
	v_strain_rate = 0.;
	theta_i = hoar_density_surf/Constants::density_ice;
	theta_w = 0.;
	theta_a = 1. - theta_i;
	grain_size = M_TO_MM(hoar_size);
	bond_size = grain_size/3.;
	dendricity = 0.;
	sphericity = 0.;
	ogs = std::min(4.e-1, grain_size); // in mm, see opticalEquivalentGrainSize();
	coordin_num = 2.;
	marker = 3;
	type = 660;
	hard = 1;
}

/**
 * @brief Generates a snow profile from snow station data (1 element = 1 layer)
 * @param dateOfProfile
 * @param Xdata
 * @param hoar_density_surf
 * @param hoar_min_size_surf
 */
std::vector<SnowProfileLayer> SnowProfileLayer::generateProfile(const mio::Date& dateOfProfile, const SnowStation& Xdata, const double hoar_density_surf, const double hoar_min_size_surf)
{
	const size_t nE = Xdata.getNumberOfElements();
	const vector<NodeData>& NDS = Xdata.Ndata;
	const vector<ElementData>& EMS = Xdata.Edata;
	const double cos_sl = Xdata.cos_sl;
	const bool surf_hoar = (NDS[nE].hoar > (hoar_density_surf * MM_TO_M(hoar_min_size_surf)));

	// Generate the profile data from the element data (1 layer = 1 element)
	unsigned char snowloc = 0;
	string mystation = Xdata.meta.getStationID();
	if (isdigit(mystation[mystation.length()-1])) {
		snowloc = static_cast<unsigned char>( mystation[mystation.length()-1] - '0' ); //trick to convert the number as char to a number
		if (mystation.length() > 2)
			mystation = mystation.substr(0, mystation.length()-1);
	}

	const size_t nL = surf_hoar? (nE+1 - Xdata.SoilNode) : (nE - Xdata.SoilNode);
	std::vector<SnowProfileLayer> Pdata(nL);

	for(size_t ll=0, e=Xdata.SoilNode; ll<nL; ll++, e++) { // We dump only snow layers
		// Write profile meta data
		Pdata[ll].profileDate = dateOfProfile;
		Pdata[ll].stationname = mystation;
		Pdata[ll].loc_for_snow = snowloc;
		Pdata[ll].loc_for_wind = 1;

		// Write snow layer data
		if (ll < nE) {
			Pdata[ll].generateLayer(EMS[e], NDS[e+1]);
		} else { // add a SH layer
			Pdata[ll].generateLayer(EMS[nE-1], NDS[nE], dateOfProfile, hoar_density_surf);
		}
		Pdata[ll].height = (Pdata[ll].height - Xdata.Ground)/cos_sl;
	}

	return Pdata;
}

/**
 * @brief Determines the averaged quantities of the current layer with another layer
 * @param Lp1 Thickness (weight) of layer Pdata
 * @param Lp0 Thickness (weight) of current layer
 * @param profile_layer to average with
 */
void SnowProfileLayer::average(const double& Lp0, const double& Lp1, const SnowProfileLayer& profile_layer)
{
	const double layerThickness = Lp0 + Lp1;

	height += Lp1;
	if (Lp1 > Lp0) {
		depositionDate = profile_layer.depositionDate;
	}
	rho         = (Lp1*profile_layer.rho + Lp0*rho) / layerThickness;
	T           = profile_layer.T;
	gradT       = (Lp1*profile_layer.gradT + Lp0*gradT) / layerThickness;
	v_strain_rate = (Lp1*profile_layer.v_strain_rate + Lp0*v_strain_rate) / layerThickness;
	theta_w     = (Lp1*profile_layer.theta_w + Lp0*theta_w) / layerThickness;
	theta_i     = (Lp1*profile_layer.theta_i + Lp0*theta_i) / layerThickness;
	dendricity  = (Lp1*profile_layer.dendricity + Lp0*dendricity) / layerThickness;
	sphericity  = (Lp1*profile_layer.sphericity + Lp0*sphericity) / layerThickness;
	coordin_num = (Lp1*profile_layer.coordin_num + Lp0*coordin_num) / layerThickness;
	grain_size  = (Lp1*profile_layer.grain_size + Lp0*grain_size) / layerThickness;
	ogs         = (Lp1*profile_layer.ogs + Lp0*ogs) / layerThickness;
	bond_size   = (Lp1*profile_layer.bond_size + Lp0*bond_size) / layerThickness;
	hard        = (Lp1*profile_layer.hard + Lp0*hard) / layerThickness;
	marker      = std::max(profile_layer.marker, marker);
}

const std::string BoundCond::toString() const
{
	std::ostringstream os;
	os << "<BoundCond>\n";
	os << "\tlw_out=" << lw_out << " lw_net=" << lw_net << "\n";
	os << "\tQsensible=" << qs << " Qlatent=" << ql << " Qrain=" << qr << " Qgeo=" << qg << "\n";
	os <<"</BoundCond>\n";
	return os.str();
}

void BoundCond::reset()
{
  lw_out=0;  ///< outgoing longwave radiation
  lw_net=0;  ///< net longwave radiation
  qs=0;      ///< sensible heat
  ql=0;      ///< latent heat
  qr=0;      ///< rain energy
  qg=0;
}



SurfaceFluxes::SurfaceFluxes()
  : lw_in(0.), lw_out(0.), lw_net(0.), qs(0.), ql(0.), hoar(0.), qr(0.), qg(0.), qg0(0.), sw_hor(0.),
    sw_in(0.), sw_out(0.), qw(0.), sw_dir(0.), sw_diff(0.), pAlbedo(0.), mAlbedo(0.), dIntEnergy(0.), dIntEnergySoil(0.), meltFreezeEnergy(0.), meltFreezeEnergySoil(0.),
    meltMass(0.), refreezeMass(0.),
    drift(0.), mass(N_MASS_CHANGES, 0.), load(SnowStation::number_of_solutes), dhs_corr(0.), cRho_hn(Constants::undefined), mRho_hn(Constants::undefined) {}

void SurfaceFluxes::reset(const bool& cumsum_mass)
{
	if (cumsum_mass) { // Do not reset cumulated mass balance
		lw_in   = 0.;
		lw_out  = 0.;
		lw_net  = 0.;
		qs      = 0.;
		ql      = 0.;
		qr      = 0.;
		qg      = 0.;
		qg0     = 0.;
		sw_hor  = 0.;
		sw_in   = 0.;
		sw_out  = 0.;
		qw      = 0.;
		sw_dir  = 0.;
		sw_diff = 0.;
		pAlbedo = 0.;
		mAlbedo = 0.;
		dIntEnergy = 0.;
		dIntEnergySoil = 0.;
		meltFreezeEnergy = 0.;
		meltFreezeEnergySoil = 0.;
		meltMass = 0;
		refreezeMass = 0;
		mass[MS_HNW] = 0.;
		mass[MS_RAIN] = 0.;
	} else {
		*this = SurfaceFluxes(); //reset everything
	}
}

/**
* @brief Compute ground heat flux at soil/snow boundary
* @param Xdata
*/
void SurfaceFluxes::compSnowSoilHeatFlux(const SnowStation& Xdata) {
	if (Xdata.SoilNode > 0) { // with soil
		const ElementData& E_snow = Xdata.Edata[Xdata.SoilNode];
		const ElementData& E_soil = Xdata.Edata[Xdata.SoilNode-1];

		if (Xdata.getNumberOfElements()-1 < Xdata.SoilNode) { // with soil but no snow
			qg0 += -E_soil.k[TEMPERATURE] * E_soil.gradT;
		} else { // with soil & snow
			qg0 += ( ( -E_snow.k[TEMPERATURE] * E_snow.gradT ) + ( -E_soil.k[TEMPERATURE] * E_soil.gradT ) ) / 2.;
			// Take care of energy flow between snow and soil in case of shortwave absorption by the soil:
			qg0 -= E_soil.sw_abs;
		}

	} else if (Xdata.getNumberOfElements() > 0) { // without soil but with snow
		if ((Xdata.getNumberOfElements() < 3) && (Xdata.Edata[0].theta[WATER] >= 0.9 * Xdata.Edata[0].res_wat_cont)) {
			qg0 += 0.;
		} else {
			qg0 += -Xdata.Edata[0].k[TEMPERATURE] * Xdata.Edata[0].gradT;
		}
	} else { // neither soil nor snow
		qg0 = Constants::undefined;
	}
}

/**
 * @brief Assign surface data from SnowStation and BoundCond to SurfaceFluxes.
 * @param Bdata
 * @param Xdata
 * @param Mdata
 */
void SurfaceFluxes::collectSurfaceFluxes(const BoundCond& Bdata,
                                         SnowStation& Xdata, const CurrentMeteo& Mdata)
{
	// 1) Short wave fluxes and Albedo.
	//     Depending on settings (sw_mode) and conditions,
	//     sw_in and sw_out may differ slightly from the original input
	sw_in  += Mdata.iswr;
	sw_out += Mdata.rswr;
	qw     += Mdata.iswr - Mdata.rswr;

	pAlbedo += Xdata.pAlbedo;
	if (Mdata.mAlbedo != Constants::undefined && mAlbedo != Constants::undefined)
		mAlbedo += Mdata.mAlbedo;
	else
		mAlbedo = Constants::undefined;

	// 2) Long wave fluxes.
	lw_out += Bdata.lw_out;
	lw_net += Bdata.lw_net;
	lw_in  +=  Atmosphere::blkBody_Radiation(Mdata.ea, Mdata.ta);

	// 3) Turbulent fluxes.
	qs += Bdata.qs;
	//ql += Bdata.ql; //HACK needed because latent heat ql not linearized w/ respect to Tss!!!
	qr += Bdata.qr;

	// 4) Ground heat fluxes
	//    The ground heat flux at soil/snow boundary is computed after compTemperatureProfile
	qg += Bdata.qg;

	// 5) Change of internal energy
	if (Xdata.getNumberOfElements() > Xdata.SoilNode) {
		dIntEnergy += Xdata.dIntEnergy;
		meltFreezeEnergy += Xdata.meltFreezeEnergy;
	}
	if(Xdata.SoilNode>0) {
		dIntEnergySoil += Xdata.dIntEnergySoil;
		// Now take care of the source and sink terms:
		dIntEnergySoil += (mass[MS_SOIL_RUNOFF] * Constants::specific_heat_water * (Xdata.Edata[0].Te - Constants::meltfreeze_tk));
		if (Xdata.SoilNode <  Xdata.getNumberOfElements()) {
			dIntEnergySoil -= mass[MS_SNOWPACK_RUNOFF] * Constants::specific_heat_water * (Xdata.Edata[Xdata.SoilNode].Te - Constants::meltfreeze_tk);
		}
		if (Xdata.SoilNode == Xdata.getNumberOfElements()) {
			//Note: at this stage, MS_RAIN is still in kg/m^2! In Main.cc, it is recalculated to kg/m^2/h if PRECIP_RATES==TRUE.
			dIntEnergySoil -= (mass[MS_RAIN] + mass[MS_EVAPORATION] + mass[MS_SUBLIMATION]) * Constants::specific_heat_water * (Xdata.Edata[Xdata.SoilNode-1].Te - Constants::meltfreeze_tk);
		}
		meltFreezeEnergySoil += Xdata.meltFreezeEnergySoil;
	}

	// 6) Collect total masses of snowpack
	mass[MS_TOTALMASS] = mass[MS_SWE] = mass[MS_WATER] = 0.;
	Xdata.compSnowpackMasses();
	mass[MS_TOTALMASS] = Xdata.mass_sum;
	mass[MS_SWE] = Xdata.swe;
	mass[MS_WATER] = Xdata.lwc_sum;
	if (Xdata.Seaice != NULL) {
		mass[MS_FLOODING] += Xdata.Seaice->TotalFloodingBucket;
		Xdata.Seaice->TotalFloodingBucket = 0.;
	} else {
		mass[MS_FLOODING] = Constants::undefined;
	}

	// 7) Melt and refreeze mass
	meltMass += Xdata.meltMassTot;
	refreezeMass += Xdata.refreezeMassTot;
}

/**
 * @brief If multiple surface fluxes have been summed over multiple time steps, the
 * fluxes then need to be averaged by the number of steps. The albedos are also
 * averaged in this method.
 * @param factor Averaging factor (for example, 1/Nsteps)
 */
void SurfaceFluxes::multiplyFluxes(const double& factor)
{
	lw_in *= factor;
	lw_out *= factor;
	lw_net *= factor;
	qs *= factor;
	ql *= factor;
	qr *= factor;
	qg *= factor;
	qg0 *= factor;
	sw_hor *= factor;
	sw_in *= factor;
	sw_out *= factor;
	qw *= factor;
	sw_dir *= factor;
	sw_diff *= factor;
	if (pAlbedo != Constants::undefined)
		pAlbedo *= factor;
	if (mAlbedo != Constants::undefined)
		mAlbedo *= factor;
}

std::ostream& operator<<(std::ostream& os, const SurfaceFluxes& data)
{
	os.write(reinterpret_cast<const char*>(&data.lw_in), sizeof(data.lw_in));
	os.write(reinterpret_cast<const char*>(&data.lw_out), sizeof(data.lw_out));
	os.write(reinterpret_cast<const char*>(&data.lw_net), sizeof(data.lw_net));
	os.write(reinterpret_cast<const char*>(&data.qs), sizeof(data.qs));
	os.write(reinterpret_cast<const char*>(&data.ql), sizeof(data.ql));
	os.write(reinterpret_cast<const char*>(&data.hoar), sizeof(data.hoar));
	os.write(reinterpret_cast<const char*>(&data.qr), sizeof(data.qr));
	os.write(reinterpret_cast<const char*>(&data.qg), sizeof(data.qg));
	os.write(reinterpret_cast<const char*>(&data.qg0), sizeof(data.qg0));
	os.write(reinterpret_cast<const char*>(&data.sw_hor), sizeof(data.sw_hor));
	os.write(reinterpret_cast<const char*>(&data.sw_in), sizeof(data.sw_in));
	os.write(reinterpret_cast<const char*>(&data.sw_out), sizeof(data.sw_out));
	os.write(reinterpret_cast<const char*>(&data.qw), sizeof(data.qw));
	os.write(reinterpret_cast<const char*>(&data.sw_dir), sizeof(data.sw_dir));
	os.write(reinterpret_cast<const char*>(&data.sw_diff), sizeof(data.sw_diff));
	os.write(reinterpret_cast<const char*>(&data.pAlbedo), sizeof(data.pAlbedo));
	os.write(reinterpret_cast<const char*>(&data.mAlbedo), sizeof(data.mAlbedo));
	os.write(reinterpret_cast<const char*>(&data.dIntEnergy), sizeof(data.dIntEnergy));
	os.write(reinterpret_cast<const char*>(&data.dIntEnergySoil), sizeof(data.dIntEnergySoil));
	os.write(reinterpret_cast<const char*>(&data.meltFreezeEnergy), sizeof(data.meltFreezeEnergy));
	os.write(reinterpret_cast<const char*>(&data.meltFreezeEnergySoil), sizeof(data.meltFreezeEnergySoil));
	os.write(reinterpret_cast<const char*>(&data.meltMass), sizeof(data.meltMass));
	os.write(reinterpret_cast<const char*>(&data.refreezeMass), sizeof(data.refreezeMass));

	os.write(reinterpret_cast<const char*>(&data.drift), sizeof(data.drift));

	const size_t s_mass = data.mass.size();
	os.write(reinterpret_cast<const char*>(&s_mass), sizeof(size_t));
	os.write(reinterpret_cast<const char*>(&data.mass[0]), static_cast<streamsize>(s_mass*sizeof(data.mass[0])));

	const size_t s_load = data.load.size();
	os.write(reinterpret_cast<const char*>(&s_load), sizeof(size_t));
	os.write(reinterpret_cast<const char*>(&data.load[0]), static_cast<streamsize>(s_load*sizeof(data.load[0])));

	os.write(reinterpret_cast<const char*>(&data.dhs_corr), sizeof(data.dhs_corr));
	os.write(reinterpret_cast<const char*>(&data.cRho_hn), sizeof(data.cRho_hn));
	os.write(reinterpret_cast<const char*>(&data.mRho_hn), sizeof(data.mRho_hn));
	return os;
}

std::istream& operator>>(std::istream& is, SurfaceFluxes& data)
{
	is.read(reinterpret_cast<char*>(&data.lw_in), sizeof(data.lw_in));
	is.read(reinterpret_cast<char*>(&data.lw_out), sizeof(data.lw_out));
	is.read(reinterpret_cast<char*>(&data.lw_net), sizeof(data.lw_net));
	is.read(reinterpret_cast<char*>(&data.qs), sizeof(data.qs));
	is.read(reinterpret_cast<char*>(&data.ql), sizeof(data.ql));
	is.read(reinterpret_cast<char*>(&data.hoar), sizeof(data.hoar));
	is.read(reinterpret_cast<char*>(&data.qr), sizeof(data.qr));
	is.read(reinterpret_cast<char*>(&data.qg), sizeof(data.qg));
	is.read(reinterpret_cast<char*>(&data.qg0), sizeof(data.qg0));
	is.read(reinterpret_cast<char*>(&data.sw_hor), sizeof(data.sw_hor));
	is.read(reinterpret_cast<char*>(&data.sw_in), sizeof(data.sw_in));
	is.read(reinterpret_cast<char*>(&data.sw_out), sizeof(data.sw_out));
	is.read(reinterpret_cast<char*>(&data.qw), sizeof(data.qw));
	is.read(reinterpret_cast<char*>(&data.sw_dir), sizeof(data.sw_dir));
	is.read(reinterpret_cast<char*>(&data.sw_diff), sizeof(data.sw_diff));
	is.read(reinterpret_cast<char*>(&data.pAlbedo), sizeof(data.pAlbedo));
	is.read(reinterpret_cast<char*>(&data.mAlbedo), sizeof(data.mAlbedo));
	is.read(reinterpret_cast<char*>(&data.dIntEnergy), sizeof(data.dIntEnergy));
	is.read(reinterpret_cast<char*>(&data.dIntEnergySoil), sizeof(data.dIntEnergySoil));
	is.read(reinterpret_cast<char*>(&data.meltFreezeEnergy), sizeof(data.meltFreezeEnergy));
	is.read(reinterpret_cast<char*>(&data.meltFreezeEnergySoil), sizeof(data.meltFreezeEnergySoil));
	is.read(reinterpret_cast<char*>(&data.meltMass), sizeof(data.meltMass));
	is.read(reinterpret_cast<char*>(&data.refreezeMass), sizeof(data.refreezeMass));

	is.read(reinterpret_cast<char*>(&data.drift), sizeof(data.drift));

	size_t s_mass;
	is.read(reinterpret_cast<char*>(&s_mass), sizeof(size_t));
	data.mass.resize(s_mass);
	is.read(reinterpret_cast<char*>(&data.mass[0]), static_cast<streamsize>(s_mass*sizeof(data.mass[0])));

	size_t s_load;
	is.read(reinterpret_cast<char*>(&s_load), sizeof(size_t));
	data.load.resize(s_load);
	is.read(reinterpret_cast<char*>(&data.load[0]), static_cast<streamsize>(s_load*sizeof(data.load[0])));

	is.read(reinterpret_cast<char*>(&data.dhs_corr), sizeof(data.dhs_corr));
	is.read(reinterpret_cast<char*>(&data.cRho_hn), sizeof(data.cRho_hn));
	is.read(reinterpret_cast<char*>(&data.mRho_hn), sizeof(data.mRho_hn));
	return is;
}



/**
 * @brief Initialize all the CData elements value with values by default or
 *with values read from the SNO file.
 *This function is called in SnowStation::initialize, whch is called by XXX in the main().
 * @param snow soil data SN_SNOWSOIL_DATA& SSdata created in the main.
 * @author Adrien Michel
 */

void CanopyData::initialize(const SN_SNOWSOIL_DATA& SSdata, const bool useCanopyModel){

  int_cap_snow = SSdata.Canopy_int_cap_snow; //iMax in Gouttevin,2015
  if(useCanopyModel &&  (int_cap_snow < 0.0 || int_cap_snow == mio::IOUtils::nodata ))
  {
    std::stringstream msg;
    msg << "Value provided for CanopySnowIntCapacity(" << int_cap_snow << ") in soil file is not valid, the default value of 5.9 sill be used.";
    prn_msg(__FILE__, __LINE__, "wrn", Date(),msg.str().c_str());
    int_cap_snow = 5.9;
  }

  /// Specific interception capacity for rain (I_LAI) (mm/LAI)
  int_cap_rain = 0.3;
  /** Coef in interception function, see (Pomeroy et al,1998) where a value of 0.7 was
   * found to be appropriate for hourly time-step, but smaller time steps require smaller
   * values, 0.5 was found reasoanble by using the SnowMIP2 data (2007-12-09)
  */
  interception_timecoef = 0.5;

  /// RADIATION BALANCE
  can_alb_dry = SSdata.Canopy_alb_dry;  // Albedo of dry canopy (calibr: 0.09, Alptal)
  if(useCanopyModel &&  (can_alb_dry < 0.0 || can_alb_dry> 1.0 || can_alb_dry == mio::IOUtils::nodata ))
  {
    std::stringstream msg;
    msg << "Value provided for CanopyAlbedoDry (" << can_alb_dry << ") in soil file is not valid, the default value of 0.11 will be used.";
    prn_msg(__FILE__, __LINE__, "wrn", Date(),msg.str().c_str());
    can_alb_dry = 0.11;
  }

  can_alb_wet = SSdata.Canopy_alb_wet;  // Albedo of wet canopy (calibr: 0.09, Alptal)
  if(useCanopyModel &&  (can_alb_wet < 0.0 || can_alb_wet > 1.0 ||  can_alb_wet == mio::IOUtils::nodata ))
  {
    std::stringstream msg;
    msg << "Value provided for CanopyAlbedoWet (" << can_alb_wet << ") in soil file is not valid, the default value of 0.11 will be used.";
    prn_msg(__FILE__, __LINE__, "wrn", Date(),msg.str().c_str());
    can_alb_wet = 0.11;
  }

  can_alb_snow = SSdata.Canopy_alb_snow;  // Albedo of snow covered albedo (calibr: 0.35, Alptal)
  if(useCanopyModel &&  (can_alb_snow < 0.0 || can_alb_snow > 1.0 || can_alb_snow == mio::IOUtils::nodata ))
  {
    std::stringstream msg;
    msg << "Value provided for CanopyAlbedoSnow (" << can_alb_snow << ") in soil file is not valid, the default value of 0.35 will be used.";
    prn_msg(__FILE__, __LINE__, "wrn", Date(),msg.str().c_str());
    can_alb_snow = 0.35;
  }

  krnt_lai = .75;       // Radiation transmissivity parameter, in the range 0.4-0.8 if the true LAI is used; higher if optical LAI is used.
                                            // (calibrated on Alptal)
  can_diameter = SSdata.Canopy_diameter;  // average canopy (tree) diameter [m], parameter in the new radiation transfer model
  if(useCanopyModel &&  (can_diameter < 0.0 || can_diameter == mio::IOUtils::nodata ))
  {
    std::stringstream msg;
    msg << "Value provided for CanopyDiameter (" << can_diameter << ") in soil file is not valid, the default value of 1.0 will be used.";
    prn_msg(__FILE__, __LINE__, "wrn", Date(),msg.str().c_str());
    can_diameter = 1.0;
  }

  ///  ENERGY BALANCE
  /// parameters for HeatMass and 2layercanopy
  biomass_heat_capacity = 2800.;	// from Linroth et al., 2013 (J Kg-1 K-1)
  biomass_density = 900.;		// from Linroth et al., 2013 (Kg m-3)

  lai_frac_top_default = SSdata.Canopy_lai_frac_top_default;	// fraction of total LAI that is attributed to the uppermost layer. Here calibrated for Alptal.
  if(useCanopyModel &&  (lai_frac_top_default < 0.0 || lai_frac_top_default > 1.0 || lai_frac_top_default == mio::IOUtils::nodata ))
  {
    std::stringstream msg;
    msg << "Value provided for CanopyFracLAIUpperLayer (" << lai_frac_top_default << ") in soil file is not valid, the default value of 0.5 will be used.";
    prn_msg(__FILE__, __LINE__, "wrn", Date(),msg.str().c_str());
    lai_frac_top_default = 0.5;
  }

  trunk_frac_height = 0.2;		// (optional) fraction of total tree height occupied by trunks,
                                    // used to calculate direct solar insolation of trunks.
  trunkalb = 0.09;			// trunk albedo
  et = 1.;				// trunk emissivity
  ///  TURBULENT HEAT EXCHANGE
  /// Stab. corr. aerodyn. resist. above and below canopy: 0=off and 1=on (Monin-Obukhov formulation)
  canopy_stabilitycorrection = true;
  /// Ratio between canopy height and roughness length
  roughmom_to_canopyheight_ratio = 0.10;
  /// As above for displacement height
  displ_to_canopyheight_ratio = 0.6667;
  /**
   * Fractional increase of aerodynamic resistance for evaporation of intercepted snow.
   * - 10.0 from Koivusalo and Kokkonen (2002)
   * - 8.0 calibration with Alptal data
   */
  raincrease_snow = 10.0;

  /// @brief Maximum allowed canopy temperature change (K hr-1)
  canopytemp_maxchange_perhour = 7.0;
  /// @brief (~=1, but Not allowed to be exactly 1)
  roughheat_to_roughmom_ratio = 0.9999;
  /// @brief minimum heat exchange (Wm-2K-1) at zero wind
  can_ch0 = 3.;
  /// @brief 1+CAN_RS_MULT = maximum factor to increase Cdata->rs below canopy
  can_rs_mult = 3.0;
  /// @brief TRANSPIRATION
  /// @brief Minimum canopy surface resistance, 500 (sm-1) is for needle leaf treas van den Hurk et al (2000) *75% Gustafsson et al (2003)
  rsmin = 375.0;
  /**
   * @brief gd (Pa-1) parameter for canopy surface resistance response to vapour pressure:
   * - 0.0003 = trees (needle or broadleafs)
   * - 0=crops, grass, tundra etc
   */
  f3_gd = 0.0003;
  /// @brief Root depth, determining the soil layers influenced by root water uptake
  rootdepth = 1.0;
  /// @brief Wilting point, defined as a fraction of water content at field capacity (-)
  wp_fraction = 0.17;
  /// @brief Wilting point pressure head, when using Richards equation for soil.
  h_wilt = -1.55E6;
  //@}

  // INITIALIZE CANOPY DATA
  // State variable
  temp = 273.15; // temperature (K)
  storage = 0.0; // intercepted water (kg m-2 or mm Water Equivalent)  temp;        ///< temperature (K)
  ec = 1.0;          ///< longwave emissivity (1)
  // parameters
  lai = SSdata.Canopy_LAI;
  if(useCanopyModel &&  (lai < 0.0 || lai == mio::IOUtils::nodata ))
  {
    std::stringstream msg;
    msg << "Value provided for LAI (" << lai << ") in soil file is not valid.";
		throw UnknownValueException(msg.str(), AT);
  }

  z0m = height*0.1;
  z0h = z0m*0.1;
  zdispl = height*0.66;

  height =  SSdata.Canopy_Height;
  if(useCanopyModel &&  (height < 0.0 || height == mio::IOUtils::nodata ))
  {
    std::stringstream msg;
    msg << "Value provided for height (" << height << ") in soil file is not ialid.";
		throw UnknownValueException(msg.str(), AT);
  }

  direct_throughfall = SSdata.Canopy_Direct_Throughfall;
  if(useCanopyModel &&  (direct_throughfall < 0.0 || direct_throughfall >1.0 || direct_throughfall == mio::IOUtils::nodata ))
  {
    std::stringstream msg;
    msg << "Value provided for direct throughfall (" << direct_throughfall << ") in soil file is not valid.";
		throw UnknownValueException(msg.str(), AT);
  }

  sigf= 1.-exp(-krnt_lai * (lai));;        ///< radiation transmissivity (1)

  // aerodynamic resistances
  ra = 0.;          ///< from canopy air to reference height
  rc = 0.;          ///< from canopy to canopy air
  rs = 0.;          ///< from subsurface to canpopy air
  rstransp = 0.;    ///< stomatal surface resistance for transpiration
  // Averaged variables
  canopyalb = can_alb_dry;  ///< canopy albedo [-]
  totalalb=0;    ///< total albedo above canopy and snow/soil surface [-]
  wetfraction = 0.; ///< fraction of canopy covered by interception [-]
  intcapacity = 0.; ///< maximum interception storage [mm]
  // Radiations
  rswrac = 0.;      ///< upward shortwave above canopy
  iswrac = 0.;	    ///< downward shortwave radiation above canopy
  rswrbc = 0.;      ///< upward shortwave below canopy
  iswrbc = 0.;      ///< downward shortwave radiation below canopy
  ilwrac = 0.;      ///< downward longwave radiation ABOVE canopy
  rlwrac = 0.;      ///< upward longwave radiation ABOVE canopy
  ilwrbc = 0.;      ///< downward longwave radiation BELOW canopy
  rlwrbc = 0.;      ///< upward longwave radiation BELOW canopy
  rsnet = 0.;       ///< net shortwave radiation
  rlnet = 0.;       ///< net longwave radiation
  // Turbulent fluxes
  sensible = 0.;
  latent = 0.;
  latentcorr = 0.;
  // Evap fluxes
  transp = 0.;
  intevap = 0.;
  // Mass fluxes
  interception = 0.;
  throughfall = 0.;
  snowunload = 0.;

  snowfac = 0.;     ///< snowfall above canopy
  rainfac = 0.;     ///< rainfall above canopy
  liquidfraction = 0.;
  sigftrunk = 0.;   ///< radiation interception cross section for trunk layer ()
  Ttrunk = 273.15; // trunk temperature (K)
  CondFluxCanop = 0.; ///< biomass heat storage flux towards Canopy (if 1L) towards Leaves (if 2L). (>0 towards canopy)
  CondFluxTrunks = 0.; ///< biomass heat storage flux towards Trunks (if 2L)
  LWnet_Trunks = 0.; ///< net LW to trunks (>0 towards trunks)
  SWnet_Trunks= 0.; ///< net SW to trunks (>0 towards trunks)
  QStrunks = 0.;      ///< sensible heat flux from trunks (>0 if heat lost from trunk)
  forestfloor_alb = 0.; ///< albedo of the forest floor
  BasalArea =  SSdata.Canopy_BasalArea; ///< basal area of trees on the stand
  if(useCanopyModel &&  (BasalArea < 0.0 || BasalArea == mio::IOUtils::nodata ))
  {
    std::stringstream msg;
    msg << "Value provided for CanopyBasalArea (" << BasalArea << ") in soil file is not valid, the default value of 0.004 will be used.";
    prn_msg(__FILE__, __LINE__, "wrn", Date(),msg.str().c_str());
    BasalArea=0.004;
  }

  HMLeaves=3.*4190.;     ///< Leaves heat mass (J K-1 /m2 ground surface)
  HMTrunks=30.*4190.;     ///< Trunks heat mass (J K-1 /m2 ground surface)
}

void CanopyData::reset(const bool& cumsum_mass)
{
	if (cumsum_mass) { // Do not reset cumulated mass balance
		// radiation
		rswrac=0.;
		iswrac=0.;
		rswrbc=0.;
		iswrbc=0.;
		ilwrac=0.;
		rlwrac=0.;
		ilwrbc=0.;
		rlwrbc=0.;
		rsnet=0.;
		rlnet=0.;
		// turbulent heat fluxes
		sensible=0.0;
		latent=0.0;
		latentcorr=0.0;
		// 2layer canopy model
		CondFluxCanop = 0.;
		CondFluxTrunks = 0.;
		QStrunks = 0.;
		LWnet_Trunks = 0.;
		SWnet_Trunks = 0.;
		forestfloor_alb = 0.;
		// auxiliaries
		canopyalb=0.0;
		totalalb=0.0;
		intcapacity=0.0;
	} else {
		initializeSurfaceExchangeData();
	}
}

/**
 * @brief If multiple fluxes have been summed over multiple time steps, the
 * fluxes then need to be averaged by the number of steps. The albedos are also
 * averaged in this method.
 * @param factor Averaging factor (for example, 1/Nsteps)
 */
void CanopyData::multiplyFluxes(const double& factor)
{
	rswrac *= factor;
	iswrac *= factor;
	rswrbc *= factor;
	iswrbc *= factor;
	ilwrac *= factor;
	rlwrac *= factor;
	ilwrbc *= factor;
	rlwrbc *= factor;
	rsnet *= factor;
	rlnet *= factor;
	// turbulent heat fluxes
	sensible *= factor;
	latent *= factor;
	latentcorr *= factor;
	// 2Layer canopy model
	CondFluxCanop *= factor;
	CondFluxTrunks *= factor;
	QStrunks *= factor;
	LWnet_Trunks *= factor;
	SWnet_Trunks *= factor;
	forestfloor_alb *= factor;
	// auxiliaries
	canopyalb *= factor;
	totalalb *= factor;
	intcapacity *= factor;
}

std::ostream& operator<<(std::ostream& os, const CanopyData& data)
{
	os.write(reinterpret_cast<const char*>(&data.storage), sizeof(data.storage));
	os.write(reinterpret_cast<const char*>(&data.temp), sizeof(data.temp));
	os.write(reinterpret_cast<const char*>(&data.sigf), sizeof(data.sigf));
	os.write(reinterpret_cast<const char*>(&data.ec), sizeof(data.ec));

	os.write(reinterpret_cast<const char*>(&data.lai), sizeof(data.lai));
	os.write(reinterpret_cast<const char*>(&data.z0m), sizeof(data.z0m));
	os.write(reinterpret_cast<const char*>(&data.z0h), sizeof(data.z0h));
	os.write(reinterpret_cast<const char*>(&data.zdispl), sizeof(data.zdispl));
	os.write(reinterpret_cast<const char*>(&data.height), sizeof(data.height));
	os.write(reinterpret_cast<const char*>(&data.direct_throughfall), sizeof(data.direct_throughfall));

	os.write(reinterpret_cast<const char*>(&data.ra), sizeof(data.ra));
	os.write(reinterpret_cast<const char*>(&data.rc), sizeof(data.rc));
	os.write(reinterpret_cast<const char*>(&data.rs), sizeof(data.rs));
	os.write(reinterpret_cast<const char*>(&data.rstransp), sizeof(data.rstransp));
	os.write(reinterpret_cast<const char*>(&data.canopyalb), sizeof(data.canopyalb));
	os.write(reinterpret_cast<const char*>(&data.totalalb), sizeof(data.totalalb));
	os.write(reinterpret_cast<const char*>(&data.wetfraction), sizeof(data.wetfraction));
	os.write(reinterpret_cast<const char*>(&data.intcapacity), sizeof(data.intcapacity));

	os.write(reinterpret_cast<const char*>(&data.rswrac), sizeof(data.rswrac));
	os.write(reinterpret_cast<const char*>(&data.iswrac), sizeof(data.iswrac));
	os.write(reinterpret_cast<const char*>(&data.rswrbc), sizeof(data.rswrbc));
	os.write(reinterpret_cast<const char*>(&data.iswrbc), sizeof(data.iswrbc));
	os.write(reinterpret_cast<const char*>(&data.ilwrac), sizeof(data.ilwrac));
	os.write(reinterpret_cast<const char*>(&data.rlwrac), sizeof(data.rlwrac));
	os.write(reinterpret_cast<const char*>(&data.ilwrbc), sizeof(data.ilwrbc));
	os.write(reinterpret_cast<const char*>(&data.rlwrbc), sizeof(data.rlwrbc));
	os.write(reinterpret_cast<const char*>(&data.rsnet), sizeof(data.rsnet));
	os.write(reinterpret_cast<const char*>(&data.rlnet), sizeof(data.rlnet));

	os.write(reinterpret_cast<const char*>(&data.sensible), sizeof(data.sensible));
	os.write(reinterpret_cast<const char*>(&data.latent), sizeof(data.latent));
	os.write(reinterpret_cast<const char*>(&data.latentcorr), sizeof(data.latentcorr));

	os.write(reinterpret_cast<const char*>(&data.transp), sizeof(data.transp));
	os.write(reinterpret_cast<const char*>(&data.intevap), sizeof(data.intevap));

	os.write(reinterpret_cast<const char*>(&data.interception), sizeof(data.interception));
	os.write(reinterpret_cast<const char*>(&data.throughfall), sizeof(data.throughfall));
	os.write(reinterpret_cast<const char*>(&data.snowunload), sizeof(data.snowunload));

	os.write(reinterpret_cast<const char*>(&data.snowfac), sizeof(data.snowfac));
	os.write(reinterpret_cast<const char*>(&data.rainfac), sizeof(data.rainfac));
	os.write(reinterpret_cast<const char*>(&data.liquidfraction), sizeof(data.liquidfraction));
	os.write(reinterpret_cast<const char*>(&data.sigftrunk), sizeof(data.sigftrunk));
	os.write(reinterpret_cast<const char*>(&data.Ttrunk), sizeof(data.Ttrunk));
	os.write(reinterpret_cast<const char*>(&data.CondFluxCanop), sizeof(data.CondFluxCanop));
	os.write(reinterpret_cast<const char*>(&data.CondFluxTrunks), sizeof(data.CondFluxTrunks));
	os.write(reinterpret_cast<const char*>(&data.LWnet_Trunks), sizeof(data.LWnet_Trunks));
	os.write(reinterpret_cast<const char*>(&data.SWnet_Trunks), sizeof(data.SWnet_Trunks));
	os.write(reinterpret_cast<const char*>(&data.QStrunks), sizeof(data.QStrunks));
	os.write(reinterpret_cast<const char*>(&data.forestfloor_alb), sizeof(data.forestfloor_alb));
	os.write(reinterpret_cast<const char*>(&data.BasalArea), sizeof(data.BasalArea));
	os.write(reinterpret_cast<const char*>(&data.HMLeaves), sizeof(data.HMLeaves));
	os.write(reinterpret_cast<const char*>(&data.HMTrunks), sizeof(data.HMTrunks));

	os.write(reinterpret_cast< const char*>(&data.int_cap_snow), sizeof(data.int_cap_snow));
	os.write(reinterpret_cast< const char*>(&data.int_cap_rain), sizeof(data.int_cap_rain));
	os.write(reinterpret_cast< const char*>(&data.interception_timecoef), sizeof(data.interception_timecoef));
	os.write(reinterpret_cast<const char*>(&data.can_alb_dry), sizeof(data.can_alb_dry));
	os.write(reinterpret_cast<const char*>(&data.can_alb_wet), sizeof(data.can_alb_wet));
	os.write(reinterpret_cast<const char*>(&data.can_alb_snow), sizeof(data.can_alb_snow));
	os.write(reinterpret_cast<const char*>(&data.krnt_lai), sizeof(data.krnt_lai));
	os.write(reinterpret_cast<const char*>(&data.can_diameter), sizeof(data.can_diameter));
	os.write(reinterpret_cast<const char*>(&data.biomass_heat_capacity), sizeof(data.biomass_heat_capacity));
	os.write(reinterpret_cast<const char*>(&data.lai_frac_top_default), sizeof(data.lai_frac_top_default));
	os.write(reinterpret_cast<const char*>(&data.trunk_frac_height), sizeof(data.trunk_frac_height));
	os.write(reinterpret_cast<const char*>(&data.trunkalb), sizeof(data.trunkalb));
	os.write(reinterpret_cast<const char*>(&data.et), sizeof(data.et));
	os.write(reinterpret_cast<const char*>(&data.canopy_stabilitycorrection), sizeof(data.canopy_stabilitycorrection));
	os.write(reinterpret_cast<const char*>(&data.roughmom_to_canopyheight_ratio), sizeof(data.roughmom_to_canopyheight_ratio));
	os.write(reinterpret_cast<const char*>(&data.displ_to_canopyheight_ratio), sizeof(data.displ_to_canopyheight_ratio));
	os.write(reinterpret_cast<const char*>(&data.raincrease_snow), sizeof(data.raincrease_snow));
	os.write(reinterpret_cast<const char*>(&data.canopytemp_maxchange_perhour), sizeof(data.canopytemp_maxchange_perhour));
	os.write(reinterpret_cast<const char*>(&data.roughheat_to_roughmom_ratio), sizeof(data.roughheat_to_roughmom_ratio));
	os.write(reinterpret_cast<const char*>(&data.can_ch0), sizeof(data.can_ch0));
	os.write(reinterpret_cast<const char*>(&data.can_rs_mult), sizeof(data.can_rs_mult));
	os.write(reinterpret_cast<const char*>(&data.rsmin), sizeof(data.rsmin));
	os.write(reinterpret_cast<const char*>(&data.f3_gd), sizeof(data.f3_gd));
	os.write(reinterpret_cast<const char*>(&data.rootdepth), sizeof(data.rootdepth));
	os.write(reinterpret_cast<const char*>(&data.wp_fraction), sizeof(data.wp_fraction));
	os.write(reinterpret_cast<const char*>(&data.h_wilt), sizeof(data.h_wilt));

	return os;
}

std::istream& operator>>(std::istream& is, CanopyData& data)
{
	is.read(reinterpret_cast<char*>(&data.storage), sizeof(data.storage));
	is.read(reinterpret_cast<char*>(&data.temp), sizeof(data.temp));
	is.read(reinterpret_cast<char*>(&data.sigf), sizeof(data.sigf));
	is.read(reinterpret_cast<char*>(&data.ec), sizeof(data.ec));

	is.read(reinterpret_cast<char*>(&data.lai), sizeof(data.lai));
	is.read(reinterpret_cast<char*>(&data.z0m), sizeof(data.z0m));
	is.read(reinterpret_cast<char*>(&data.z0h), sizeof(data.z0h));
	is.read(reinterpret_cast<char*>(&data.zdispl), sizeof(data.zdispl));
	is.read(reinterpret_cast<char*>(&data.height), sizeof(data.height));
	is.read(reinterpret_cast<char*>(&data.direct_throughfall), sizeof(data.direct_throughfall));

	is.read(reinterpret_cast<char*>(&data.ra), sizeof(data.ra));
	is.read(reinterpret_cast<char*>(&data.rc), sizeof(data.rc));
	is.read(reinterpret_cast<char*>(&data.rs), sizeof(data.rs));
	is.read(reinterpret_cast<char*>(&data.rstransp), sizeof(data.rstransp));
	is.read(reinterpret_cast<char*>(&data.canopyalb), sizeof(data.canopyalb));
	is.read(reinterpret_cast<char*>(&data.totalalb), sizeof(data.totalalb));
	is.read(reinterpret_cast<char*>(&data.wetfraction), sizeof(data.wetfraction));
	is.read(reinterpret_cast<char*>(&data.intcapacity), sizeof(data.intcapacity));

	is.read(reinterpret_cast<char*>(&data.rswrac), sizeof(data.rswrac));
	is.read(reinterpret_cast<char*>(&data.iswrac), sizeof(data.iswrac));
	is.read(reinterpret_cast<char*>(&data.rswrbc), sizeof(data.rswrbc));
	is.read(reinterpret_cast<char*>(&data.iswrbc), sizeof(data.iswrbc));
	is.read(reinterpret_cast<char*>(&data.ilwrac), sizeof(data.ilwrac));
	is.read(reinterpret_cast<char*>(&data.rlwrac), sizeof(data.rlwrac));
	is.read(reinterpret_cast<char*>(&data.ilwrbc), sizeof(data.ilwrbc));
	is.read(reinterpret_cast<char*>(&data.rlwrbc), sizeof(data.rlwrbc));
	is.read(reinterpret_cast<char*>(&data.rsnet), sizeof(data.rsnet));
	is.read(reinterpret_cast<char*>(&data.rlnet), sizeof(data.rlnet));

	is.read(reinterpret_cast<char*>(&data.sensible), sizeof(data.sensible));
	is.read(reinterpret_cast<char*>(&data.latent), sizeof(data.latent));
	is.read(reinterpret_cast<char*>(&data.latentcorr), sizeof(data.latentcorr));

	is.read(reinterpret_cast<char*>(&data.transp), sizeof(data.transp));
	is.read(reinterpret_cast<char*>(&data.intevap), sizeof(data.intevap));

	is.read(reinterpret_cast<char*>(&data.interception), sizeof(data.interception));
	is.read(reinterpret_cast<char*>(&data.throughfall), sizeof(data.throughfall));
	is.read(reinterpret_cast<char*>(&data.snowunload), sizeof(data.snowunload));

	is.read(reinterpret_cast<char*>(&data.snowfac), sizeof(data.snowfac));
	is.read(reinterpret_cast<char*>(&data.rainfac), sizeof(data.rainfac));
	is.read(reinterpret_cast<char*>(&data.liquidfraction), sizeof(data.liquidfraction));
	is.read(reinterpret_cast<char*>(&data.sigftrunk), sizeof(data.sigftrunk));
	is.read(reinterpret_cast<char*>(&data.Ttrunk), sizeof(data.Ttrunk));
	is.read(reinterpret_cast<char*>(&data.CondFluxCanop), sizeof(data.CondFluxCanop));
	is.read(reinterpret_cast<char*>(&data.CondFluxTrunks), sizeof(data.CondFluxTrunks));
	is.read(reinterpret_cast<char*>(&data.LWnet_Trunks), sizeof(data.LWnet_Trunks));
	is.read(reinterpret_cast<char*>(&data.SWnet_Trunks), sizeof(data.SWnet_Trunks));
	is.read(reinterpret_cast<char*>(&data.QStrunks), sizeof(data.QStrunks));
	is.read(reinterpret_cast<char*>(&data.forestfloor_alb), sizeof(data.forestfloor_alb));
	is.read(reinterpret_cast<char*>(&data.BasalArea), sizeof(data.BasalArea));
	is.read(reinterpret_cast<char*>(&data.HMLeaves), sizeof(data.HMLeaves));
	is.read(reinterpret_cast<char*>(&data.HMTrunks), sizeof(data.HMTrunks));

	is.read(reinterpret_cast<char*>(&data.int_cap_snow), sizeof(data.int_cap_snow));
	is.read(reinterpret_cast<char*>(&data.int_cap_rain), sizeof(data.int_cap_rain));
	is.read(reinterpret_cast<char*>(&data.interception_timecoef), sizeof(data.interception_timecoef));
	is.read(reinterpret_cast<char*>(&data.can_alb_dry), sizeof(data.can_alb_dry));
	is.read(reinterpret_cast<char*>(&data.can_alb_wet), sizeof(data.can_alb_wet));
	is.read(reinterpret_cast<char*>(&data.can_alb_snow), sizeof(data.can_alb_snow));
	is.read(reinterpret_cast<char*>(&data.krnt_lai), sizeof(data.krnt_lai));
	is.read(reinterpret_cast<char*>(&data.can_diameter), sizeof(data.can_diameter));
	is.read(reinterpret_cast<char*>(&data.biomass_heat_capacity), sizeof(data.biomass_heat_capacity));
 	is.read(reinterpret_cast<char*>(&data.lai_frac_top_default), sizeof(data.lai_frac_top_default));
	is.read(reinterpret_cast<char*>(&data.trunk_frac_height), sizeof(data.trunk_frac_height));
 	is.read(reinterpret_cast<char*>(&data.trunkalb), sizeof(data.trunkalb));
 	is.read(reinterpret_cast<char*>(&data.et), sizeof(data.et));
 	is.read(reinterpret_cast<char*>(&data.canopy_stabilitycorrection), sizeof(data.canopy_stabilitycorrection));
	is.read(reinterpret_cast<char*>(&data.roughmom_to_canopyheight_ratio), sizeof(data.roughmom_to_canopyheight_ratio));
	is.read(reinterpret_cast<char*>(&data.displ_to_canopyheight_ratio), sizeof(data.displ_to_canopyheight_ratio));
	is.read(reinterpret_cast<char*>(&data.raincrease_snow), sizeof(data.raincrease_snow));
	is.read(reinterpret_cast<char*>(&data.canopytemp_maxchange_perhour), sizeof(data.canopytemp_maxchange_perhour));
	is.read(reinterpret_cast<char*>(&data.roughheat_to_roughmom_ratio), sizeof(data.roughheat_to_roughmom_ratio));
	is.read(reinterpret_cast<char*>(&data.can_ch0), sizeof(data.can_ch0));
	is.read(reinterpret_cast<char*>(&data.can_rs_mult), sizeof(data.can_rs_mult));
	is.read(reinterpret_cast<char*>(&data.rsmin), sizeof(data.rsmin));
	is.read(reinterpret_cast<char*>(&data.f3_gd), sizeof(data.f3_gd));
	is.read(reinterpret_cast<char*>(&data.rootdepth), sizeof(data.rootdepth));
	is.read(reinterpret_cast<char*>(&data.wp_fraction), sizeof(data.wp_fraction));
	is.read(reinterpret_cast<char*>(&data.h_wilt), sizeof(data.h_wilt));

	return is;
}

const std::string CanopyData::toString() const
{
	std::ostringstream os;
	os << "<CanopyData>" << "\n";
	os << "\tstorage:                           " << storage << "\n";
	os << "\ttemp:                              " << temp << "\n";
	os << "\tsigf:                              " << sigf << "\n";
	os << "\tec:                                " << ec << "\n";
	os << "\theight:                            " << height << "\n";
	os << "\tlai:                               " << lai << "\n";
 	os << "\tdirect_throughfall:                " << direct_throughfall << "\n";
	os << "\tz0m:                               " << z0m <<  "\n";
	os << "\tz0h:                               " << z0h << "\n";
	os << "\tzdispl:                            " << zdispl << "\n";
	os << "_____________________________________" << "\n";
	os << "\tra:                                " << ra << "\n";
	os << "\trc:                                " << rc << "\n";
	os << "\tdrs:                               " << rs << "\n";
	os << "\trstransp:                          " << rstransp << "\n";
	os << "\tcanopyalb:                         " << canopyalb << "\n";
	os << "\ttotalalb:                          " << totalalb << "\n";
	os << "\twetfraction:                       " << wetfraction << "\n";
	os << "\tintcapacity:                       " << intcapacity << "\n";
	os << "\trswrac:                            " << rswrac << "\n";
	os << "\tiswrac:                            " << iswrac << "\n";
	os << "_____________________________________" << "\n";
	os << "\tiswrbc:                            " << iswrbc << "\n";
	os << "\tilwrac:                            " << ilwrac << "\n";
	os << "\trlwrac:                            " << rlwrac << "\n";
	os << "\tilwrbc:                            " << ilwrbc << "\n";
	os << "\trlwrbc:                            " << rlwrbc << "\n";
	os << "\trsnet:                             " << rsnet << "\n";
	os << "\trlnet:                             " << rlnet << "\n";
	os << "\tsensible:                          " << sensible << "\n";
	os << "\tlatent:                            " << latent << "\n";
	os << "\tlatentcorr:                        " << latentcorr << "\n";
	os << "_____________________________________" << "\n";
	os << "\ttransp:                            " << transp << "\n";
	os << "\tintevap:                           " << intevap << "\n";
	os << "\tinterception:                      " << interception << "\n";
	os << "\tthroughfall:                       " << throughfall << "\n";
	os << "\tsnowunload:                        " << snowunload << "\n";
	os << "\tint_cap_snow:                      " << int_cap_snow << "\n";
  	os << "\tint_cap_rain:                      " << int_cap_rain << "\n";
  	os << "\tinterception_timecoef:             " << interception_timecoef << "\n";
	os << "\tcan_alb_dry:                       " << can_alb_dry << "\n";
	os << "\tcan_alb_wet:                       " << can_alb_wet << "\n";
	os << "_____________________________________" << "\n";
	os << "\tcan_alb_snow:                      " << can_alb_snow << "\n";
	os << "\tkrnt_lai:                          " << krnt_lai << "\n";
	os << "\tcan_diameter:                      " << can_diameter << "\n";
	os << "\tbiomass_heat_capacity:             " << biomass_heat_capacity << "\n";
	os << "\tbiomass_density:                   " << biomass_density << "\n";
	os << "\tlai_frac_top_default:              " << lai_frac_top_default << "\n";
	os << "\ttrunk_frac_height:                 " << trunk_frac_height << "\n";
	os << "\ttrunkalb:                          " << trunkalb << "\n";
	os << "\tet:                                " << et << "\n";
	os << "\tcanopy_stabilitycorrection:        " << canopy_stabilitycorrection << "\n";
	os << "_____________________________________" << "\n";
	os << "\troughmom_to_canopyheight_ratio:    " << roughmom_to_canopyheight_ratio << "\n";
	os << "\tdispl_to_canopyheight_ratio:       " << displ_to_canopyheight_ratio << "\n";
	os << "\traincrease_snow:                   " << raincrease_snow << "\n";
	os << "\tcanopytemp_maxchange_perhour:      " << canopytemp_maxchange_perhour << "\n";
	os << "\troughheat_to_roughmom_ratio:       " << roughheat_to_roughmom_ratio << "\n";
	os << "\tcan_ch0:                           " << can_ch0 << "\n";
	os << "\tcan_rs_mult:                       " << can_rs_mult << "\n";
	os << "\trsmin:                             " << rsmin << "\n";
	os << "\tf3_gd:                             " << f3_gd << "\n";
	os << "\trootdepth:                         " << rootdepth << "\n";
	os << "_____________________________________" << "\n";
	os << "\twp_fraction:                       " << wp_fraction << "\n";
	os << "\th_wilt:                            " << h_wilt << "\n";
	os << "\tsnowfac:                           " << snowfac << "\n";
	os << "\trainfac:                           " << rainfac << "\n";
	os << "\tliquidfraction:                    " << liquidfraction << "\n";
	os << "\tsigftrunk:                         " << sigftrunk << "\n";
	os << "\tTtrunk:                            " << Ttrunk << "\n";
	os << "\tCondFluxCanop:                     " << CondFluxCanop << "\n";
	os << "\tCondFluxTrunks:                    " << CondFluxTrunks << "\n";
	os << "\tLWnet_Trunks:                      " << LWnet_Trunks << "\n";
	os << "_____________________________________" << "\n";
	os << "\tSWnet_Trunks:                      " << SWnet_Trunks << "\n";
	os << "\tQStrunks:                          " << QStrunks << "\n";
	os << "\tforestfloor_alb:                   " << forestfloor_alb << "\n";
	os << "\tBasalArea:                         " << BasalArea << "\n";
	os << "\tHMLeaves:                          " << HMLeaves << "\n";
	os << "\tHMTrunks:                          " << HMLeaves << "\n";

	os << "</CanopyData>\n";
	return os.str();
}


/**
 * @brief Function called to initialize the canopy "Surface" exchange
 * data (to enable accumulated mass and energy fluxes)
 */
void CanopyData::initializeSurfaceExchangeData()
{
	// radiation
	rswrac=0.; // upward shortwave above canopy
	iswrac=0.; // downward shortwave radiation above canopy
	rswrbc=0.; // upward shortwave below canopy
	iswrbc=0.; // downward shortwave radiation below canopy
	ilwrac=0.; // downward longwave radiation ABOVE canopy
	rlwrac=0.; // upward longwave radiation ABOVE canopy
	ilwrbc=0.; // downward longwave radiation BELOW canopy
	rlwrbc=0.; // upward longwave radiation BELOW canopy
	rsnet=0.;  // net shortwave radiation absorbed by canopy
	rlnet=0.;  // net longwave radiation absorbed by canopy
	// turbulent heat fluxes
	sensible = 0.0;
	latent = 0.0;
	latentcorr = 0.0;
	// 2layer canopy model
	CondFluxCanop = 0.;
	CondFluxTrunks = 0.;
	LWnet_Trunks = 0.;
	SWnet_Trunks = 0.;
	forestfloor_alb = 0.;
	QStrunks = 0.;
	// mass fluxes
	transp = 0.0;
	intevap = 0.0;
	interception = 0.0;
	throughfall = 0.0;
	snowunload = 0.0;
	snowfac = 0.0; // snowfall above canopy
	rainfac = 0.0; // rainfall above canopy
	// auxiliaries
	canopyalb = 0.0;
	totalalb = 0.0;
	intcapacity = 0.0;
}

// Class ElementData
const unsigned short int ElementData::noID = static_cast<unsigned short int>(-1);
ElementData::ElementData(const unsigned short int& in_ID) : depositionDate(), L0(0.), L(0.),
                             Te(0.), gradT(0.), meltfreeze_tk(Constants::meltfreeze_tk),
                             theta((size_t)N_COMPONENTS), h(Constants::undefined), conc((size_t)N_COMPONENTS, SnowStation::number_of_solutes), k((size_t)N_SN_FIELDS), c((size_t)N_SN_FIELDS), soil((size_t)N_SOIL_FIELDS),
                             Rho(0.), M(0.), sw_abs(0.),
                             rg(0.), dd(0.), sp(0.), ogs(0.), rb(0.), N3(0.), mk(0),
                             type(0), metamo(0.), salinity(0.), dth_w(0.), res_wat_cont(0.), Qmf(0.), QIntmf(0.),
                             dEps(0.), Eps(0.), Eps_e(0.), Eps_v(0.), Eps_Dot(0.), Eps_vDot(0.), E(0.),
                             S(0.), C(0.), CDot(0.), ps2rb(0.),
#ifndef SNOWPACK_CORE
                             s_strength(0.),
#endif
                             hard(0.),
#ifndef SNOWPACK_CORE
                             S_dr(0.), crit_cut_length(Constants::undefined),
#endif
                             soot_ppmv(0.), VG(*this), lwc_source(0.), PrefFlowArea(0.), SlopeParFlux(0.), Qph_up(0.), Qph_down(0.),
#ifndef SNOWPACK_CORE
                             dsm(0.), rime(0.),
#endif
                             ID(in_ID) {}

ElementData::ElementData(const ElementData& cc) :
                             depositionDate(cc.depositionDate), L0(cc.L0), L(cc.L),
                             Te(cc.Te), gradT(cc.gradT), meltfreeze_tk(cc.meltfreeze_tk),
                             theta(cc.theta), h(cc.h), conc(cc.conc), k(cc.k), c(cc.c), soil(cc.soil),
                             Rho(cc.Rho), M(cc.M), sw_abs(cc.sw_abs),
                             rg(cc.rg), dd(cc.dd), sp(cc.sp), ogs(cc.ogs), rb(cc.rb), N3(cc.N3), mk(cc.mk),
                             type(cc.type), metamo(cc.metamo), salinity(cc.salinity), dth_w(cc.dth_w), res_wat_cont(cc.res_wat_cont), Qmf(cc.Qmf), QIntmf(cc.QIntmf),
                             dEps(cc.dEps), Eps(cc.Eps), Eps_e(cc.Eps_e), Eps_v(cc.Eps_v), Eps_Dot(cc.Eps_Dot), Eps_vDot(cc.Eps_vDot), E(cc.E),
                             S(cc.S), C(cc.C), CDot(cc.CDot), ps2rb(cc.ps2rb),
#ifndef SNOWPACK_CORE
                             s_strength(cc.s_strength),
#endif
                             hard(cc.hard),
#ifndef SNOWPACK_CORE
                             S_dr(cc.S_dr), crit_cut_length(cc.crit_cut_length),
#endif
                             soot_ppmv(cc.soot_ppmv), VG(*this), lwc_source(cc.lwc_source), PrefFlowArea(cc.PrefFlowArea), SlopeParFlux(cc.SlopeParFlux), Qph_up(cc.Qph_up), Qph_down(cc.Qph_down),
#ifndef SNOWPACK_CORE
                             dsm(cc.dsm), rime(cc.rime),
#endif
                             ID(cc.ID) {}

std::ostream& operator<<(std::ostream& os, const ElementData& data)
{
	os << data.depositionDate;
	os.write(reinterpret_cast<const char*>(&data.L0), sizeof(data.L0));
	os.write(reinterpret_cast<const char*>(&data.L), sizeof(data.L));
	os.write(reinterpret_cast<const char*>(&data.Te), sizeof(data.Te));
	os.write(reinterpret_cast<const char*>(&data.gradT), sizeof(data.gradT));
	os.write(reinterpret_cast<const char*>(&data.meltfreeze_tk), sizeof(data.meltfreeze_tk));

	const size_t s_theta = data.theta.size();
	os.write(reinterpret_cast<const char*>(&s_theta), sizeof(size_t));
	os.write(reinterpret_cast<const char*>(&data.theta[0]), static_cast<streamsize>(s_theta*sizeof(data.theta[0])));
	os.write(reinterpret_cast<const char*>(&data.h), sizeof(data.h));
	os << data.conc;

	const size_t s_k = data.k.size();
	os.write(reinterpret_cast<const char*>(&s_k), sizeof(size_t));
	os.write(reinterpret_cast<const char*>(&data.k[0]), static_cast<streamsize>(s_k*sizeof(data.k[0])));

	const size_t s_c = data.c.size();
	os.write(reinterpret_cast<const char*>(&s_c), sizeof(size_t));
	os.write(reinterpret_cast<const char*>(&data.c[0]), static_cast<streamsize>(s_c*sizeof(data.c[0])));

	const size_t s_soil = data.soil.size();
	os.write(reinterpret_cast<const char*>(&s_soil), sizeof(size_t));
	os.write(reinterpret_cast<const char*>(&data.soil[0]), static_cast<streamsize>(s_soil*sizeof(data.soil[0])));

	os.write(reinterpret_cast<const char*>(&data.Rho), sizeof(data.Rho));
	os.write(reinterpret_cast<const char*>(&data.M), sizeof(data.M));
	os.write(reinterpret_cast<const char*>(&data.sw_abs), sizeof(data.sw_abs));
	os.write(reinterpret_cast<const char*>(&data.rg), sizeof(data.rg));
	os.write(reinterpret_cast<const char*>(&data.dd), sizeof(data.dd));
	os.write(reinterpret_cast<const char*>(&data.sp), sizeof(data.sp));
	os.write(reinterpret_cast<const char*>(&data.ogs), sizeof(data.ogs));
	os.write(reinterpret_cast<const char*>(&data.rb), sizeof(data.rb));
	os.write(reinterpret_cast<const char*>(&data.N3), sizeof(data.N3));
	os.write(reinterpret_cast<const char*>(&data.mk), sizeof(data.mk));
	os.write(reinterpret_cast<const char*>(&data.type), sizeof(data.type));
	os.write(reinterpret_cast<const char*>(&data.metamo), sizeof(data.metamo));
	os.write(reinterpret_cast<const char*>(&data.salinity), sizeof(data.salinity));
	os.write(reinterpret_cast<const char*>(&data.dth_w), sizeof(data.dth_w));
	os.write(reinterpret_cast<const char*>(&data.res_wat_cont), sizeof(data.res_wat_cont));
	os.write(reinterpret_cast<const char*>(&data.Qmf), sizeof(data.Qmf));
	os.write(reinterpret_cast<const char*>(&data.QIntmf), sizeof(data.QIntmf));

	os.write(reinterpret_cast<const char*>(&data.dEps), sizeof(data.dEps));
	os.write(reinterpret_cast<const char*>(&data.Eps), sizeof(data.Eps));
	os.write(reinterpret_cast<const char*>(&data.Eps_e), sizeof(data.Eps_e));
	os.write(reinterpret_cast<const char*>(&data.Eps_v), sizeof(data.Eps_v));
	os.write(reinterpret_cast<const char*>(&data.Eps_Dot), sizeof(data.Eps_Dot));
	os.write(reinterpret_cast<const char*>(&data.Eps_vDot), sizeof(data.Eps_vDot));
	os.write(reinterpret_cast<const char*>(&data.E), sizeof(data.E));

	os.write(reinterpret_cast<const char*>(&data.S), sizeof(data.S));
	os.write(reinterpret_cast<const char*>(&data.C), sizeof(data.C));
	os.write(reinterpret_cast<const char*>(&data.CDot), sizeof(data.CDot));
	os.write(reinterpret_cast<const char*>(&data.ps2rb), sizeof(data.ps2rb));
#ifndef SNOWPACK_CORE
	os.write(reinterpret_cast<const char*>(&data.s_strength), sizeof(data.s_strength));
#endif
	os.write(reinterpret_cast<const char*>(&data.hard), sizeof(data.hard));
#ifndef SNOWPACK_CORE
	os.write(reinterpret_cast<const char*>(&data.S_dr), sizeof(data.S_dr));
	os.write(reinterpret_cast<const char*>(&data.crit_cut_length), sizeof(data.crit_cut_length));
#endif
	os.write(reinterpret_cast<const char*>(&data.soot_ppmv), sizeof(data.soot_ppmv));
	os.write(reinterpret_cast<const char*>(&data.VG), sizeof(data.VG));
	os.write(reinterpret_cast<const char*>(&data.lwc_source), sizeof(data.lwc_source));
	os.write(reinterpret_cast<const char*>(&data.PrefFlowArea), sizeof(data.PrefFlowArea));
	os.write(reinterpret_cast<const char*>(&data.SlopeParFlux), sizeof(data.SlopeParFlux));
	os.write(reinterpret_cast<const char*>(&data.Qph_up), sizeof(data.Qph_up));
	os.write(reinterpret_cast<const char*>(&data.Qph_down), sizeof(data.Qph_down));
#ifndef SNOWPACK_CORE
	os.write(reinterpret_cast<const char*>(&data.dsm), sizeof(data.dsm));
#endif
	os.write(reinterpret_cast<const char*>(&data.ID), sizeof(data.ID));
	return os;
}

std::istream& operator>>(std::istream& is, ElementData& data)
{
	is >> data.depositionDate;
	is.read(reinterpret_cast<char*>(&data.L0), sizeof(data.L0));
	is.read(reinterpret_cast<char*>(&data.L), sizeof(data.L));
	is.read(reinterpret_cast<char*>(&data.Te), sizeof(data.Te));
	is.read(reinterpret_cast<char*>(&data.gradT), sizeof(data.gradT));
	is.read(reinterpret_cast<char*>(&data.meltfreeze_tk), sizeof(data.meltfreeze_tk));

	size_t s_theta;
	is.read(reinterpret_cast<char*>(&s_theta), sizeof(size_t));
	data.theta.resize(s_theta);
	is.read(reinterpret_cast<char*>(&data.theta[0]), static_cast<streamsize>(s_theta*sizeof(data.theta[0])));
	is.read(reinterpret_cast<char*>(&data.h), sizeof(data.h));
	is >> data.conc;

	size_t s_k;
	is.read(reinterpret_cast<char*>(&s_k), sizeof(size_t));
	data.k.resize(s_k);
	is.read(reinterpret_cast<char*>(&data.k[0]), static_cast<streamsize>(s_k*sizeof(data.k[0])));

	size_t s_c;
	is.read(reinterpret_cast<char*>(&s_c), sizeof(size_t));
	data.c.resize(s_c);
	is.read(reinterpret_cast<char*>(&data.c[0]), static_cast<streamsize>(s_c*sizeof(data.c[0])));

	size_t s_soil;
	is.read(reinterpret_cast<char*>(&s_soil), sizeof(size_t));
	data.soil.resize(s_soil);
	is.read(reinterpret_cast<char*>(&data.soil[0]), static_cast<streamsize>(s_soil*sizeof(data.soil[0])));

	is.read(reinterpret_cast<char*>(&data.Rho), sizeof(data.Rho));
	is.read(reinterpret_cast<char*>(&data.M), sizeof(data.M));
	is.read(reinterpret_cast<char*>(&data.sw_abs), sizeof(data.sw_abs));
	is.read(reinterpret_cast<char*>(&data.rg), sizeof(data.rg));
	is.read(reinterpret_cast<char*>(&data.dd), sizeof(data.dd));
	is.read(reinterpret_cast<char*>(&data.sp), sizeof(data.sp));
	is.read(reinterpret_cast<char*>(&data.ogs), sizeof(data.ogs));
	is.read(reinterpret_cast<char*>(&data.rb), sizeof(data.rb));
	is.read(reinterpret_cast<char*>(&data.N3), sizeof(data.N3));
	is.read(reinterpret_cast<char*>(&data.mk), sizeof(data.mk));
	is.read(reinterpret_cast<char*>(&data.type), sizeof(data.type));
	is.read(reinterpret_cast<char*>(&data.metamo), sizeof(data.metamo));
	is.read(reinterpret_cast<char*>(&data.salinity), sizeof(data.salinity));
	is.read(reinterpret_cast<char*>(&data.dth_w), sizeof(data.dth_w));
	is.read(reinterpret_cast<char*>(&data.res_wat_cont), sizeof(data.res_wat_cont));
	is.read(reinterpret_cast<char*>(&data.Qmf), sizeof(data.Qmf));
	is.read(reinterpret_cast<char*>(&data.QIntmf), sizeof(data.QIntmf));

	is.read(reinterpret_cast<char*>(&data.dEps), sizeof(data.dEps));
	is.read(reinterpret_cast<char*>(&data.Eps), sizeof(data.Eps));
	is.read(reinterpret_cast<char*>(&data.Eps_e), sizeof(data.Eps_e));
	is.read(reinterpret_cast<char*>(&data.Eps_v), sizeof(data.Eps_v));
	is.read(reinterpret_cast<char*>(&data.Eps_Dot), sizeof(data.Eps_Dot));
	is.read(reinterpret_cast<char*>(&data.Eps_vDot), sizeof(data.Eps_vDot));
	is.read(reinterpret_cast<char*>(&data.E), sizeof(data.E));

	is.read(reinterpret_cast<char*>(&data.S), sizeof(data.S));
	is.read(reinterpret_cast<char*>(&data.C), sizeof(data.C));
	is.read(reinterpret_cast<char*>(&data.CDot), sizeof(data.CDot));
	is.read(reinterpret_cast<char*>(&data.ps2rb), sizeof(data.ps2rb));
#ifndef SNOWPACK_CORE
	is.read(reinterpret_cast<char*>(&data.s_strength), sizeof(data.s_strength));
#endif
	is.read(reinterpret_cast<char*>(&data.hard), sizeof(data.hard));
#ifndef SNOWPACK_CORE
	is.read(reinterpret_cast<char*>(&data.S_dr), sizeof(data.S_dr));
	is.read(reinterpret_cast<char*>(&data.crit_cut_length), sizeof(data.crit_cut_length));
#endif
	is.read(reinterpret_cast<char*>(&data.soot_ppmv), sizeof(data.soot_ppmv));
	is.read(reinterpret_cast<char*>(&data.VG), sizeof(data.VG));
	is.read(reinterpret_cast<char*>(&data.lwc_source), sizeof(data.lwc_source));
	is.read(reinterpret_cast<char*>(&data.PrefFlowArea), sizeof(data.PrefFlowArea));
	is.read(reinterpret_cast<char*>(&data.SlopeParFlux), sizeof(data.SlopeParFlux));
	is.read(reinterpret_cast<char*>(&data.Qph_up), sizeof(data.Qph_up));
	is.read(reinterpret_cast<char*>(&data.Qph_down), sizeof(data.Qph_down));
#ifndef SNOWPACK_CORE
	is.read(reinterpret_cast<char*>(&data.dsm), sizeof(data.dsm));
#endif
	is.read(reinterpret_cast<char*>(&data.ID), sizeof(data.ID));
	return is;
}

double ElementData::getYoungModule(const double& rho_slab, const Young_Modulus& model)
{
	switch (model) {
		case Sigrist: {//This is the parametrization by Sigrist, 2006
			static const double A = 968.e6; //in Pa
			const double E_local = A * pow( rho_slab/Constants::density_ice, 2.94 ); //in Pa
			return E_local;
		}
		case Pow: {
			const double E_local = 5.07e9 * (pow((rho_slab/Constants::density_ice), 5.13));
			return E_local;
		}
		case Exp: {
			const double E_local = 1.873e5 * exp(0.0149*(rho_slab));
			return E_local;
		}
		default:
			throw mio::UnknownValueException("Selected Young's modulus model has not been implemented", AT);
	}
}

/**
 * @brief Check volumetric content
 * @version 11.01
 * @return sum of volumetric contents (1)
 */
bool ElementData::checkVolContent()
{
	bool ret = true;
	/*if(fabs(L*Rho - M) > 0.001) {
		prn_msg(__FILE__, __LINE__, "wrn", Date(), "Inconsistent mass: M = %1.4f, L*Rho = %1.4f * %1.4f = %1.4f", M, L, Rho, L*Rho);
		ret = false;
	}*/

	double sum = 0.;
	for (unsigned int i = 0; i < N_COMPONENTS; i++) {
		sum += theta[i];
	}
	if (sum <= 1. - Constants::eps || sum >= 1. + Constants::eps) {
		prn_msg(__FILE__, __LINE__, "wrn", Date(), "SUM of volumetric contents = %1.4f", sum);
		ret = false;
	}
	if(theta[SOIL] < -Constants::eps) {
		prn_msg(__FILE__, __LINE__, "wrn", Date(), "Negative SOIL volumetric content: %1.4f", theta[SOIL]);
		ret = false;
	}
	if(theta[ICE] < -Constants::eps) {
		prn_msg(__FILE__, __LINE__, "wrn", Date(), "Negative ICE volumetric content: %1.4f", theta[ICE]);
		ret = false;
	}
	if(theta[WATER] < -Constants::eps) {
		prn_msg(__FILE__, __LINE__, "wrn", Date(), "Negative WATER volumetric content: %1.4f", theta[WATER]);
		ret = false;
	}
	if(theta[AIR] < -Constants::eps) {
		prn_msg(__FILE__, __LINE__, "wrn", Date(), "Negative AIR volumetric content: %1.4f", theta[AIR]);
		ret = false;
	}

	// Take care of small rounding errors, in case large rounding errors do not exist.
	if (ret == true) {
		theta[ICE] = std::min(1., std::max(0., theta[ICE]));
		theta[WATER] = std::min(1., std::max(0., theta[WATER]));
		theta[WATER_PREF] = std::min(1., std::max(0., theta[WATER_PREF]));
		theta[AIR] = (1. - theta[ICE] - theta[WATER] - theta[WATER_PREF] - theta[SOIL]);
		if (theta[AIR] < 0.) {
			if (theta[ICE] > 1. - Constants::eps) {
				theta[ICE] += theta[AIR];
			} else if (theta[WATER] > 1. - Constants::eps) {
				theta[WATER] += theta[AIR];
			} else {
				prn_msg(__FILE__, __LINE__, "wrn", Date(), "SUM of volumetric contents = %1.20f, theta[ICE] = %.20f, theta[WATER] = %.20f, theta[WATER_PREF] = %.20f, theta[SOIL] = %.20f, theta[AIR] = %.20f", sum, theta[ICE], theta[WATER], theta[WATER_PREF], theta[SOIL], theta[AIR]);
			}
			theta[AIR] = 0.;
		}
	}

	return ret;
}

/**
 * @brief Computes heat capacity of an element based on volumetric contents
 * @version 11.01
 * set the effective heat capacity (J kg-1 K-1)
 */
void ElementData::heatCapacity()
{
	double c_p;

	c_p  = Constants::density_air * theta[AIR] * Constants::specific_heat_air;
	c_p += Constants::density_ice * theta[ICE] * Constants::specific_heat_ice;
	c_p += Constants::density_water * (theta[WATER] + theta[WATER_PREF]) * Constants::specific_heat_water;
	c_p += soil[SOIL_RHO] * theta[SOIL] * soil[SOIL_C];
	c_p /= Rho;
	c[TEMPERATURE] = c_p;
}

/**
 * @brief Computes cold content of an element, taking meltfreeze_tk as reference
 * @version 10.08
 * @return Cold content (J m-2)
 */
double ElementData::coldContent() const
{
	return (Rho * c[TEMPERATURE] * (Te - Constants::meltfreeze_tk) * L);
}

/**
 * @brief Updates element density
 * @version 17.12
 */
void ElementData::updDensity()
{
	// Calculate element density
	Rho = theta[ICE] * Constants::density_ice +
              (theta[WATER] + theta[WATER_PREF]) * Constants::density_water +
              salinity * SeaIce::betaS +						//salinity = bulk salinity
              theta[SOIL] * soil[SOIL_RHO];
	M = Rho * L;
	return;
}

/**
 * @brief Opical equivalent grain size\n
 * CROCUS implementation as described in Vionnet et al., 2012. The detailed snowpack scheme Crocus and
 * its implementation in SURFEX v7.2, Geosci. Model Dev., 5, 773-791, 10.5194/gmd-5-773-2012. (see section 3.6)
 */
void ElementData::opticalEquivalentGrainSize()
{
	// NOTE Be careful regarding dimension!!!
	if (dd > Constants::eps2)
		ogs = 2. * (1.e-1 * (0.5 * (dd + (1. - dd) * (4. - sp)))); // (mm)
	else
		ogs = 2. * (0.5 * ((2. * rg * sp) + (1. - sp) * std::max(4.e-1, rg))); // rg in mm
}

/**
 * @brief Density dependent extinction coefficient -> Michi's magic trick... out of his magic hat
 * @version 9Y.mm
 * @return Density dependent extinction coefficient (m-1)
 */
double ElementData::extinction() const
{
	return(Rho/10. + 30.);
	//return(Edata->Rho/10. + 30.);
	//return(Edata->Rho/7.  + 70.);
	//return(Edata->Rho/7.  + 75. - 0.0*Edata->theta[WATER]);
}

/**
 * @brief Estimate the residual water content RWC by Vol \n
 * From work by Coleou and Lesaffre, 1998, Ann. Glaciol., 26, 64-68. \n
 * Experimental range:
 * - density unsoaked: 235 to 580
 * - density soaked: 328 to 589 kg m-3
 * - RWC by Mass 0.049 to 0.029
 * @note That function will limit range to 0.0264 to 0.08 RWC by Vol
 * @version 11.01
 * @return residual water content of snow element (1)
 */
void ElementData::snowResidualWaterContent()
{
	res_wat_cont = snowResidualWaterContent(theta[ICE]);
}

double ElementData::snowResidualWaterContent(const double& theta_i)
{
	double resWatCont;

	static const double fraction = Constants::density_water/Constants::density_ice;
	static const double limit_theta_i = 1. - fraction * ((1. + 0.0165 * fraction) - sqrt((1. + 0.0165 * fraction)*(1. + 0.0165 * fraction) - 4. * fraction * 0.0264)) / (2. * fraction);	// abc-formula

	if (theta_i > limit_theta_i) {
		// This case is the limiting case where:
		//            theta_i + (theta_r * (Constants::density_water/Constants::density_ice)) >= 1.0
		// In that case, set the residual water content equal to the pore space
		resWatCont = (1. - theta_i) * (Constants::density_ice/Constants::density_water);
	} else {
		if (theta_i > 0.23) {
			resWatCont = 0.0264 + 0.0099 * (1. - theta_i) / theta_i;
		} else {
			resWatCont = 0.08 - 0.1023 * (theta_i - 0.03);
		}
	}
	return std::min(resWatCont, 0.08); //NOTE: std::min() only needed in case of theta_i < 0.03
}

/**
 * @brief Field Capacity Soil is dependent on grain properties.
 * This nice formulation is based on some tedious curve fitting by
 * Martina Luetschg. The data stems from Scheffer und Schachtschabel
 * (Richtwerte Baugrund), which once more proves that "nomen est omen".
 * If my name was "Schachtschabel", I would never ever be dealing with
 * wet soils and Baugrund.
 * For the USDA soil classes used if Richards equation is used, the field capacity is obtained using the Saxton formula (K.E. Saxton et al., 1986, Estimating generalized soil-water characteristics from texture. Soil Sci. Soc. Amer. J. 50(4):1031-1036) and defined in the VG class
 * @author Michael Lehning & Adrien michel
 * @version 9Y.mm
 * @return Soil field capacity (-)
 */
double ElementData::soilFieldCapacity() const
{
	double fc;
  if (VG.defined == true)
  {
    fc=VG.field_capacity;
  }
  else{
  	if (!(rg > 0.)) {
  		fc = std::min(SnLaws::field_capacity_soil, (1. - theta[SOIL]) * 0.1);
  	} else {
  		//Follow implementation by Tobias Hipp master thesis.
  		//Note that the value of 0.0976114 is more precise and the value of 60.8057 is
  		//slightly different from what is mentioned in thesis, to make the function continuous over rg.
  		if(rg<17.0) {
  			fc = std::min(0.95, 0.32 / sqrt(rg) + 0.02);
  		} else {
  			if(rg<60.8057) {
  				fc=0.0976114-0.002*(rg-17.0);
  			} else {
  				fc=0.01;
  			}
  		}
  	}
  }
	return std::min(1. - theta[SOIL], fc);		// Ensure that the field capacity does not exceed the pore space.
}

/**
 * @brief RelativeHumidity
 * @author Nander Wever et al.
 * @brief Relative humidity in soil.
 * The formulation is based on Saito et al., 2006 "Numerical analysis of
 * coupled water vapor and heat transport in the vadose zone".
 * Calculated from the pressure head using a thermodynamic relationship
 * between liquid water and water vapor in soil pores (Philip and de Vries, 1957)
 * @author Margaux Couttet
 * @param Edata element data
 * @param Temperature temperature (K)
 * @return Soil relative humidity (-)
 */

double ElementData::RelativeHumidity() const
{
	if (VG.defined == true) {
		return (std::max(0., std::min(1., exp(h * Constants::g / (Constants::gas_constant * Te))))); //see eq. [18] from Saito et al., 2006
	} else {
		if ((theta[WATER] + theta[WATER_PREF]) < soilFieldCapacity() ) {
			return (0.5 * ( 1. - cos (std::min(Constants::pi, (theta[WATER] + theta[WATER_PREF]) * Constants::pi / (soilFieldCapacity() * 1.6)))));
		} else {
			return 1.;
		}
	}
}

/**
 * @brief SNOW ELASTICITY  :  This important routine was programmed by Marc Christen, who took it directly
 * from Mellor's famous 1975 paper on SNOW MECHANICS in the GRINDLEWALD symposium. Dimensions
 * are in [Pa]. (Presently, it is NOT temperature dependent.)
 * @version 9Y.mm
 * @return Module of elasticity (Pa)
 */
double ElementData::snowElasticity() const
{
	if (Rho > 1000.)
		return Constants::big;

	const double g = (Rho >= 70.)? ((Rho/1000.0)*8.235)-0.47 : ((70./1000.0)*8.235 )-0.47;
	const double he = pow(10.0, g);
	return (he * 100000.0);
}

/**
 * @brief Computes the enhancement of hydrostatically applied stress (overburden) in the necks (or bonds)
 * @version 11.01
 * @return Enhancement factor for neck stress (1))
 */
double ElementData::neckStressEnhancement() const
{
	const double stressEnhance = (4. / (N3 * theta[ICE])) * Optim::pow2(rg/rb);
	return stressEnhance;
}

/**
 * @brief A non-generic function to compute the concave neck radius (mm). \n
 * It is assumed that the neck is bound by a sphere fitting between the two grains side by side
 * such as the sphere goes to RB from the axis (this is a quick and dirty approximation)
 * @author Mathias Bavay
 * @version 9.mm
 * @return Concave neck radius (mm)
 */
double ElementData::concaveNeckRadius() const
{
	if ( (rg - rb) < Constants::eps ) {
		prn_msg(__FILE__, __LINE__, "wrn", Date(), "Infinite radius of curvature, rg(%lf) = rb(%lf); return Constants::big!", rg, rb);
		return Constants::big;
	} else {
		return Optim::pow2(rb) / (2. * (rg - rb));
	}
}

/**
 * @brief Computes the neck (or bond) length (mm)
 * @version 11.01
 * @return Neck length (mm)
 */
double ElementData::neckLength() const
{
	const double rc = concaveNeckRadius();
	return ((2. * rg * rc) / (rg + rc));
}

/**
 * @brief Relates the neck strain to the global volumetric strain
 * @version 11.01
 * @return Macro factor (1)
 */
double ElementData::neck2VolumetricStrain() const
{
	const double Ln = neckLength();
	return (Ln / (2. * rg + Ln));
}

/**
 * @brief Determine the type of snow \n
 * First revisited by Fierz and Bellaire 2006 and 2007
 * TODO needs to be adapted to international classification
 * @version 11.11
 * @return snow type code according to old-fashioned Swiss tradition
 */

void ElementData::snowType()
{
	type = snowType(dd, sp, 2.*rg, static_cast<unsigned short int>(mk%100), theta[WATER], res_wat_cont);
}

unsigned short int ElementData::getSnowType() const
{
	return snowType(dd, sp, 2.*rg, static_cast<unsigned short int>(mk%100), theta[WATER], res_wat_cont);
}

unsigned short int ElementData::snowType(const double& dendricity, const double& sphericity,
                          const double& grain_size, const unsigned short int& marker, const double& theta_w, const double& res_wat_cont_loc)
{
	int a=-1,b=-1,c=0;

	// Dry snow
	if (dendricity > 0.) { // Dry dendritic (new) snow: dendricity and sphericityhericity determine the class
		const int sw2 = (int)(sphericity*10.);
		if (dendricity > 0.80 ) { // ori 0.90, 27 Nov 2007 sb
			a = 1; b = 1; c = 0;
		} else if (dendricity > 0.70) { // ori 0.85, 27 Nov 2007 sb
			a = 1; b = 2; c = 1;
		} else if (dendricity > 0.65) { // ori 0.75, 27 Nov 2007 sb
			a = 2; b = 1; c = 0;
		} else if (dendricity > 0.60) { // ori 0.70, 27 Nov 2007 sb
			a = 2; b = 1; c = 1;
		} else if (dendricity > 0.30) {
			a = 2; b = 2; c = 0;
		} else if (dendricity > 0.05) {
			a = 2;
			switch (sw2) {
				case 0: case 1: case 2:
					b = 4; c = 0; break;
				case 3: case 4:
					b = 4; c = 1; break;
				case 5: case 6:
					b = 3; c = 1; break;
				default:
					b = 3; c = 0;
			}
		} else {
			switch (sw2) {
				case 0: case 1:
					a = 4; b = 4; c = 0; break;
				case 2: case 3: case 4:
					a = 4; b = 2; c = 1; break;
				case 5: case 6: case 7:
					a = 3;  b = 2; c = 1; break;
				default:
					a = 3; b = 3; c = 0;
			}
		}
	} else if (marker <= 2) {
		// Dry non-dendritic snow
		// Sphericity is most important for "a", while the marker is most important for "b","c"
		if (grain_size < 0.7) {
			const int sw2 = (int)(sphericity*10.);
			switch (sw2) {
				case 0: case 1:
					a = 4; b = 4; c = 0; break;
				case 2: case 3:
					a = 4; b = 3; c = 1; break;
				case 4: case 5:
					a = 4;  b = 3; c = 0; break;
				case 6: case 7:
					a = 3;  b = 4; c = 1; break;
				default:
					a = 3; b = 3; c = 0;
			}
		} else if (grain_size < 1.1) {
			if (sphericity < 0.2) {
				a = 4; b = 4; c = 0;
			} else if (sphericity < 0.4) {
				a = 4; b = 9; c = 0;
			} else { // sphericityhericity limited to sphericity_max=0.5 in Metamorphism.c
				a = 9; b = 9 ; c = 0;
			}
		} else if (grain_size < 1.5) {
			if (sphericity < 0.2) {
				a = 4; b = 5; c = 0;
			} else if (sphericity < 0.4) {
				a = 4; b = 9; c = 1;
			} else { // sphericityhericity limited to sphericity_max=0.5 in Metamorphism.c
				a = 9; b = 9 ; c = 0;
			}
		} else {
			if (sphericity < 0.2) {
				a = 5; b = 5; c = 0;
			} else if (sphericity < 0.4) {
				a = 5; b = 9; c = 1;
			} else { // sphericityhericity limited to sphericity_max=0.5 in Metamorphism.c
				a = 9; b = 5 ; c = 1;
			}
		}
	}
	// Melt forms
	if (marker >= 10) {
		if (dendricity > 0.) { // Wet dendritic snow
			if (sphericity > 0.7) {
				b = a; a = 7; c = 0;
			} else {
				b = 7 ; c = 1;
			}
		} else { // Wet non-dendritic snow
			b = 7; c = 0;
			if (sphericity > 0.75) {
				a = 7;
			} else if (sphericity > 0.4 ) {
				if (grain_size <= 0.7) {
					b = a; a = 7;
				} else if (marker != 13 ) {
					if (grain_size <= 1.5) {
						a = 7; b = 9; c = 1;
					} else {
						a = 7; b = 5; c = 1;
					}
				} else {
					a = 7; b = 6;  c = 1;
				}
			} else {
				if (grain_size <= 1.5) {
					a = 4;
				} else {
					a = 5;
				}
				if (sphericity <= 0.2) {
					c = 1;
				}
			}
		}
	}
	// Now treat a couple of exceptions - note that the order is important
	if (b < 0) b = a;
	if ((marker >= 20) && (theta_w < 0.1 * res_wat_cont_loc)) { // MFcr Melt-Freeze
		c = 2;
	}
	switch (marker) {
		case 3: // SH   Surface Hoar
			a = 6; b = 6; c = 0;
			break;
		case 4: // PPgp Graupel
			a = 0; b = 0; c = 0;
			break;
		case 6: // technical Snow
			a = 0; b = 0; c= 6;
			break;
		case 7: case 8: case 17: case 18: case 27: case 28: // Glacier ice & IFil, that is, ice layers within the snowpack
			a = 8; b = 8; c = 0;
			break;
		case 9: // water layer
			a = 0; b = 0; c = 0;
			break;
		default: // do nothing since we take care of exceptions here
			break;
	}

	return static_cast<unsigned short int>(a*100 + b*10 + c);
}

const std::string ElementData::toString() const
{
	std::ostringstream os;
	os << "<ElementData>\t";
	os << std::fixed << std::showpoint;
	os << "" << depositionDate.toString(mio::Date::ISO) << "\n";
	os << "\tL=" << setprecision(4) << L << " type=" << type << " marker=" << setprecision(2) << mk << " Density=" << Rho << " Mass=" << M << "\n";;

	os << "\tVolumetric contents: soil=" << setprecision(2) << theta[SOIL] << " ice=" << theta[ICE] << " water=" << theta[WATER] << " air=" << theta[AIR] << "\n";
	os << "\tGrains: gsz=2*rg=" <<  2.*rg << " ogs=" << ogs << " rb=" <<  rb << " dd=" <<  dd << " sp=" <<  sp << " N3=" << N3 << "\n";
	os << "\tMetamorphism: ps2rb=" << ps2rb << " metamo=" << metamo << " sw_abs=" << sw_abs << "\n";
	os << "\tMelting: dth_w=" << dth_w << " Qmf=" << Qmf << " res_wat_cont=" << res_wat_cont << "\n";
	os << "\tSoil: density=" << soil[SOIL_RHO] << " Conductivity=" << soil[SOIL_K] << " Capacity=" << soil[SOIL_C] << "\n";

#ifndef SNOWPACK_CORE
	os << "\tStrains: S=" <<  S << " C=" << C << " s_strength=" << s_strength << "\n";
#else
	os << "\tStrains: S=" <<  S << " C=" << C << "\n";
#endif
	os << "\tStrains: dEps=" << dEps << " Eps=" <<  Eps << " Eps_e=" <<  Eps_e << " Eps_v=" <<  Eps_v << "\n";
	os << "\tYoung's modulus of elasticity=" << E << "\n";
	os << "\tStrain rates Eps_Dot=" <<  Eps_Dot << " Eps_vDpt=" <<  Eps_vDot << " CDot=" <<  CDot << "\n";
#ifndef SNOWPACK_CORE
	os << "\tStability: S_dr=" << S_dr << " hard=" << hard << " dsm=" << dsm << "\n";
#else
	os << "\tHard=" << hard << "\n";
#endif
	os << "</ElementData>\n";
	return os.str();
}

std::ostream& operator<<(std::ostream& os, const NodeData& data)
{
	os.write(reinterpret_cast<const char*>(&data.z), sizeof(data.z));
	os.write(reinterpret_cast<const char*>(&data.u), sizeof(data.u));
	os.write(reinterpret_cast<const char*>(&data.f), sizeof(data.f));
	os.write(reinterpret_cast<const char*>(&data.udot), sizeof(data.udot));
	os.write(reinterpret_cast<const char*>(&data.T), sizeof(data.T));
#ifndef SNOWPACK_CORE
	os.write(reinterpret_cast<const char*>(&data.S_n), sizeof(data.S_n));
	os.write(reinterpret_cast<const char*>(&data.S_s), sizeof(data.S_s));
	os.write(reinterpret_cast<const char*>(&data.ssi), sizeof(data.ssi));
#endif
	os.write(reinterpret_cast<const char*>(&data.hoar), sizeof(data.hoar));

#ifndef SNOWPACK_CORE
	os.write(reinterpret_cast<const char*>(&data.dsm), sizeof(data.dsm));
	os.write(reinterpret_cast<const char*>(&data.S_dsm), sizeof(data.S_dsm));
	os.write(reinterpret_cast<const char*>(&data.Sigdsm), sizeof(data.Sigdsm));
#endif
	return os;
}

std::istream& operator>>(std::istream& is, NodeData& data)
{
	is.read(reinterpret_cast<char*>(&data.z), sizeof(data.z));
	is.read(reinterpret_cast<char*>(&data.u), sizeof(data.u));
	is.read(reinterpret_cast<char*>(&data.f), sizeof(data.f));
	is.read(reinterpret_cast<char*>(&data.udot), sizeof(data.udot));
	is.read(reinterpret_cast<char*>(&data.T), sizeof(data.T));
#ifndef SNOWPACK_CORE
	is.read(reinterpret_cast<char*>(&data.S_n), sizeof(data.S_n));
	is.read(reinterpret_cast<char*>(&data.S_s), sizeof(data.S_s));
	is.read(reinterpret_cast<char*>(&data.ssi), sizeof(data.ssi));
#endif
	is.read(reinterpret_cast<char*>(&data.hoar), sizeof(data.hoar));

#ifndef SNOWPACK_CORE
	is.read(reinterpret_cast<char*>(&data.dsm), sizeof(data.dsm));
	is.read(reinterpret_cast<char*>(&data.S_dsm), sizeof(data.S_dsm));
	is.read(reinterpret_cast<char*>(&data.Sigdsm), sizeof(data.Sigdsm));
#endif
	return is;
}

const std::string NodeData::toString() const
{
	std::ostringstream os;
	os << std::fixed << std::showpoint;
	os << "<NodeData>\n";
	os << "\tz=" << z << " T=" << T << " hoar=" << hoar << "\n";
	os << "\tCreep: u=" << u << " udot=" << udot << " f=" << f << "\n";
#ifndef SNOWPACK_CORE
	os << "\tStability: S_n=" << S_n << " S_s=" << S_s << " ssi=" << ssi << "\n";
#endif
	os << "</NodeData>\n";
	return os.str();
}

SnowStation::SnowStation(const bool& i_useCanopyModel, const bool& i_useSoilLayers, const bool& i_useSeaIceModule) :
	meta(), cos_sl(1.), sector(0), Cdata(NULL), Seaice(NULL), pAlbedo(0.), Albedo(0.),
	SoilAlb(0.), SoilEmissivity(0.), BareSoil_z0(0.), SoilNode(0), Ground(0.),
	cH(0.), mH(0.), mass_sum(0.), swe(0.), lwc_sum(0.), hn(0.), rho_hn(0.),
#ifndef SNOWPACK_CORE
	rime_hn(0.),
#endif
	hn_redeposit(0.), rho_hn_redeposit(0.), ErosionLevel(0), ErosionMass(0.), ErosionLength(0.),
#ifndef SNOWPACK_CORE
	S_class1(0), S_class2(0), S_d(0.), z_S_d(0.), S_n(0.), z_S_n(0.),
	S_s(0.), z_S_s(0.), S_4(0.), z_S_4(0.), S_5(0.), z_S_5(0.),
#endif
	Ndata(), Edata(), Kt(NULL), ColdContent(0.), ColdContentSoil(0.), dIntEnergy(0.), dIntEnergySoil(0.), meltFreezeEnergy(0.), meltFreezeEnergySoil(0.), meltMassTot(0.), refreezeMassTot(0.),
	ReSolver_dt(-1),
#ifndef SNOWPACK_CORE
	windward(false), WindScalingFactor(1.), TimeCountDeltaHS(0.),
#endif
	nNodes(0), nElems(0), maxElementID(0), useCanopyModel(i_useCanopyModel), useSoilLayers(i_useSoilLayers)
{
	if (i_useCanopyModel)
		Cdata = new CanopyData;
	else
		Cdata = NULL;

	if (i_useSeaIceModule)
		Seaice = new SeaIce;
	else
		Seaice = NULL;
}

SnowStation::SnowStation(const SnowStation& c) :
	meta(c.meta), cos_sl(c.cos_sl), sector(c.sector), Cdata(c.Cdata), Seaice(c.Seaice), pAlbedo(c.pAlbedo), Albedo(c.Albedo),
	SoilAlb(c.SoilAlb), SoilEmissivity(c.SoilEmissivity), BareSoil_z0(c.BareSoil_z0), SoilNode(c.SoilNode), Ground(c.Ground),
	cH(c.cH), mH(c.mH), mass_sum(c.mass_sum), swe(c.swe), lwc_sum(c.lwc_sum), hn(c.hn), rho_hn(c.rho_hn),
#ifndef SNOWPACK_CORE
	rime_hn(c.rime_hn),
#endif
	hn_redeposit(c.hn_redeposit), rho_hn_redeposit(c.rho_hn_redeposit),
	ErosionLevel(c.ErosionLevel), ErosionMass(c.ErosionMass), ErosionLength(c.ErosionLength),
#ifndef SNOWPACK_CORE
	S_class1(c.S_class1), S_class2(c.S_class2), S_d(c.S_d), z_S_d(c.z_S_d), S_n(c.S_n), z_S_n(c.z_S_n),
	S_s(c.S_s), z_S_s(c.z_S_s), S_4(c.S_4), z_S_4(c.z_S_4), S_5(c.S_5), z_S_5(c.z_S_5),
#endif
	Ndata(c.Ndata), Edata(c.Edata), Kt(NULL), ColdContent(c.ColdContent), ColdContentSoil(c.ColdContentSoil), dIntEnergy(c.dIntEnergy), dIntEnergySoil(c.dIntEnergySoil), meltFreezeEnergy(c.meltFreezeEnergy), meltFreezeEnergySoil(c.meltFreezeEnergySoil), meltMassTot(c.meltMassTot), refreezeMassTot(c.refreezeMassTot),
	ReSolver_dt(-1),
#ifndef SNOWPACK_CORE
	windward(c.windward), WindScalingFactor(c.WindScalingFactor), TimeCountDeltaHS(c.TimeCountDeltaHS),
#endif
	nNodes(c.nNodes), nElems(c.nElems), maxElementID(c.maxElementID), useCanopyModel(c.useCanopyModel), useSoilLayers(c.useSoilLayers) {
	if (c.Cdata != NULL) {
		// Deep copy pointer to sea ice object
		Cdata = new CanopyData(*c.Cdata);
	} else {
		Cdata = NULL;
	}
	if (c.Seaice != NULL) {
		// Deep copy pointer to sea ice object
		Seaice = new SeaIce(*c.Seaice);
	} else {
		Seaice = NULL;
	}
}

SnowStation& SnowStation::operator=(const SnowStation& source) {
	if(this != &source) {
		meta = source.meta;
		cos_sl = source.cos_sl;
		sector = source.sector;
		Cdata = source.Cdata;
		if (source.Seaice != NULL) {
			// Deep copy pointer to sea ice object
			Seaice = new SeaIce(*source.Seaice);
		} else {
			Seaice = NULL;
		}
		pAlbedo = source.pAlbedo;
		Albedo = source.Albedo;
		SoilAlb = source.SoilAlb;
		SoilEmissivity = source.SoilEmissivity;
		BareSoil_z0 = source.BareSoil_z0;
		SoilNode = source.SoilNode;
		Ground = source.Ground;
		cH = source.cH;
		mH = source.mH;
		mass_sum = source.mass_sum;
		swe = source.swe;
		lwc_sum = source.lwc_sum;
		hn = source.hn;
		rho_hn = source.rho_hn;
#ifndef SNOWPACK_CORE
		rime_hn = source.rime_hn;
#endif
		hn_redeposit = source.hn_redeposit;
		rho_hn_redeposit = source.rho_hn_redeposit;
		ErosionLevel = source.ErosionLevel;
		ErosionMass = source.ErosionMass;
		ErosionLength = source.ErosionLength;
#ifndef SNOWPACK_CORE
		S_class1 = source.S_class1;
		S_class2 = source.S_class2;
		S_d = source.S_d;
		z_S_d = source.z_S_d;
		S_n = source.S_n;
		z_S_n = source.z_S_n;
		S_s = source.S_s;
		z_S_s = source.z_S_s;
		S_4 = source.S_4;
		z_S_4 = source.z_S_4;
		S_5 = source.S_5;
		z_S_5 = source.z_S_5;
#endif
		Ndata = source.Ndata;
		Edata = source.Edata;
		Kt = NULL;
		ColdContent = source.ColdContent;
		ColdContentSoil = source.ColdContentSoil;
		dIntEnergy = source.dIntEnergy;
		dIntEnergySoil = source.dIntEnergySoil;
		meltFreezeEnergy = source.meltFreezeEnergy;
		meltFreezeEnergySoil = source.meltFreezeEnergySoil;
		meltMassTot = source.meltMassTot;
		refreezeMassTot = source.refreezeMassTot;
		ReSolver_dt = source.ReSolver_dt;
#ifndef SNOWPACK_CORE
		windward = source.windward;
		WindScalingFactor = source.WindScalingFactor;
		TimeCountDeltaHS = source.TimeCountDeltaHS;
#endif
		nNodes = source.nNodes;
		nElems = source.nElems;
		maxElementID = source.maxElementID;
		useCanopyModel = source.useCanopyModel;
		useSoilLayers = source.useSoilLayers;
	}
	return *this;
}

SnowStation::~SnowStation()
{
	SD_MATRIX_DATA* pMat = (SD_MATRIX_DATA*) Kt;

	if (pMat != NULL) {
		if ( pMat->State == ConMatrix ){
			ReleaseConMatrix(&pMat->Mat.Con);
		} else if ( pMat->State == BlockMatrix  ){
			ReleaseBlockMatrix(&pMat->Mat.Block);
		}
		free(pMat);
	}

	if (Seaice != NULL) {
		delete Seaice;
		Seaice = NULL;
	}
}

/**
* @brief Computes the actual total masses of the snowpack (kg m-2)
*/
void SnowStation::compSnowpackMasses()
{
	mass_sum = swe = lwc_sum = 0.;
	for (size_t e = SoilNode; e < nElems; e++) {
		mass_sum += Edata[e].M;
		swe += Edata[e].L * Edata[e].Rho;
		lwc_sum += Edata[e].L * ((Edata[e].theta[WATER] + Edata[e].theta[WATER_PREF]) * Constants::density_water);
	}
}

/**
 * @brief Computes the internal energy change of the snowpack during one computation time step (J m-2)
 */
void SnowStation::compSnowpackInternalEnergyChange(const double& sn_dt)
{
	if (nElems > SoilNode) {
		const double i_meltFreezeEnergy = meltFreezeEnergy;
		meltFreezeEnergy = 0.;
		const double i_cold_content = ColdContent;
		ColdContent = 0.;
		meltMassTot = 0.;
		refreezeMassTot = 0.;
		for (size_t e=SoilNode; e<nElems; e++) {
			meltMassTot += (Edata[e].Qmf < 0.) ? (-Edata[e].Qmf * Edata[e].L * sn_dt / Constants::lh_fusion) : (0.);
			refreezeMassTot += (Edata[e].Qmf > 0.) ? (Edata[e].Qmf * Edata[e].L * sn_dt / Constants::lh_fusion) : (0.);
			meltFreezeEnergy -= Edata[e].Qmf * Edata[e].L * sn_dt;
			ColdContent += Edata[e].coldContent();
		}
		dIntEnergy += (ColdContent - i_cold_content) + (meltFreezeEnergy - i_meltFreezeEnergy);
	} else {
                meltFreezeEnergy = 0.;
		ColdContent = 0.;
		dIntEnergy = 0.;
	}
}

/**
 * @brief Computes the internal energy change of the soil during one computation time step (J m-2)
 */
void SnowStation::compSoilInternalEnergyChange(const double& sn_dt)
{
	if (SoilNode > 0) {
		const double i_meltFreezeEnergy = meltFreezeEnergySoil;
		meltFreezeEnergySoil = 0.;
		const double i_cold_content = ColdContentSoil;
		ColdContentSoil = 0.;
		double tmp_sum_QIntmf = 0.;
		for (size_t e=0; e<SoilNode; e++) {
			tmp_sum_QIntmf += Edata[e].QIntmf * Edata[e].L * sn_dt;
			Edata[e].QIntmf=0.;
			meltFreezeEnergySoil -= Edata[e].Qmf * Edata[e].L * sn_dt;
			ColdContentSoil += Edata[e].coldContent();
		}
		dIntEnergySoil += (ColdContentSoil - i_cold_content) + (meltFreezeEnergySoil - i_meltFreezeEnergy) - tmp_sum_QIntmf;
	} else {
                meltFreezeEnergySoil = 0.;
		ColdContentSoil = 0.;
		dIntEnergySoil = 0.;
	}
}

/**
 * @brief Computes the liquid water index defined as the ratio of total liquid water content (in mm w.e.) to calculated snow depth (in mm) divided by 0.03. Unit: (1)
 */
double SnowStation::getLiquidWaterIndex() const
{
	return (cH > Constants::eps) ? lwc_sum / (M_TO_MM(cH) * 0.03) : Constants::undefined;
}

/**
 * @brief Returns modelled internal snow or/and soil temperature (instantaneous value; degC),
 *        at a given position z perpendicular to slope (m) \n
 *        z must be less than computed height (Xdata->cH), otherwise modeled temperature is set to Constants::undefined
 * @version 11.03
 * @param z Sensor position perpendicular to slope (m)
 */
double SnowStation::getModelledTemperature(const double& z) const
{
	if ((z == Constants::undefined) || !((getNumberOfNodes() > 1) && (z < cH))) {
		return Constants::undefined;
	} else {
		const size_t n_up = findUpperNode(z, Ndata, getNumberOfNodes()); // Upper node number
		const double z_low = (Ndata[n_up-1].z + Ndata[n_up-1].u); // Lower node around position z of sensor
		const double z_up = (Ndata[n_up].z + Ndata[n_up].u); // Upper node around position z of sensor
		const double T_low = Ndata[n_up-1].T;
		const double T_up = Ndata[n_up].T;
		const double T = T_low + (T_up-T_low)*(z-z_low)/(z_up-z_low);
		return IOUtils::K_TO_C( T );
	}
}

/**
 * @brief Reallocate element and node data \n
 * Edata and Ndata as well as nElems and nNodes are reallocated or reset, respectively.
 * @param number_of_elements The new number of elements
 */
void SnowStation::resize(const size_t& number_of_elements)
{
	const size_t nEdata_old = Edata.size();
	try {
		Edata.resize(number_of_elements, ElementData(ElementData::noID));
		Ndata.resize(number_of_elements + 1);
	} catch(const exception& e){
		throw IOException(e.what(), AT); //this will catch all allocation exceptions
	}

	if (number_of_elements>nEdata_old) {
		for(size_t ii=nEdata_old; ii<Edata.size(); ii++) {
			if (Edata[ii].ID==ElementData::noID) Edata[ii].ID = ++maxElementID;
		}
	}

	nElems = Edata.size();
	nNodes = Ndata.size();
}

size_t SnowStation::getNumberOfElements() const
{
	return nElems;
}

size_t SnowStation::getNumberOfNodes() const
{
	return nNodes;
}

/**
 * @brief Find element with corresponding tag or return IOUtils::npos if not found
 * @param tag Tag to look for
 * @return Index of tagged element, IOUtils::npos if not found
 */
size_t SnowStation::find_tag(const size_t& tag) const
{
	for (size_t e=0; e<nElems; e++) {
		if (Edata[e].mk/100 == tag) {
			return e;
		}
	}

	return IOUtils::npos;
}

bool SnowStation::hasSoilLayers() const
{
	return useSoilLayers;
}

/**
 * @brief If more than NUMBER_TOP_ELEMENTS snow elements exist, attempt to reduce their number in the FEM mesh,
 * leaving NUMBER_TOP_ELEMENTS surface elements untouched \n
 * Pairs of elements within the snow cover satisfying the conditions of combineCondition() are combined
 * by placing everything in the lower element, setting the density of upper element to Constants::undefined,
 * and getting rid of node in between. \n
 * The elements being very similar and thus the microstructure parameters being approximately equal
 * as defined in combineCondition(), simply average the microstructure properties \n
 * NOTE that the condense element check is placed at the end of a time step, allowing elements do develop on their own.
 * @param i_number_top_elements The number of surface elements to be left untouched
 * @param reduce_n_elements When >0: enable more "aggressive" combining for layers deeper in the snowpack, to reduce the number of elements and thus the computational load. Values >=1 denote levels of aggressivity.
 * @param cond Condition to use to determine whether or not to combine: 1 = combineCondition, 2 = Aggregate::joinSimilarLayers, 3 = Aggregate::mergeThinLayer
 * @param comb_thresh_l Only used for cond == 1: both elements must be smaller than this value for an action to be taken.
 */
void SnowStation::combineElements(const size_t& i_number_top_elements, const int& reduce_n_elements, const size_t& cond, const double& comb_thresh_l)
{
	if (nElems - SoilNode < i_number_top_elements+1) {
		return;
	}

	size_t nRemove=0;       // Number of elements to be removed
	bool merge=false;
	for (size_t eLower = SoilNode, eUpper = SoilNode+1; eLower < nElems-i_number_top_elements; eLower++, eUpper++) {
		switch (cond) {
			case 1:	// merging WaterTransport
				merge = (combineCondition(Edata[eLower], Edata[eUpper], cH-Ndata[eUpper].z, reduce_n_elements, comb_thresh_l));
				break;
			case 2:	// aggregate first round
				merge = (Aggregate::joinSimilarLayers(Edata[eUpper], Edata[eLower]));
				break;
			case 3:	// aggregate second round
				merge = (Aggregate::mergeThinLayer(Edata[eUpper], Edata[eLower]));
				break;
			default:
				merge = false;
				break;
		}
		if (merge) {
			mergeElements(Edata[eLower], Edata[eUpper], true, (eUpper==nElems-1));
			nRemove++;
			Edata[eUpper].Rho = Constants::undefined;
			eLower++; eUpper++;
		}
	}
	if (nRemove > 0) {
		const size_t rnE = nElems - nRemove; //Reduced number of elements
		reduceNumberOfElements(rnE);
	}
}

/**
 * @brief Remove the upper "marked" element of two (snow only) \n
 * -# Merging two elements:
 *     -# density is undefined
 *     -# take the uppermost node of both
 * -# Removing melted or thin elements
 *     -# density is undefined AND length negative (*= -1.) as the latter will be used!
 *     -# keep upper node of lowest element
 * @param rnE Reduced number of elements
 */
void SnowStation::reduceNumberOfElements(const size_t& rnE)
{
	size_t eNew = SoilNode; // New element index
	double dL=0.;

	for (size_t e = SoilNode; e < nElems; e++) {
		if (Edata[e].Rho == Constants::undefined) {
			if (Edata[e].L > 0.0) { // Merging elements
				Ndata[eNew] = Ndata[e+1];
				Ndata[eNew].z = Ndata[e+1].z + Ndata[e+1].u + dL;
				Ndata[eNew].u = Ndata[e].udot = 0.;
#ifndef SNOWPACK_CORE
				Ndata[eNew].ssi = Ndata[e+1].ssi;
				Ndata[eNew].S_s = Ndata[e+1].S_s;
				Ndata[eNew].S_n = Ndata[e+1].S_n;
#endif
			} else { // Removing elements for negative length L
				dL += Edata[e].L;
			}
		} else {
			if (eNew < e) {
				Edata[eNew] = Edata[e];
				Ndata[eNew+1] = Ndata[e+1];
			}
			Ndata[eNew+1].z = Ndata[e+1].z + Ndata[e+1].u + dL;
			Ndata[eNew+1].u = Ndata[e+1].udot = 0.;
#ifndef SNOWPACK_CORE
			Ndata[eNew+1].ssi = Ndata[e+1].ssi;
			Ndata[eNew+1].S_s = Ndata[e+1].S_s;
			Ndata[eNew+1].S_n = Ndata[e+1].S_n;
#endif
			eNew++;
		}
	}

	resize(rnE);

	const double cH_old = cH;
	cH = Ndata[nNodes-1].z + Ndata[nNodes-1].u;
	if (mH!=Constants::undefined) mH -= (cH_old - cH);
	ErosionLevel = std::max(SoilNode, std::min(ErosionLevel, rnE-1));
}

/**
 * @brief This routine initializes the snow cover structure which contains all information about a station
 * including element, nodal and canopy data \n
 * Because you are working with layers, the first node is a special case; the rest can be generated in a loop ....
 * The bottom temperature at the beginning of the computation is given by the temperature at the top of the
 * lowest soil or snow layer \n
 * IMPORTANT: it is very important for Alpine3D that Cdata.height is initialized even if CANOPY = 0,
 * otherwise SnowInterface will not recognize the canopy grids (David 2007-06-25).
 * @version 10.02
 * @param SSdata
 * @param i_sector defines the exposition sector of the slope (width 360./number_slopes)
 */
void SnowStation::initialize(const SN_SNOWSOIL_DATA& SSdata, const size_t& i_sector)
{
	Albedo = SSdata.Albedo;
	SoilAlb = SSdata.SoilAlb;
	BareSoil_z0 = SSdata.BareSoil_z0;

#ifndef SNOWPACK_CORE
	SoilEmissivity = (SSdata.Emissivity_soil == mio::IOUtils::nodata) ? Constants::emissivity_soil : SSdata.Emissivity_soil;

	WindScalingFactor = SSdata.WindScalingFactor;
	TimeCountDeltaHS = SSdata.TimeCountDeltaHS;
#endif

	meta = SSdata.meta;
	cos_sl = cos(meta.getSlopeAngle()*mio::Cst::to_rad);
	sector = i_sector;

	mH = cH = SSdata.Height;

	nNodes = SSdata.nN;
	nElems = SSdata.nN-1;
	resize(nElems);

	SoilNode = 0;
	Ground = 0.0;
	Ndata.front().z = 0.;
	Ndata.front().T = (SSdata.nLayers > 0)? SSdata.Ldata.front().tl : Constants::meltfreeze_tk;
	Ndata.front().u = 0.;
	Ndata.front().f = 0.;
	Ndata.front().udot = 0.;
	Ndata.front().hoar = 0.;
#ifndef SNOWPACK_CORE
	Ndata.front().S_n=6.;   // Interface static natural stability index
	Ndata.front().S_s=6.;   // Interface stability index Sk38 (skier)
#endif

	bool real_soil_no_sandwich = true;  // Switch to count real soil layers
	for (size_t ll = 0, n = 1; ll < SSdata.nLayers; ll++) {
		// Update ground heigth and SoilNode number
		if (SSdata.Ldata[ll].phiSoil > 0.0 && real_soil_no_sandwich) {
			Ground += SSdata.Ldata[ll].hl;
			SoilNode += SSdata.Ldata[ll].ne;
		} else {
			real_soil_no_sandwich = false;
		}

		const double dT = (ll>0)? (SSdata.Ldata[ll].tl - SSdata.Ldata[ll-1].tl) / static_cast<double>(SSdata.Ldata[ll].ne) : 0.;

		for (size_t le = 0; le < SSdata.Ldata[ll].ne; le++, n++ ) {
			Ndata[n].z = Ndata[n-1].z + SSdata.Ldata[ll].hl / static_cast<double>(SSdata.Ldata[ll].ne);
			Ndata[n].T = Ndata[n-1].T + dT;
			Ndata[n].u = 0.;
			Ndata[n].f = 0.;
			Ndata[n].udot = 0.;
#ifndef SNOWPACK_CORE
			Ndata[n].S_n = INIT_STABILITY;   // Static natural stability index
			Ndata[n].S_s = INIT_STABILITY;   // Alternative Stability Index (skier stability)
#endif
		}
	}

	if (SoilNode == 0 && useSoilLayers) {
		prn_msg(__FILE__, __LINE__, "err", Date(), "SNP_SOIL set but no soil layers given");
		throw IOException("Snowpack Initialization failed", AT);
	}

	// INITIALIZE THE ELEMENT DATA
	for (size_t ll = 0, e = 0; ll<SSdata.nLayers; ll++) {
		for (size_t le = 0; le < SSdata.Ldata[ll].ne; le++, e++) {
			// Element's JulianQ Date
			Edata[e].depositionDate = Date::rnd(SSdata.Ldata[ll].depositionDate, 1.);
			// Temperature data
			Edata[e].Te = (Ndata[e].T+Ndata[e+1].T) / 2.;
			Edata[e].L0 = Edata[e].L = (Ndata[e+1].z - Ndata[e].z);
			Edata[e].gradT = (Ndata[e+1].T-Ndata[e].T) / Edata[e].L;
			// Creep data
			Edata[e].E = Edata[e].Eps = Edata[e].S = Edata[e].Eps_Dot=0.0;
			Edata[e].Eps_v = Edata[e].Eps_e = Edata[e].Eps_vDot=0.0;
			// Very important to initialize the increments in length and strain
			Edata[e].dEps = 0.0;
			// Volumetric Components
			Edata[e].theta[SOIL]  = SSdata.Ldata[ll].phiSoil;
			Edata[e].theta[AIR]   = SSdata.Ldata[ll].phiVoids;
			Edata[e].theta[ICE]   = SSdata.Ldata[ll].phiIce;
			Edata[e].theta[WATER] = SSdata.Ldata[ll].phiWater;
			Edata[e].theta[WATER_PREF] = SSdata.Ldata[ll].phiWaterPref;
			Edata[e].soil[SOIL_RHO] = SSdata.Ldata[ll].SoilRho;
			Edata[e].soil[SOIL_K]   = SSdata.Ldata[ll].SoilK;
			Edata[e].soil[SOIL_C]   = SSdata.Ldata[ll].SoilC;
			for (size_t ii = 0; ii < SnowStation::number_of_solutes; ii++) {
				Edata[e].conc[SOIL][ii]  = SSdata.Ldata[ll].cSoil[ii];
				Edata[e].conc[ICE][ii]  = SSdata.Ldata[ll].cIce[ii];
				Edata[e].conc[WATER][ii] = SSdata.Ldata[ll].cWater[ii];
				Edata[e].conc[AIR][ii]  = SSdata.Ldata[ll].cVoids[ii];
			}
			Edata[e].updDensity();
			assert(Edata[e].Rho >= 0. || Edata[e].Rho==IOUtils::nodata); //we want positive density
			// conductivities, specific heat and moisture content
			Edata[e].k[TEMPERATURE] = Edata[e].k[SEEPAGE] = Edata[e].k[SETTLEMENT] = 0.;
			Edata[e].heatCapacity();
			Edata[e].c[SEEPAGE] = Edata[e].c[SETTLEMENT] = 0.;
			Edata[e].snowResidualWaterContent();
			// Set the initial short wave radiation to zero
			Edata[e].sw_abs = 0.;
			// Phase change variables
			Edata[e].Qmf = 0.;
			Edata[e].QIntmf = 0.;
			Edata[e].dth_w = 0.;
			// Micro-structure data
			Edata[e].dd = SSdata.Ldata[ll].dd;
			Edata[e].sp = SSdata.Ldata[ll].sp;
			Edata[e].rg = SSdata.Ldata[ll].rg;
			Edata[e].opticalEquivalentGrainSize();
			Edata[e].rb = SSdata.Ldata[ll].rb;
			Edata[e].N3 = Metamorphism::getCoordinationNumberN3(Edata[e].Rho);
			Edata[e].mk = SSdata.Ldata[ll].mk;
			Edata[e].snowType();
			Ndata[e+1].hoar = SSdata.Ldata[ll].hr;
			// Memories, memories
			Edata[e].CDot = SSdata.Ldata[ll].CDot;
			Edata[e].metamo = SSdata.Ldata[ll].metamo;
			Edata[e].salinity = SSdata.Ldata[ll].salinity;
			Edata[e].h = SSdata.Ldata[ll].h;
#ifndef SNOWPACK_CORE
			Edata[e].dsm = SSdata.Ldata[ll].dsm;
			Edata[e].S_dr = INIT_STABILITY;
#endif
			Edata[e].hard = IOUtils::nodata;
			Edata[e].M = Edata[e].Rho * Edata[e].L0;
			assert(Edata[e].M >= (-Constants::eps2)); //mass must be positive

			// Check if pore space is available when water would freeze
			const double porespace = (1. - Edata[e].theta[ICE] - Edata[e].theta[SOIL]) * (Constants::density_ice / Constants::density_water);
			if(Edata[e].theta[WATER] + Edata[e].theta[WATER_PREF] > porespace) {
				const double tmp_sum = Edata[e].theta[WATER] + Edata[e].theta[WATER_PREF];
				Edata[e].theta[WATER] *= porespace / tmp_sum;
				Edata[e].theta[WATER_PREF] *= porespace / tmp_sum;
			}
			Edata[e].theta[AIR] = (1. - Edata[e].theta[ICE] - Edata[e].theta[WATER] - Edata[e].theta[WATER_PREF] - Edata[e].theta[SOIL]);
		} // end of element layer for
	} // end of layer for

	ErosionLevel = (SSdata.ErosionLevel > 0)? static_cast<size_t>(SSdata.ErosionLevel) : std::max(SoilNode, nElems-1);

	// Find the real Cauchy stresses
	double SigC = 0.0;
	for(size_t e = nElems; e -->0; ) {
		if (e < nElems-1)
			SigC -= (.5*Edata[e+1].M) * Constants::g * cos_sl;
		SigC -= (.5*Edata[e].M) * Constants::g * cos_sl;

		Edata[e].C = SigC;
		assert(Edata[e].C<0.);
	}

	// Sea ice initializations
	if (Seaice != NULL) {
		Seaice->updateFreeboard(*this);
		for (size_t e = nElems; e -->0; ) {
			const double br_sal = (Edata[e].theta[WATER] + Edata[e].theta[WATER_PREF] == 0.) ? (0.) : (Edata[e].salinity / (Edata[e].theta[WATER] + Edata[e].theta[WATER_PREF]));
			if (Edata[e].salinity > 0.) {
				Edata[e].meltfreeze_tk = -SeaIce::mu * br_sal + Constants::meltfreeze_tk;
			}
			if (Edata[e].h == Constants::undefined) {
				Edata[e].h = Seaice->SeaLevel - .5 * (Ndata[e].z + Ndata[e+1].z);
			} else {
				// Initialize 
				if (e >= SoilNode) {		//Snow
					Edata[e].VG.SetVGParamsSnow(vanGenuchten::YAMAGUCHI2012, vanGenuchten::CALONNE, /*matrix*/ true, /*seaice*/ true);
				} else {			//Soil
					Edata[e].VG.SetVGParamsSoil();
				}
				// If pressure head indicates full saturation, make sure no rounding errors exists from writing/reading sno files.
				if (Edata[e].h >= Edata[e].VG.h_e) {
					Edata[e].theta[WATER] = (1. - Edata[e].theta[ICE] - Edata[e].theta[SOIL]) * (Constants::density_ice / Constants::density_water) - Edata[e].theta[WATER_PREF];
					Edata[e].theta[AIR] = 1. - Edata[e].theta[ICE] - Edata[e].theta[WATER] - Edata[e].theta[WATER_PREF] - Edata[e].theta[SOIL];
					Edata[e].updDensity();
				}
			}
		}
	}

	// Cold content and snowpack masses
	compSnowpackInternalEnergyChange(900.); // Time (900 s) will not matter as Qmf == 0. for all layers
	compSoilInternalEnergyChange(900.); // Time (900 s) will not matter as Qmf == 0. for all layers
	compSnowpackMasses();

	if (Cdata!=NULL) Cdata->initialize(SSdata, useCanopyModel);

	// Set time step to -1, so we can determine the first time ReSolver1d is called.
	ReSolver_dt = -1.;
}

/**
 * @brief Determine flexible maximum element length for combining two elements
 * - Function required for REDUCE_N_ELEMENTS function for "aggressive" combining for layers deeper in the
 *   snowpack, to reduce the number of elements and thus the computational load.
 * @param depth Distance of the element from the snow surface
 * @return Maximum element length.
 */
double SnowStation::flexibleMaxElemLength(const double& depth, const double& comb_thresh_l)
{
	static const double upper_limit_length=1.0;
	const double calc_length = static_cast<double>( int( int(depth * 100.) / 10) + 1) * comb_thresh_l;
	return std::min(calc_length, upper_limit_length);
}

/**
 * @brief Boolean routine to check whether two snow elements can be combined
 * - \b no \b action will be taken if one of the two elements is
 *      - a soil element
 *      - larger than comb_thresh_l
 *      - tagged
 *      - dry surface hoar (mk=3)
 *      - dendritic but not both
 * - \b otherwise we use criteria for dendricity, sphericity, volumetric ice or water content, grain size and marker
 * - Whatever type of thin elements are treated in WaterTransport::mergingElements()
 *
 * @param Edata0 Lower element
 * @param Edata1 Upper element
 * @param depth Distance of the element from the snow surface
 * @param reduce_n_elements When >0: enable more "aggressive" combining for layers deeper in the snowpack, to reduce the number of elements and thus the computational load. Values >=1 denote levels of aggressivity.
 * @return true if the two elements should be combined, false otherwise
 */
bool SnowStation::combineCondition(const ElementData& Edata0, const ElementData& Edata1, const double& depth, const int& reduce_n_elements, const double& comb_thresh_l)
{
	// Default max_elem_l
	double max_elem_l = comb_thresh_l;

	// When aggressive combining is activated, override max_elem_l when necessary
	if (reduce_n_elements > 0) {
		max_elem_l = flexibleMaxElemLength(depth, comb_thresh_l);
	}

	if ( (Edata0.L > max_elem_l) || (Edata1.L > max_elem_l) )
		return false;

	if ( (Edata0.mk%100 != Edata1.mk%100) && (depth < 10. || reduce_n_elements == 1) )
		return false;

	double comb_thresh_sp_flex;
	if (reduce_n_elements <= 1) {
		comb_thresh_sp_flex = comb_thresh_sp;
	} else {
		if (depth <= 10.) {
			comb_thresh_sp_flex = comb_thresh_sp;
		} else if (depth >= 20.) {
			comb_thresh_sp_flex = 1.01;
		} else {
			comb_thresh_sp_flex = (((1.01 - comb_thresh_sp) / 10.) * depth) + (2. * comb_thresh_sp - 1.01);
		}
	}

	if ( fabs(Edata0.sp - Edata1.sp) > comb_thresh_sp_flex )
		return false;

	if ( Edata0.theta[SOIL] > 0. || Edata1.theta[SOIL] > 0. )
		return false;

	if ( (Edata0.mk >= 100 && int(Edata0.mk/1000)!=9) || (Edata1.mk >= 100 && int(Edata0.mk/1000)!=9) )
		return false;

	if ( (Edata0.mk%100 == 3) || (Edata1.mk%100 == 3) )
		return false;

	if ( (Edata0.dd > comb_thresh_dd || Edata1.dd > comb_thresh_dd) &&
		!(Edata0.dd > comb_thresh_dd && Edata1.dd > comb_thresh_dd) ) {
		return false;
	} else if ( fabs(Edata0.dd - Edata1.dd) > comb_thresh_dd ) {
		return false;
	}

	double comb_thresh_ice_flex;
	if (reduce_n_elements <= 1) {
		comb_thresh_ice_flex = comb_thresh_ice;
	} else {
		if (depth <= 50.) {
			comb_thresh_ice_flex = comb_thresh_ice;
		} else if (depth >= 150.) {
			comb_thresh_ice_flex = comb_thresh_ice * 5.;
		} else {
			comb_thresh_ice_flex = (((4. * comb_thresh_ice) / 100.) * depth) - comb_thresh_ice;
		}
	}

	if ( fabs(Edata0.theta[ICE] - Edata1.theta[ICE]) > comb_thresh_ice_flex )
		return false;

	if ( fabs(Edata0.theta[WATER] - Edata1.theta[WATER]) > comb_thresh_water )
		return false;

	double comb_thresh_rg_flex;
	if (reduce_n_elements <= 1) {
		comb_thresh_rg_flex = comb_thresh_rg;
	} else {
		if (depth <= 10.) {
			comb_thresh_rg_flex = comb_thresh_rg;
		} else if ((depth > 10.) && (depth <= 50.)) {
			comb_thresh_rg_flex = ((4. * comb_thresh_rg / 40.) * depth);
		} else if ((depth > 50.) && (depth <= 150.)) {
			comb_thresh_rg_flex = ((45. * comb_thresh_rg / 100.) * depth) - (17.5 * comb_thresh_rg);
		} else {
			comb_thresh_rg_flex = comb_thresh_rg * 50.;
		}
	}

	if ( fabs(Edata0.rg - Edata1.rg) > comb_thresh_rg_flex )
		return false;

	return true;
}

/**
 * @brief Split the element provided as first argument.
 */
void SnowStation::splitElement(const size_t& e)
{
	resize(nElems+1);
	if(e!=nElems-2) { // If it is not the top node that needs splitting ...     (Note that we have to reference nElems-2, as resize has been called (thus nElems increased) already.)
		// then shift all elements and nodes above upward
		for(size_t ee = nElems-1; ee >= e+2; ee--) {
			Edata[ee]=Edata[ee-1];
			Ndata[ee+1]=Ndata[ee];
			Ndata[ee]=Ndata[ee-1];
		}
	}
	// Fill info of new element
	Edata[e+1]=Edata[e];
	// Half the element
	Edata[e].L*=0.5;
	Edata[e].L0*=0.5;
	Edata[e+1].L*=0.5;
	Edata[e+1].L0*=0.5;
	Edata[e].M*=0.5;
	Edata[e+1].M*=0.5;
	// Fill info of new node
	Ndata[e+2]=Ndata[e+1];
	Ndata[e+1].hoar=0.;
	Ndata[e+1].T=Edata[e].Te;
	// Position the new node correctly in the domain
	Ndata[e+1].z=(Ndata[e+2].z+Ndata[e].z)/2.;
	Ndata[e+2].u*=0.5;
	Ndata[e+1].u*=0.5;
	// Remove "marked layer" mk from lower layer
	if(int(Edata[e].mk/1000) == 9) Edata[e].mk-=static_cast<short unsigned int>(9000);
	// Correct pressure head in case of saturation
	if(Edata[e].h > Edata[e].VG.h_e) {
		Edata[e].h+=.5*Edata[e].L;
		Edata[e+1].h-=.5*Edata[e+1].L;
	}
}

/**
 * @brief Split elements when they are near the top of the snowpack, when REDUCE_N_ELEMENTS is used.
 * - This function split elements when they are getting closer to the top of the snowpack. This is required
 *   when using the "aggressive" merging option (REDUCE_N_ELEMENTS). When snow melt brings elements back to the
 *   snow surface, smaller layer spacing is required to accurately describe temperature and moisture gradients.
 * @param max_element_length If positive: maximum allowed element length (m), above which splitting is applied.
 *                           If argument is not positive: use function flexibleMaxElemLength.
 */
void SnowStation::splitElements(const double& max_element_length, const double& comb_thresh_l)
{
	//Return when no snow present
	if (nElems == SoilNode) return;

	for (size_t e = SoilNode; e < nElems; e++) {
		double max_elem_l = comb_thresh_l;
		const double depth = cH - Ndata[e].z;
		// If max_element_length > 0: take its value, else use function flexibleMaxElemLength.
		max_elem_l = (max_element_length > 0) ? (0.5 * max_element_length) : (flexibleMaxElemLength(depth, comb_thresh_l));
		if(0.5*(Edata[e].L) > max_elem_l) {
			splitElement(e);
			e--;			// Make sure the same element gets checked again, in case 1 split is not sufficient
		}
	}
}

/**
 * @brief Keep simulated snow depth within MAX_SIMULATED_HS range.
 * - This function deletes elements at the bottom of the snowpack when the simulated snow depth exceeds max_simulated_hs.
 *   Useful for simulations of Firn, in studies where one is only interested in the near surface processes.
 *   Note that this function will always keep at least one snow element.
 * @param max_simulated_hs If positive: maximum allowed modelled snow depth, above which elements will be removed.
 */
void SnowStation::CheckMaxSimHS(const double& max_simulated_hs) {
	if(max_simulated_hs > 0. && cH > max_simulated_hs) {
		double tmp_height = 0.;
		size_t e = nElems;
		for ( ; e-- > SoilNode; ) {
			// Find which element exceeds the max_simulated_hs
			tmp_height += Edata[e].L;
			if (tmp_height > max_simulated_hs) {
				if ( e+1 < nElems ) { //Check for the case where the top element L already exceeds max_simulated_hs, in case we skip element deletion.
					size_t i_offset = e+1;				// The new indexing offset
					size_t i = i_offset;
					const double dH = Ndata[i].z;			// Height change of domain
					for ( ; i < nElems; i++) {			// Go from the element above the one that was exceeding max_simulated_hs to the top element
						Edata[i-i_offset] = Edata[i];		// Shift all the elements down
						Ndata[i-i_offset] = Ndata[i];		// Shift the node down
						Ndata[i-i_offset].z -= dH;		// Correct nodal position
					}
					Ndata[nElems-i_offset] = Ndata[nElems];		// Take care of the remaining top node
					resize(i-i_offset);
					cH -= dH;					// Correct calculated snow height
				}
				break;
			}
		}
	}
	return;
}

/**
 * @brief Merging two elements
 * - Joining:
 * 	- Keep the lower element, that is, the lowest snow element always survives!
 * 	- The properties of the upper and lower elements are (depth) averaged in an appropriate way.
 * 	- The new length is the sum of both
 * 	- Keep the birthday of the upper element
 * 	- Keep the tag of the upper element only if the lower is untagged (mk >= 100)
 * 	- @note Joining two elements may cause the tag (marker >= 100) to "jump" abruptly
 * - Removing:
 * 	- Remaining ice, liquid water, solutes, etc. are added to the lower element
 * 	- The length of the lower element is kept
 * 	- Keep the birthday of the lower element
 * @param EdataLower Properties of lower element
 * @param EdataUpper Properties of upper element
 * @param merge True if upper element is to be joined with lower one, false if upper element is to be removed
 * @param topElement set to true if the upper element is at the very top of the snow pack
 */
void SnowStation::mergeElements(ElementData& EdataLower, const ElementData& EdataUpper, const bool& merge, const bool& topElement)
{
	const double L_lower = EdataLower.L; //Thickness of lower element
	const double L_upper = EdataUpper.L; //Thickness of upper element
	double LNew = L_lower;               //Thickness of "new" element

	if (merge) {
		// Determine new element length under the condition of keeping the density of the lower element constant, if the density of the lower element is larger than the upper element.
		// This is only in case we are considering the top element, to deal with the common situation where top elements are being removed due to low
		// ice content as a result of melt. We don't want to transfer this low ice content to lower layers.
		if (EdataUpper.Rho != Constants::undefined && EdataLower.Rho != Constants::undefined && EdataUpper.Rho < EdataLower.Rho && topElement==true) {	// Check if densities are defined, which may not be the case if elements are already marked for removal (may happen when removing multiple adjacent elements).
			LNew += (EdataUpper.Rho * L_upper) / EdataLower.Rho;
		} else {
			LNew += L_upper;
		}
		EdataLower.depositionDate = EdataUpper.depositionDate;
		if (EdataLower.theta[ICE] + EdataUpper.theta[ICE] > 0.) {
			EdataLower.dd = ( EdataLower.theta[ICE]*L_lower*EdataLower.dd + EdataUpper.theta[ICE]*L_upper*EdataUpper.dd ) / (EdataLower.theta[ICE]*L_lower + EdataUpper.theta[ICE]*L_upper);
			EdataLower.sp = ( EdataLower.theta[ICE]*L_lower*EdataLower.sp + EdataUpper.theta[ICE]*L_upper*EdataUpper.sp ) / (EdataLower.theta[ICE]*L_lower + EdataUpper.theta[ICE]*L_upper);
			EdataLower.rg = ( EdataLower.theta[ICE]*L_lower*EdataLower.rg + EdataUpper.theta[ICE]*L_upper*EdataUpper.rg ) / (EdataLower.theta[ICE]*L_lower + EdataUpper.theta[ICE]*L_upper);
			EdataLower.rb = ( EdataLower.theta[ICE]*L_lower*EdataLower.rb + EdataUpper.theta[ICE]*L_upper*EdataUpper.rb ) / (EdataLower.theta[ICE]*L_lower + EdataUpper.theta[ICE]*L_upper);
			EdataLower.CDot = ( EdataLower.theta[ICE]*L_lower*EdataLower.CDot + EdataUpper.theta[ICE]*L_upper*EdataUpper.CDot ) / (EdataLower.theta[ICE]*L_lower + EdataUpper.theta[ICE]*L_upper);
		}
		EdataLower.h = (EdataLower.h * L_lower + EdataUpper.h * L_upper) / (LNew);
		EdataLower.opticalEquivalentGrainSize();
		EdataLower.Eps = EdataLower.Eps_v; //HACK: why?
		EdataLower.Eps_e = 0.0; // TODO (very old) Check whether not simply add the elastic
		                     //                 and viscous strains of the elements and average the stress? E is kept from Lower
	} else {
		EdataLower.E = EdataLower.Eps_e = EdataLower.Eps = EdataLower.Eps_v = EdataLower.dEps = 0.0;
	}

	EdataLower.L0 = EdataLower.L = LNew;
	EdataLower.M += EdataUpper.M;
	EdataLower.theta[ICE] = (L_upper*EdataUpper.theta[ICE] + L_lower*EdataLower.theta[ICE]) / LNew;
	EdataLower.theta[WATER] = (L_upper*EdataUpper.theta[WATER] + L_lower*EdataLower.theta[WATER]) / LNew;
	EdataLower.theta[WATER_PREF] = (L_upper*EdataUpper.theta[WATER_PREF] + L_lower*EdataLower.theta[WATER_PREF]) / LNew;
	EdataLower.theta[AIR] = 1.0 - EdataLower.theta[WATER] - EdataLower.theta[WATER_PREF] - EdataLower.theta[ICE] - EdataLower.theta[SOIL];
	EdataLower.salinity = (L_upper * EdataUpper.salinity + L_lower * EdataLower.salinity) / LNew;
	// For snow, check if there is enough space to store all ice if all water would freeze. This also takes care of cases where theta[AIR]<0.
	if ((merge==false && topElement==true) && EdataLower.theta[SOIL]<Constants::eps2 && EdataLower.theta[AIR] < (EdataLower.theta[WATER]+EdataLower.theta[WATER_PREF])*((Constants::density_water/Constants::density_ice)-1.)) {
		// Note: we can only do this for the uppermost snow element, as otherwise it is not possible to adapt the element length.
		// If there is not enough space, adjust element length:
		EdataLower.theta[AIR] = (EdataLower.theta[WATER]+EdataLower.theta[WATER_PREF])*((Constants::density_water/Constants::density_ice)-1.);
		const double tmpsum = EdataLower.theta[AIR]+EdataLower.theta[ICE]+EdataLower.theta[WATER]+EdataLower.theta[WATER_PREF];
		// Ensure that the element does not become larger than the sum of lengths of the original ones (no absolute element "growth")!
		LNew = std::min(LNew * tmpsum, L_lower + L_upper);
		EdataLower.L0 = EdataLower.L = LNew;
		EdataLower.theta[AIR] /= tmpsum;
		EdataLower.theta[ICE] /= tmpsum;
		EdataLower.theta[WATER] /= tmpsum;
		EdataLower.theta[WATER_PREF] /= tmpsum;
	}
	EdataLower.snowResidualWaterContent();
	EdataLower.updDensity();

	for (size_t ii = 0; ii < SnowStation::number_of_solutes; ii++) {
		for (size_t kk = 0; kk < N_COMPONENTS; kk++) {
			EdataLower.conc(kk,ii) = (L_upper*EdataUpper.conc(kk,ii) + L_lower*EdataLower.conc(kk,ii)) / LNew;
		}
	}
	EdataLower.dth_w = (L_upper*EdataUpper.dth_w + L_lower*EdataLower.dth_w) / LNew;
	EdataLower.Qmf = (EdataUpper.Qmf*L_upper + EdataLower.Qmf*L_lower) / LNew;	//Note: Qmf has units W/m^3, so it needs to be scaled with element lengths.
	EdataLower.sw_abs += EdataUpper.sw_abs;
	if ((EdataUpper.mk >= 100) && (EdataLower.mk < 100)) {
		EdataLower.mk += static_cast<short unsigned int>( (EdataUpper.mk/100)*100 );
	}
	EdataLower.heatCapacity();
}

/**
 * @brief returns if a snow profile can be considered as a glacier.
 * Practically, the hydrological criteria is that if a pixel contains more than 2 m
 * of pure ice anywhere, it is considered to be glaciated. The standard criteria is that
 * if the top 5 layers are made of pure ice, the pixel is glaciated.
 * Therefore, a glacier covered by seasonal snow is glaciated in regard to the hydrological criteria
 * but non-glaciated in regard to the standard criteria.
 * @param hydro if true, use an hydrologist criteria (default: false)
 * @return true if the profile belongs to a glacier
 */
bool SnowStation::isGlacier(const bool& hydro) const
{
	if (hydro) {
		//if more than 2m of pure ice in the whole profile -> hydrologically, glacier melt
		static const double ice_depth_glacier = 2.;
		double sum_ice_depth=0.;
		for (size_t layer_index=0; layer_index<nElems; layer_index++) {
			if ((Edata[layer_index].type==880) || (Edata[layer_index].mk % 10 == 7) || (Edata[layer_index].mk % 10 == 8))
				sum_ice_depth += Edata[layer_index].L;
		}

		return (sum_ice_depth>=ice_depth_glacier);
	} else {
		bool is_pure_ice=true;
		static const size_t check_depth=5;
		const size_t top_index = nElems-1;
		const size_t top_index_toCheck = top_index - check_depth;
		const size_t soil_index = SoilNode-1;
		const size_t end_index = (top_index_toCheck>soil_index)? top_index_toCheck : soil_index;

		if (nElems==0 || top_index==soil_index) return false; //there are only soil layers or none

		for (size_t layer_index=top_index+1; layer_index-- > end_index; ) { //because it is decremented right away when testing...
			const bool is_ice = (Edata[layer_index].type==880) || (Edata[layer_index].mk % 10 == 7) || (Edata[layer_index].mk % 10 == 8);
			if (!is_ice)  {
				is_pure_ice=false;
				break;
			}
		}

		return is_pure_ice;
	}
}

/**
 * @brief returns the height of a marked reference layer inside the model domain
 * Searches for the layer that is marked using (int(mk/1000)==9, e.g. 9000 or 9028) inside model domain
 * This is for example used to interpret snow height measurements with an arbitrary reference level
 * (i.e., not necessarily 0.) on a glacier, ice sheets or sea ice using the snow height driven mode.
 * @return height of top node of marked reference layer
 */
double SnowStation::findMarkedReferenceLayer() const
{
	if(nElems == 0) {
		return Constants::undefined;
	}
	for (size_t e = SoilNode; e < nElems; e++) {
		if (int(Edata[e].mk/1000) == 9) {
			return Ndata[e+1].z;
		}
	}
	return Constants::undefined;
}

std::ostream& operator<<(std::ostream& os, const SnowStation& data)
{
	os << data.meta;
	os.write(reinterpret_cast<const char*>(&data.cos_sl), sizeof(data.cos_sl));
	os.write(reinterpret_cast<const char*>(&data.sector), sizeof(data.sector));

	os << data.Cdata;
	//os << data.Seaice;	//HACK how to do this with a pointer?
	os.write(reinterpret_cast<const char*>(&data.pAlbedo), sizeof(data.pAlbedo));
	os.write(reinterpret_cast<const char*>(&data.Albedo), sizeof(data.Albedo));
	os.write(reinterpret_cast<const char*>(&data.SoilAlb), sizeof(data.SoilAlb));
	os.write(reinterpret_cast<const char*>(&data.SoilEmissivity), sizeof(data.SoilEmissivity));
	os.write(reinterpret_cast<const char*>(&data.BareSoil_z0), sizeof(data.BareSoil_z0));
	os.write(reinterpret_cast<const char*>(&data.SoilNode), sizeof(data.SoilNode));
	os.write(reinterpret_cast<const char*>(&data.Ground), sizeof(data.Ground));
	os.write(reinterpret_cast<const char*>(&data.cH), sizeof(data.cH));
	os.write(reinterpret_cast<const char*>(&data.mH), sizeof(data.mH));
	os.write(reinterpret_cast<const char*>(&data.mass_sum), sizeof(data.mass_sum));
	os.write(reinterpret_cast<const char*>(&data.swe), sizeof(data.swe));
	os.write(reinterpret_cast<const char*>(&data.lwc_sum), sizeof(data.lwc_sum));
	os.write(reinterpret_cast<const char*>(&data.hn), sizeof(data.hn));
	os.write(reinterpret_cast<const char*>(&data.rho_hn), sizeof(data.rho_hn));
#ifndef SNOWPACK_CORE
	os.write(reinterpret_cast<const char*>(&data.rime_hn), sizeof(data.rime_hn)); 
#endif
	os.write(reinterpret_cast<const char*>(&data.hn_redeposit), sizeof(data.hn_redeposit));
	os.write(reinterpret_cast<const char*>(&data.rho_hn_redeposit), sizeof(data.rho_hn_redeposit));
	os.write(reinterpret_cast<const char*>(&data.ErosionLevel), sizeof(data.ErosionLevel));
	os.write(reinterpret_cast<const char*>(&data.ErosionMass), sizeof(data.ErosionMass));
	os.write(reinterpret_cast<const char*>(&data.ErosionLength), sizeof(data.ErosionLength));
#ifndef SNOWPACK_CORE
	os.write(reinterpret_cast<const char*>(&data.S_class1), sizeof(data.S_class1));
	os.write(reinterpret_cast<const char*>(&data.S_class2), sizeof(data.S_class2));
	os.write(reinterpret_cast<const char*>(&data.S_d), sizeof(data.S_d));
	os.write(reinterpret_cast<const char*>(&data.z_S_d), sizeof(data.z_S_d));
	os.write(reinterpret_cast<const char*>(&data.S_n), sizeof(data.S_n));
	os.write(reinterpret_cast<const char*>(&data.z_S_n), sizeof(data.z_S_n));
	os.write(reinterpret_cast<const char*>(&data.S_s), sizeof(data.S_s));
	os.write(reinterpret_cast<const char*>(&data.z_S_s), sizeof(data.z_S_s));
	os.write(reinterpret_cast<const char*>(&data.S_4), sizeof(data.S_4));
	os.write(reinterpret_cast<const char*>(&data.z_S_4), sizeof(data.z_S_4));
	os.write(reinterpret_cast<const char*>(&data.S_5), sizeof(data.S_5));
	os.write(reinterpret_cast<const char*>(&data.z_S_5), sizeof(data.z_S_5));
#endif

	const size_t s_Ndata = data.Ndata.size();
	os.write(reinterpret_cast<const char*>(&s_Ndata), sizeof(size_t));
	for (size_t ii=0; ii<s_Ndata; ii++) os << data.Ndata[ii];

	const size_t s_Edata = data.Edata.size();
	os.write(reinterpret_cast<const char*>(&s_Edata), sizeof(size_t));
	for (size_t ii=0; ii<s_Edata; ii++) os << data.Edata[ii];

	// void *Kt
	os.write(reinterpret_cast<const char*>(&data.ColdContent), sizeof(data.ColdContent));
	os.write(reinterpret_cast<const char*>(&data.ColdContentSoil), sizeof(data.ColdContentSoil));
	os.write(reinterpret_cast<const char*>(&data.dIntEnergy), sizeof(data.dIntEnergy));
	os.write(reinterpret_cast<const char*>(&data.dIntEnergySoil), sizeof(data.dIntEnergySoil));
	os.write(reinterpret_cast<const char*>(&data.meltFreezeEnergy), sizeof(data.meltFreezeEnergy));
	os.write(reinterpret_cast<const char*>(&data.meltFreezeEnergySoil), sizeof(data.meltFreezeEnergySoil));
	os.write(reinterpret_cast<const char*>(&data.meltMassTot), sizeof(data.meltMassTot));
	os.write(reinterpret_cast<const char*>(&data.refreezeMassTot), sizeof(data.refreezeMassTot));
	os.write(reinterpret_cast<const char*>(&data.ReSolver_dt), sizeof(data.ReSolver_dt));
#ifndef SNOWPACK_CORE
	os.write(reinterpret_cast<const char*>(&data.windward), sizeof(data.windward));
	os.write(reinterpret_cast<const char*>(&data.WindScalingFactor), sizeof(data.WindScalingFactor));
	os.write(reinterpret_cast<const char*>(&data.TimeCountDeltaHS), sizeof(data.TimeCountDeltaHS));
#endif

	//static member variables
	/*os.write(reinterpret_cast<const char*>(&data.comb_thresh_l), sizeof(data.comb_thresh_l));
	os.write(reinterpret_cast<const char*>(&data.comb_thresh_ice), sizeof(data.comb_thresh_ice));
	os.write(reinterpret_cast<const char*>(&data.comb_thresh_water), sizeof(data.comb_thresh_water));
	os.write(reinterpret_cast<const char*>(&data.comb_thresh_dd), sizeof(data.comb_thresh_dd));
	os.write(reinterpret_cast<const char*>(&data.comb_thresh_sp), sizeof(data.comb_thresh_sp));
	os.write(reinterpret_cast<const char*>(&data.comb_thresh_rg), sizeof(data.comb_thresh_rg));
	os.write(reinterpret_cast<const char*>(&data.thresh_moist_snow), sizeof(data.thresh_moist_snow));
	os.write(reinterpret_cast<const char*>(&data.thresh_moist_soil), sizeof(data.thresh_moist_soil));
	os.write(reinterpret_cast<const char*>(&data.number_top_elements), sizeof(data.number_top_elements));
	os.write(reinterpret_cast<const char*>(&data.number_of_solutes), sizeof(data.number_of_solutes));*/

	// private member variables:
	os.write(reinterpret_cast<const char*>(&data.nNodes), sizeof(data.nNodes));
	os.write(reinterpret_cast<const char*>(&data.nElems), sizeof(data.nElems));
	os.write(reinterpret_cast<const char*>(&data.maxElementID), sizeof(data.maxElementID));
	os.write(reinterpret_cast<const char*>(&data.useCanopyModel), sizeof(data.useCanopyModel));
	os.write(reinterpret_cast<const char*>(&data.useSoilLayers), sizeof(data.useSoilLayers));
	return os;
}

std::istream& operator>>(std::istream& is, SnowStation& data)
{
	// HACK: nothing is done for the void* Kt

	is >> data.meta;
	is.read(reinterpret_cast<char*>(&data.cos_sl), sizeof(data.cos_sl));
	is.read(reinterpret_cast<char*>(&data.sector), sizeof(data.sector));

	//is >> data.Cdata;
	//is >> data.Seaice;	//HACK how to do this with a pointer?
	is.read(reinterpret_cast<char*>(&data.pAlbedo), sizeof(data.pAlbedo));
	is.read(reinterpret_cast<char*>(&data.Albedo), sizeof(data.Albedo));
	is.read(reinterpret_cast<char*>(&data.SoilAlb), sizeof(data.SoilAlb));
	is.read(reinterpret_cast<char*>(&data.SoilEmissivity), sizeof(data.SoilEmissivity));
	is.read(reinterpret_cast<char*>(&data.BareSoil_z0), sizeof(data.BareSoil_z0));
	is.read(reinterpret_cast<char*>(&data.SoilNode), sizeof(data.SoilNode));
	is.read(reinterpret_cast<char*>(&data.Ground), sizeof(data.Ground));
	is.read(reinterpret_cast<char*>(&data.cH), sizeof(data.cH));
	is.read(reinterpret_cast<char*>(&data.mH), sizeof(data.mH));
	is.read(reinterpret_cast<char*>(&data.mass_sum), sizeof(data.mass_sum));
	is.read(reinterpret_cast<char*>(&data.swe), sizeof(data.swe));
	is.read(reinterpret_cast<char*>(&data.lwc_sum), sizeof(data.lwc_sum));
	is.read(reinterpret_cast<char*>(&data.hn), sizeof(data.hn));
	is.read(reinterpret_cast<char*>(&data.rho_hn), sizeof(data.rho_hn));
#ifndef SNOWPACK_CORE
	is.read(reinterpret_cast<char*>(&data.rime_hn), sizeof(data.rime_hn));
#endif
	is.read(reinterpret_cast<char*>(&data.hn_redeposit), sizeof(data.hn_redeposit));
	is.read(reinterpret_cast<char*>(&data.rho_hn_redeposit), sizeof(data.rho_hn_redeposit));
	is.read(reinterpret_cast<char*>(&data.ErosionLevel), sizeof(data.ErosionLevel));
	is.read(reinterpret_cast<char*>(&data.ErosionMass), sizeof(data.ErosionMass));
	is.read(reinterpret_cast<char*>(&data.ErosionLength), sizeof(data.ErosionLength));
#ifndef SNOWPACK_CORE
	is.read(reinterpret_cast<char*>(&data.S_class1), sizeof(data.S_class1));
	is.read(reinterpret_cast<char*>(&data.S_class2), sizeof(data.S_class2));
	is.read(reinterpret_cast<char*>(&data.S_d), sizeof(data.S_d));
	is.read(reinterpret_cast<char*>(&data.z_S_d), sizeof(data.z_S_d));
	is.read(reinterpret_cast<char*>(&data.S_n), sizeof(data.S_n));
	is.read(reinterpret_cast<char*>(&data.z_S_n), sizeof(data.z_S_n));
	is.read(reinterpret_cast<char*>(&data.S_s), sizeof(data.S_s));
	is.read(reinterpret_cast<char*>(&data.z_S_s), sizeof(data.z_S_s));
	is.read(reinterpret_cast<char*>(&data.S_4), sizeof(data.S_4));
	is.read(reinterpret_cast<char*>(&data.z_S_4), sizeof(data.z_S_4));
	is.read(reinterpret_cast<char*>(&data.S_5), sizeof(data.S_5));
	is.read(reinterpret_cast<char*>(&data.z_S_5), sizeof(data.z_S_5));
#endif

	size_t s_Ndata;
	is.read(reinterpret_cast<char*>(&s_Ndata), sizeof(size_t));
	data.Ndata.resize(s_Ndata);
	for (size_t ii=0; ii<s_Ndata; ii++) is >> data.Ndata[ii];

	size_t s_Edata;
	is.read(reinterpret_cast<char*>(&s_Edata), sizeof(size_t));
	data.Edata.resize( s_Edata, ElementData(ElementData::noID) );
	for (size_t ii=0; ii<s_Edata; ii++) is >> data.Edata[ii];

	data.Kt = NULL;

	is.read(reinterpret_cast<char*>(&data.ColdContent), sizeof(data.ColdContent));
	is.read(reinterpret_cast<char*>(&data.ColdContentSoil), sizeof(data.ColdContentSoil));
	is.read(reinterpret_cast<char*>(&data.dIntEnergy), sizeof(data.dIntEnergy));
	is.read(reinterpret_cast<char*>(&data.dIntEnergySoil), sizeof(data.dIntEnergySoil));
	is.read(reinterpret_cast<char*>(&data.meltFreezeEnergy), sizeof(data.meltFreezeEnergy));
	is.read(reinterpret_cast<char*>(&data.meltFreezeEnergySoil), sizeof(data.meltFreezeEnergySoil));
	is.read(reinterpret_cast<char*>(&data.meltMassTot), sizeof(data.meltMassTot));
	is.read(reinterpret_cast<char*>(&data.refreezeMassTot), sizeof(data.refreezeMassTot));
	is.read(reinterpret_cast<char*>(&data.ReSolver_dt), sizeof(data.ReSolver_dt));
#ifndef SNOWPACK_CORE
	is.read(reinterpret_cast<char*>(&data.windward), sizeof(data.windward));
	is.read(reinterpret_cast<char*>(&data.WindScalingFactor), sizeof(data.WindScalingFactor));
	is.read(reinterpret_cast<char*>(&data.TimeCountDeltaHS), sizeof(data.TimeCountDeltaHS));
#endif

	//static member variables
	/*is.read(reinterpret_cast<char*>(&data.comb_thresh_l), sizeof(data.comb_thresh_l));
	is.read(reinterpret_cast<char*>(&data.comb_thresh_ice), sizeof(data.comb_thresh_ice));
	is.read(reinterpret_cast<char*>(&data.comb_thresh_water), sizeof(data.comb_thresh_water));
	is.read(reinterpret_cast<char*>(&data.comb_thresh_dd), sizeof(data.comb_thresh_dd));
	is.read(reinterpret_cast<char*>(&data.comb_thresh_sp), sizeof(data.comb_thresh_sp));
	is.read(reinterpret_cast<char*>(&data.comb_thresh_rg), sizeof(data.comb_thresh_rg));
	is.read(reinterpret_cast<char*>(&data.thresh_moist_snow), sizeof(data.thresh_moist_snow));
	is.read(reinterpret_cast<char*>(&data.thresh_moist_soil), sizeof(data.thresh_moist_soil));
	is.read(reinterpret_cast<char*>(&data.number_top_elements), sizeof(data.number_top_elements));
	is.read(reinterpret_cast<char*>(&data.number_of_solutes), sizeof(data.number_of_solutes));*/

	// private member variables:
	is.read(reinterpret_cast<char*>(&data.nNodes), sizeof(data.nNodes));
	is.read(reinterpret_cast<char*>(&data.nElems), sizeof(data.nElems));
	is.read(reinterpret_cast<char*>(&data.maxElementID), sizeof(data.maxElementID));
	is.read(reinterpret_cast<char*>(&data.useCanopyModel), sizeof(data.useCanopyModel));
	is.read(reinterpret_cast<char*>(&data.useSoilLayers), sizeof(data.useSoilLayers));
	return is;
}

const std::string SnowStation::toString() const
{
	std::ostringstream os;
	os << "<SnowStation>" << "\n";
	os << "" << meta.toString();
	os << setprecision(4);
	//os << fixed;
	os << "" << nElems << " element(s) and " << nNodes << " node(s).";
	if(useSoilLayers)
		os << " Soil=true";
	else
		os << " Soil=false";
	if(useCanopyModel)
		os << " canopy=true";
	else
		os << " canopy=false";
	os << "\n";

	os << "Soil:\tSoilNode=" << SoilNode  << " depth=" << Ground << " BareSoil_z0=" << BareSoil_z0 << " SoilAlb=" << SoilAlb << " SoilEmissivity=" << SoilEmissivity <<  "\n";
	os << "Snow:\tMeasured HS=" << mH << " Calculated HS=" << cH << " SWE=" << swe << " LWCtot" << lwc_sum << " New snow=" << hn << " of density=" << rho_hn << "\n";
	os << "Snow Albedo:\tAlbedo=" << Albedo << " parametrized Albedo=" << pAlbedo << "\n";
	os << "Energy:\tColdContent=" << ColdContent << " dIntEnergy=" << dIntEnergy;
#ifndef SNOWPACK_CORE
	os << "Snowdrift:\tsector=" << sector << " windward=" << windward << " ErosionLevel=" << ErosionLevel << " ErosionMass=" << ErosionMass << "\n";
	os << "WindScalingFactor:          " << WindScalingFactor << "\n";
	os << "TimeCountDeltaHS:           " << TimeCountDeltaHS << "\n";
#else
	os << "Snowdrift:\tsector=" << sector << " ErosionLevel=" << ErosionLevel << " ErosionMass=" << ErosionMass << "\n";
#endif
#ifndef SNOWPACK_CORE
	os << "Stability:\tS_d(" << z_S_d << ")=" << S_d << " S_n(" << z_S_n << ")=" << S_n << " S_s(" << z_S_s << ")=" << S_s;
	os << " S_1=" << S_class1 << " S_2=" << S_class2 << " S_4(" << z_S_4 << ")=" << S_4 << " S_5(" << z_S_5 << ")=" << S_5 << "\n";
#endif

	if(Kt==NULL)
		os << "Kt= NULL\n";
	else
		os << "Kt= " << hex << Kt << dec << "\n";
	/*for (unsigned int ii=1; ii<Ndata.size(); ii++) {
		os << Ndata[ii].toString();
	}
	for (unsigned int ii=1; ii<Edata.size(); ii++) {
		os << Edata[ii].toString();
	}*/
	//os << "Canopy=" << Cdata;

	os << "</SnowStation>\n";
	return os.str();
}

CurrentMeteo::CurrentMeteo()
        : date(), ta(0.), rh(0.), rh_avg(IOUtils::nodata), vw(0.), vw_avg(IOUtils::nodata), vw_max(0.), dw(0.),
          vw_drift(0.), dw_drift(0.), ustar(0.), z0(0.), psi_s(0.), psi_m(0.),
          iswr(0.), rswr(0.), mAlbedo(0.), diff(0.), dir_h(0.), elev(0.), ea(0.), tss(0.), tss_a12h(0.), tss_a24h(0.), ts0(0.),
          psum(0.), psum_ph(IOUtils::nodata), psum_tech(IOUtils::nodata), hs(0.), hs_a3h(0.), hs_rate(0.), geo_heat(IOUtils::nodata), adv_heat(IOUtils::nodata),
          surf_melt(0.), snowdrift(0.), sublim(0.), odc(0.), p(0.),
          ts(), zv_ts(), conc(SnowStation::number_of_solutes, 0.), rho_hn(0.),
#ifndef SNOWPACK_CORE
          rime_hn(0.), lwc_hn(0.),
#endif
          fixedPositions(), minDepthSubsurf(), maxNumberMeasTemperatures(),
          numberMeasTemperatures(mio::IOUtils::unodata), numberFixedRates()
{}


CurrentMeteo::CurrentMeteo(const SnowpackConfig& cfg)
        : date(), ta(0.), rh(0.), rh_avg(IOUtils::nodata), vw(0.), vw_avg(IOUtils::nodata), vw_max(0.), dw(0.),
          vw_drift(0.), dw_drift(0.), ustar(0.), z0(0.), psi_s(0.), psi_m(0.),
          iswr(0.), rswr(0.), mAlbedo(0.), diff(0.), dir_h(0.), elev(0.), ea(0.), tss(0.), tss_a12h(0.), tss_a24h(0.), ts0(0.),
          psum(0.), psum_ph(IOUtils::nodata), psum_tech(IOUtils::nodata), hs(0.), hs_a3h(0.), hs_rate(0.), geo_heat(IOUtils::nodata), adv_heat(IOUtils::nodata),
          surf_melt(0.), snowdrift(0.), sublim(0.), odc(0.), p(0.),
          ts(), zv_ts(), conc(SnowStation::number_of_solutes, 0.), rho_hn(0.), rime_hn(0.), lwc_hn(0.),
          fixedPositions(), minDepthSubsurf(), maxNumberMeasTemperatures(),
          numberMeasTemperatures(mio::IOUtils::unodata), numberFixedRates()
{
	maxNumberMeasTemperatures = cfg.get("MAX_NUMBER_MEAS_TEMPERATURES", "SnowpackAdvanced");
	cfg.getValue("FIXED_POSITIONS", "SnowpackAdvanced", fixedPositions);
	minDepthSubsurf = cfg.get("MIN_DEPTH_SUBSURF", "SnowpackAdvanced");
	numberFixedRates = cfg.get("NUMBER_FIXED_RATES", "SnowpackAdvanced");
}

void CurrentMeteo::reset(const SnowpackConfig& i_cfg)
{
	*this = CurrentMeteo(i_cfg);
}

/* Description:
* - Measured and/or modelled temperatures can be monitored at fixed positions (m).
* - At most MAX_NUMBER_MEAS_TEMPERATURES can be monitored (by default 5). Measured temperatures
*     are read in from the input file. If you use the smet format, do not forget to properly
*     label the columns: TS1, TS2, TS3, etc.
* - User defined positions (m) should be provided in the advanced section, for example,
*     FIXED_POSITIONS = "0.25 0.50 -0.10":
* 	- positive values refer to heigths measured from the ground surface (snow only)
* 	- negative values refer to depths measured from either the ground surface or the snow surface in case no soil
*      layers are present
* 	- There may be be more FIXED_POSITIONS than measured temperatures. In that case, the first positions are
*      associated with measured values of TS1, TS2, etc. and the following will be associated with modelled
*      temperatures only
* @note:
* 	- A sensor must at least be covered by MIN_DEPTH_SUBSURF (m) snow for its temperature to be output
*/
void CurrentMeteo::setMeasTempParameters(const mio::MeteoData& md)
{
	for (size_t jj = maxNumberMeasTemperatures; jj-- > 0; ) {
		stringstream ss;
		ss << "HTS" << jj+1;
		if (md.param_exists(ss.str()) && (md(ss.str()) != Constants::undefined)) {
			fixedPositions.insert(fixedPositions.begin(), md(ss.str()));
		}
	}
	if (numberMeasTemperatures == IOUtils::unodata) {
		numberMeasTemperatures = getNumberMeasTemperatures(md);
	}
	if (numberMeasTemperatures > maxNumberMeasTemperatures) {
		prn_msg(__FILE__, __LINE__, "wrn", Date(),
		        "Too many measured temperatures (%u). Only the first %u will be used. Check input file!",
		        numberMeasTemperatures, maxNumberMeasTemperatures);
		numberMeasTemperatures = maxNumberMeasTemperatures;
	}
	if ((numberMeasTemperatures > 0) && (fixedPositions.empty())) {
		prn_msg(__FILE__, __LINE__, "wrn", Date(),
		        "%u measured temperatures available but no positions. Check FIXED_POSITIONS in SnowpackAdvanced section!",
		        numberMeasTemperatures);
	}
	if (fixedPositions.size() > maxNumberMeasTemperatures) {
		fixedPositions.resize(maxNumberMeasTemperatures);
		prn_msg(__FILE__, __LINE__, "wrn", Date(),
		        "Vector of positions resized to MAX_NUMBER_MEAS_TEMPERATURES (%u). Check FIXED_POSITIONS in SnowpackAdvanced section!",
		        maxNumberMeasTemperatures);
	}

	const size_t number_ts = std::max(numberMeasTemperatures, fixedPositions.size());
	ts.resize(number_ts, mio::IOUtils::nodata);
	zv_ts.resize(number_ts, mio::IOUtils::nodata);
}

/**
* @brief Returns the number of measured snow/soil temperatures stored in MeteoData
*/
size_t CurrentMeteo::getNumberMeasTemperatures() const
{
	return numberMeasTemperatures;
}

size_t CurrentMeteo::getNumberMeasTemperatures(const mio::MeteoData& md)
{
	size_t nrMeasTemperatures = 0;
	const size_t numberParams = md.getNrOfParameters();
	for (size_t ii=0; ii<numberParams; ii++) {
		stringstream ss;
		ss << "TS" << nrMeasTemperatures+1;
		if (md.getNameForParameter(ii) == ss.str()) {
			nrMeasTemperatures++;
		}
	}
	return nrMeasTemperatures;
}

void CurrentMeteo::getFixedPositions(std::vector<double>& positions) const
{
	positions = fixedPositions;
}

size_t CurrentMeteo::getNumberFixedPositions() const
{
	return fixedPositions.size();
}

size_t CurrentMeteo::getNumberFixedRates() const
{
	return numberFixedRates;
}

size_t CurrentMeteo::getMaxNumberMeasTemperatures() const
{
	return maxNumberMeasTemperatures;
}

void CurrentMeteo::copySnowTemperatures(const mio::MeteoData& md, const unsigned int& current_slope)
{
	std::vector<double> positions;
	getFixedPositions(positions);
	for (size_t jj=0; jj < positions.size(); jj++) {
		zv_ts[jj] = positions[jj];
		ts[jj] = mio::IOUtils::nodata;
		if (current_slope == 0) {
			stringstream ss;
			ss << "TS" << jj+1;
			if (md.param_exists(ss.str()) && (md(ss.str()) != mio::IOUtils::nodata)) {
				ts[jj] = md(ss.str());
			}
		}
	}
}

void CurrentMeteo::copySolutes(const mio::MeteoData& md, const size_t& i_number_of_solutes)
{
	if (i_number_of_solutes > 0) {
		for (size_t jj=0; jj < i_number_of_solutes; jj++) {
			conc[jj] = mio::IOUtils::nodata;
			stringstream ss;
			ss << "CONC" << jj;
			conc[jj] = md(ss.str());
		}
	} else {
		return;
	}
}

std::ostream& operator<<(std::ostream& os, const CurrentMeteo& data)
{
	os << data.date;
	os.write(reinterpret_cast<const char*>(&data.ta), sizeof(data.ta));
	os.write(reinterpret_cast<const char*>(&data.rh), sizeof(data.rh));
	os.write(reinterpret_cast<const char*>(&data.rh_avg), sizeof(data.rh_avg));
	os.write(reinterpret_cast<const char*>(&data.vw), sizeof(data.vw));
	os.write(reinterpret_cast<const char*>(&data.vw_avg), sizeof(data.vw_avg));
	os.write(reinterpret_cast<const char*>(&data.vw_max), sizeof(data.vw_max));
	os.write(reinterpret_cast<const char*>(&data.dw), sizeof(data.dw));
	os.write(reinterpret_cast<const char*>(&data.vw_drift), sizeof(data.vw_drift));
	os.write(reinterpret_cast<const char*>(&data.dw_drift), sizeof(data.dw_drift));
	os.write(reinterpret_cast<const char*>(&data.ustar), sizeof(data.ustar));
	os.write(reinterpret_cast<const char*>(&data.z0), sizeof(data.z0));
	os.write(reinterpret_cast<const char*>(&data.psi_s), sizeof(data.psi_s));
	os.write(reinterpret_cast<const char*>(&data.psi_m), sizeof(data.psi_m));
	os.write(reinterpret_cast<const char*>(&data.iswr), sizeof(data.iswr));
	os.write(reinterpret_cast<const char*>(&data.rswr), sizeof(data.rswr));
	os.write(reinterpret_cast<const char*>(&data.mAlbedo), sizeof(data.mAlbedo));
	os.write(reinterpret_cast<const char*>(&data.diff), sizeof(data.diff));
	os.write(reinterpret_cast<const char*>(&data.dir_h), sizeof(data.dir_h));
	os.write(reinterpret_cast<const char*>(&data.elev), sizeof(data.elev));
	os.write(reinterpret_cast<const char*>(&data.ea), sizeof(data.ea));
	os.write(reinterpret_cast<const char*>(&data.tss), sizeof(data.tss));
	os.write(reinterpret_cast<const char*>(&data.tss_a12h), sizeof(data.tss_a12h));
	os.write(reinterpret_cast<const char*>(&data.tss_a24h), sizeof(data.tss_a24h));
	os.write(reinterpret_cast<const char*>(&data.ts0), sizeof(data.ts0));
	os.write(reinterpret_cast<const char*>(&data.psum), sizeof(data.psum));
	os.write(reinterpret_cast<const char*>(&data.psum_ph), sizeof(data.psum_ph));
	os.write(reinterpret_cast<const char*>(&data.psum_tech), sizeof(data.psum_tech));
	os.write(reinterpret_cast<const char*>(&data.hs), sizeof(data.hs));
	os.write(reinterpret_cast<const char*>(&data.hs_a3h), sizeof(data.hs_a3h));
	os.write(reinterpret_cast<const char*>(&data.hs_rate), sizeof(data.hs_rate));
	os.write(reinterpret_cast<const char*>(&data.geo_heat), sizeof(data.geo_heat));
	os.write(reinterpret_cast<const char*>(&data.adv_heat), sizeof(data.adv_heat));
	os.write(reinterpret_cast<const char*>(&data.surf_melt), sizeof(data.surf_melt));
	os.write(reinterpret_cast<const char*>(&data.snowdrift), sizeof(data.snowdrift));
	os.write(reinterpret_cast<const char*>(&data.sublim), sizeof(data.sublim));
	os.write(reinterpret_cast<const char*>(&data.odc), sizeof(data.odc));
	os.write(reinterpret_cast<const char*>(&data.p), sizeof(data.p));

	const size_t s_ts = data.ts.size();
	os.write(reinterpret_cast<const char*>(&s_ts), sizeof(size_t));
	for (size_t ii=0; ii<s_ts; ii++) os << "" << data.ts[ii];

	const size_t s_zv_ts = data.zv_ts.size();
	os.write(reinterpret_cast<const char*>(&s_zv_ts), sizeof(size_t));
	for (size_t ii=0; ii<s_zv_ts; ii++) os << "" << data.zv_ts[ii];

	const size_t s_conc = data.conc.size();
	os.write(reinterpret_cast<const char*>(&s_conc), sizeof(size_t));
	for (size_t ii=0; ii<s_conc; ii++) os << "" << data.conc[ii];

	os.write(reinterpret_cast<const char*>(&data.rho_hn), sizeof(data.rho_hn));
<<<<<<< HEAD
#ifndef SNOWPACK_CORE
	os.write(reinterpret_cast<const char*>(&data.rime_hn), sizeof(data.rime_hn)); 
#endif
=======
	os.write(reinterpret_cast<const char*>(&data.rime_hn), sizeof(data.rime_hn));
>>>>>>> a5b21b4c
    
	const size_t s_fixedPositions = data.fixedPositions.size();
	os.write(reinterpret_cast<const char*>(&s_fixedPositions), sizeof(size_t));
	for (size_t ii=0; ii<s_fixedPositions; ii++) os << "" << data.fixedPositions[ii];

	os.write(reinterpret_cast<const char*>(&data.minDepthSubsurf), sizeof(data.minDepthSubsurf));
	os.write(reinterpret_cast<const char*>(&data.maxNumberMeasTemperatures), sizeof(data.maxNumberMeasTemperatures));
	os.write(reinterpret_cast<const char*>(&data.numberMeasTemperatures), sizeof(data.numberMeasTemperatures));
	os.write(reinterpret_cast<const char*>(&data.numberFixedRates), sizeof(data.numberFixedRates));
	return os;
}

std::istream& operator>>(std::istream& is, CurrentMeteo& data)
{
	is >> data.date;
	is.read(reinterpret_cast<char*>(&data.ta), sizeof(data.ta));
	is.read(reinterpret_cast<char*>(&data.rh), sizeof(data.rh));
	is.read(reinterpret_cast<char*>(&data.rh_avg), sizeof(data.rh_avg));
	is.read(reinterpret_cast<char*>(&data.vw), sizeof(data.vw));
	is.read(reinterpret_cast<char*>(&data.vw_avg), sizeof(data.vw_avg));
	is.read(reinterpret_cast<char*>(&data.vw_max), sizeof(data.vw_max));
	is.read(reinterpret_cast<char*>(&data.dw), sizeof(data.dw));
	is.read(reinterpret_cast<char*>(&data.vw_drift), sizeof(data.vw_drift));
	is.read(reinterpret_cast<char*>(&data.dw_drift), sizeof(data.dw_drift));
	is.read(reinterpret_cast<char*>(&data.ustar), sizeof(data.ustar));
	is.read(reinterpret_cast<char*>(&data.z0), sizeof(data.z0));
	is.read(reinterpret_cast<char*>(&data.psi_s), sizeof(data.psi_s));
	is.read(reinterpret_cast<char*>(&data.psi_m), sizeof(data.psi_m));
	is.read(reinterpret_cast<char*>(&data.iswr), sizeof(data.iswr));
	is.read(reinterpret_cast<char*>(&data.rswr), sizeof(data.rswr));
	is.read(reinterpret_cast<char*>(&data.mAlbedo), sizeof(data.mAlbedo));
	is.read(reinterpret_cast<char*>(&data.diff), sizeof(data.diff));
	is.read(reinterpret_cast<char*>(&data.dir_h), sizeof(data.dir_h));
	is.read(reinterpret_cast<char*>(&data.elev), sizeof(data.elev));
	is.read(reinterpret_cast<char*>(&data.ea), sizeof(data.ea));
	is.read(reinterpret_cast<char*>(&data.tss), sizeof(data.tss));
	is.read(reinterpret_cast<char*>(&data.tss_a12h), sizeof(data.tss_a12h));
	is.read(reinterpret_cast<char*>(&data.tss_a24h), sizeof(data.tss_a24h));
	is.read(reinterpret_cast<char*>(&data.ts0), sizeof(data.ts0));
	is.read(reinterpret_cast<char*>(&data.psum), sizeof(data.psum));
	is.read(reinterpret_cast<char*>(&data.psum_ph), sizeof(data.psum_ph));
	is.read(reinterpret_cast<char*>(&data.psum_tech), sizeof(data.psum_tech));
	is.read(reinterpret_cast<char*>(&data.hs), sizeof(data.hs));
	is.read(reinterpret_cast<char*>(&data.hs_a3h), sizeof(data.hs_a3h));
	is.read(reinterpret_cast<char*>(&data.hs_rate), sizeof(data.hs_rate));
	is.read(reinterpret_cast<char*>(&data.geo_heat), sizeof(data.geo_heat));
	is.read(reinterpret_cast<char*>(&data.adv_heat), sizeof(data.adv_heat));
	is.read(reinterpret_cast<char*>(&data.surf_melt), sizeof(data.surf_melt));
	is.read(reinterpret_cast<char*>(&data.snowdrift), sizeof(data.snowdrift));
	is.read(reinterpret_cast<char*>(&data.sublim), sizeof(data.sublim));
	is.read(reinterpret_cast<char*>(&data.odc), sizeof(data.odc));
	is.read(reinterpret_cast<char*>(&data.p), sizeof(data.p));

	size_t s_ts;
	is.read(reinterpret_cast<char*>(&s_ts), sizeof(size_t));
	data.ts.resize(s_ts);
	for (size_t ii=0; ii<s_ts; ii++) is >> data.ts[ii];

	size_t s_zv_ts;
	is.read(reinterpret_cast<char*>(&s_zv_ts), sizeof(size_t));
	data.zv_ts.resize(s_zv_ts);
	for (size_t ii=0; ii<s_zv_ts; ii++) is >> data.zv_ts[ii];

	size_t s_conc;
	is.read(reinterpret_cast<char*>(&s_conc), sizeof(size_t));
	data.conc.resize(s_conc);
	for (size_t ii=0; ii<s_conc; ii++) is >> data.conc[ii];

	is.read(reinterpret_cast<char*>(&data.rho_hn), sizeof(data.rho_hn));
<<<<<<< HEAD
#ifndef SNOWPACK_CORE
	is.read(reinterpret_cast<char*>(&data.rime_hn), sizeof(data.rime_hn)); 
#endif
=======
	is.read(reinterpret_cast<char*>(&data.rime_hn), sizeof(data.rime_hn));
>>>>>>> a5b21b4c

	size_t s_fixedPositions;
	is.read(reinterpret_cast<char*>(&s_fixedPositions), sizeof(size_t));
	data.fixedPositions.resize(s_fixedPositions);
	for (size_t ii=0; ii<s_fixedPositions; ii++) is >> data.fixedPositions[ii];

	is.read(reinterpret_cast<char*>(&data.minDepthSubsurf), sizeof(data.minDepthSubsurf));
	is.read(reinterpret_cast<char*>(&data.maxNumberMeasTemperatures), sizeof(data.maxNumberMeasTemperatures));
	is.read(reinterpret_cast<char*>(&data.numberMeasTemperatures), sizeof(data.numberMeasTemperatures));
	is.read(reinterpret_cast<char*>(&data.numberFixedRates), sizeof(data.numberFixedRates));
	return is;
}

const std::string CurrentMeteo::toString() const
{
	std::ostringstream os;
	const double to_deg = 180. / mio::Cst::PI;
	os << "<CurrentMeteo>" << "\n";
	os << "" << date.toString(Date::ISO) << "\n";

	os << setw(8) << "TA=" << ta << " TSS=" << tss << " TSG=" << ts0 << "\n";
	os << setw(8) << "RH=" << rh << " rh_avg=" << rh_avg << "\n";
	os << setw(8) << "ISWR=" << iswr << " RSWR=" << rswr << " mAlbedo=" << mAlbedo << "\n";
	os << setw(8) << "diff=" << diff << " dir_h=" << dir_h << " Sun_elev=" << elev*to_deg << "° EA=" << ea << "\n";
	os << setw(8) << "PSUM=" << psum << " PSUM_PH=" << psum_ph << " HS=" << hs << " rho_hn=" << rho_hn << " PSUM_TECH=" << psum_tech << "\n";
	os << setw(8) << "VW=" << vw << " vw_avg=" << vw_avg << " vw_max=" << vw_max << " vw_drift=" << vw_drift << "\n";
	os << setw(8) << "DW=" << dw << "\n";
	os << setw(8) << "U*=" << ustar << " z0=" << z0 << " psi_s=" << psi_s << " psi_m=" << psi_m << "\n";
#ifndef SNOWPACK_CORE
	os << setw(8) << "RIME_HN=" << rime_hn;
#endif
	//os << std::setprecision(10);
	if(!ts.empty()) os << "     ";
	for (unsigned int ii=0; ii<ts.size(); ii++) {
		os << "ts(" << zv_ts[ii] << ")=" << ts[ii] << " ";
	}
	if(!ts.empty()) os << "\n";
	if(conc.size()>0) os << "     ";
	for (unsigned int ii=0; ii<conc.size(); ii++) {
		os << "conc[" << ii << "]=" << conc[ii] << " ";
	}
	if(!conc.empty()) os << "\n";

	os << "</CurrentMeteo>\n";
	return os.str();
}

std::ostream& operator<<(std::ostream& os, const SN_SNOWSOIL_DATA& data)
{
	os << data.meta;
	os << data.profileDate;
	os.write(reinterpret_cast<const char*>(&data.nN), sizeof(data.nN));
	os.write(reinterpret_cast<const char*>(&data.Height), sizeof(data.Height));
	os.write(reinterpret_cast<const char*>(&data.nLayers), sizeof(data.nLayers));

	const size_t s_Ldata = data.Ldata.size();
	os.write(reinterpret_cast<const char*>(&s_Ldata), sizeof(size_t));
	for (size_t ii=0; ii<s_Ldata; ii++) os << data.Ldata[ii];

	os.write(reinterpret_cast<const char*>(&data.HS_last), sizeof(data.HS_last));
	os.write(reinterpret_cast<const char*>(&data.Albedo), sizeof(data.Albedo));
	os.write(reinterpret_cast<const char*>(&data.SoilAlb), sizeof(data.SoilAlb));
	os.write(reinterpret_cast<const char*>(&data.BareSoil_z0), sizeof(data.BareSoil_z0));
	os.write(reinterpret_cast<const char*>(&data.Canopy_Height), sizeof(data.Canopy_Height));
	os.write(reinterpret_cast<const char*>(&data.Canopy_LAI), sizeof(data.Canopy_LAI));
	os.write(reinterpret_cast<const char*>(&data.Canopy_BasalArea), sizeof(data.Canopy_BasalArea));
	os.write(reinterpret_cast<const char*>(&data.Canopy_Direct_Throughfall), sizeof(data.Canopy_Direct_Throughfall));
	os.write(reinterpret_cast<const char*>(&data.Canopy_diameter), sizeof(data.Canopy_diameter));
	os.write(reinterpret_cast<const char*>(&data.Canopy_lai_frac_top_default), sizeof(data.Canopy_lai_frac_top_default));
	os.write(reinterpret_cast<const char*>(&data.Canopy_int_cap_snow), sizeof(data.Canopy_int_cap_snow));
	os.write(reinterpret_cast<const char*>(&data.Canopy_alb_dry), sizeof(data.Canopy_alb_dry));
	os.write(reinterpret_cast<const char*>(&data.Canopy_alb_wet), sizeof(data.Canopy_alb_wet));
	os.write(reinterpret_cast<const char*>(&data.Canopy_alb_snow), sizeof(data.Canopy_alb_snow));
#ifndef SNOWPACK_CORE
	os.write(reinterpret_cast<const char*>(&data.Emissivity_soil), sizeof(data.Emissivity_soil));
	os.write(reinterpret_cast<const char*>(&data.WindScalingFactor), sizeof(data.WindScalingFactor));
	os.write(reinterpret_cast<const char*>(&data.ErosionLevel), sizeof(data.ErosionLevel));
	os.write(reinterpret_cast<const char*>(&data.TimeCountDeltaHS), sizeof(data.TimeCountDeltaHS));
#else
	os.write(reinterpret_cast<const char*>(&data.ErosionLevel), sizeof(data.ErosionLevel));
#endif
	return os;
}

std::istream& operator>>(std::istream& is, SN_SNOWSOIL_DATA& data)
{
	is >> data.meta;
	is >> data.profileDate;
	is.read(reinterpret_cast<char*>(&data.nN), sizeof(data.nN));
	is.read(reinterpret_cast<char*>(&data.Height), sizeof(data.Height));
	is.read(reinterpret_cast<char*>(&data.nLayers), sizeof(data.nLayers));

	size_t s_Ldata;
	is.read(reinterpret_cast<char*>(&s_Ldata), sizeof(size_t));
	data.Ldata.resize(s_Ldata);
	for (size_t ii=0; ii<s_Ldata; ii++) is >> data.Ldata[ii];

	is.read(reinterpret_cast<char*>(&data.HS_last), sizeof(data.HS_last));
	is.read(reinterpret_cast<char*>(&data.Albedo), sizeof(data.Albedo));
	is.read(reinterpret_cast<char*>(&data.SoilAlb), sizeof(data.SoilAlb));
	is.read(reinterpret_cast<char*>(&data.BareSoil_z0), sizeof(data.BareSoil_z0));
	is.read(reinterpret_cast<char*>(&data.Canopy_Height), sizeof(data.Canopy_Height));
	is.read(reinterpret_cast<char*>(&data.Canopy_LAI), sizeof(data.Canopy_LAI));
	is.read(reinterpret_cast<char*>(&data.Canopy_BasalArea), sizeof(data.Canopy_BasalArea));
	is.read(reinterpret_cast<char*>(&data.Canopy_Direct_Throughfall), sizeof(data.Canopy_Direct_Throughfall));
	is.read(reinterpret_cast<char*>(&data.Canopy_diameter), sizeof(data.Canopy_diameter));
	is.read(reinterpret_cast<char*>(&data.Canopy_lai_frac_top_default), sizeof(data.Canopy_lai_frac_top_default));
	is.read(reinterpret_cast<char*>(&data.Canopy_int_cap_snow), sizeof(data.Canopy_int_cap_snow));
	is.read(reinterpret_cast<char*>(&data.Canopy_alb_dry), sizeof(data.Canopy_alb_dry));
	is.read(reinterpret_cast<char*>(&data.Canopy_alb_wet), sizeof(data.Canopy_alb_wet));
	is.read(reinterpret_cast<char*>(&data.Canopy_alb_snow), sizeof(data.Canopy_alb_snow));
#ifndef SNOWPACK_CORE
	is.read(reinterpret_cast<char*>(&data.Emissivity_soil), sizeof(data.Emissivity_soil));
	is.read(reinterpret_cast<char*>(&data.WindScalingFactor), sizeof(data.WindScalingFactor));
	is.read(reinterpret_cast<char*>(&data.ErosionLevel), sizeof(data.ErosionLevel));
	is.read(reinterpret_cast<char*>(&data.TimeCountDeltaHS), sizeof(data.TimeCountDeltaHS));
<<<<<<< HEAD
#else
	is.read(reinterpret_cast<char*>(&data.ErosionLevel), sizeof(data.ErosionLevel));
#endif
=======

>>>>>>> a5b21b4c
	return is;
}

const std::string SN_SNOWSOIL_DATA::toString() const
{
	std::ostringstream os;
	os << "<SN_SNOWSOIL_DATA>\n";
	os << "" << meta.toString()   << "\n";
	os << "profileDate:                  " << profileDate.toString(Date::ISO) << "\n";
	os << "nN:                           " << nN << "\n";
	os << "Height:                       " << Height << "\n";
	os << "nLayers:                      " << nLayers << "\n";

	for(size_t ii=0; ii<nLayers; ii++)
		os << "" << Ldata[ii].toString();

	os << "HS_last:                      " << HS_last << "\n";
	os << "Albedo:                       " << Albedo << "\n";
	os << "SoilAlb:                      " << SoilAlb << "\n";
	os << "BareSoil_z0:                  " << BareSoil_z0 << "\n";
	os << "Canopy_Height:                " << Canopy_Height << "\n";
	os << "Canopy_LAI:                   " << Canopy_LAI << "\n";
	os << "Canopy_BasalArea:             " << Canopy_BasalArea << "\n";
	os << "Canopy_diameter:              " << Canopy_diameter << "\n";
	os << "Canopy_lai_frac_top_default:  " << Canopy_lai_frac_top_default << "\n";
	os << "Canopy_int_cap_snow:          " << Canopy_int_cap_snow << "\n";
	os << "Canopy_alb_dry:               " << Canopy_alb_dry << "\n";
	os << "Canopy_alb_wet:               " << Canopy_alb_wet << "\n";
	os << "Canopy_alb_snow:              " << Canopy_alb_snow << "\n";
	os << "Soil_Emissivity:              " << Emissivity_soil << "\n";
	os << "WindScalingFactor:            " << WindScalingFactor << "\n";
	os << "ErosionLevel:                 " << ErosionLevel << "\n";
	os << "TimeCountDeltaHS:             " << TimeCountDeltaHS << "\n";

	os << "</SN_SNOWSOIL_DATA>\n";
	return os.str();
}

const std::string SurfaceFluxes::toString() const
{
	std::ostringstream os;
	os << "<SurfaceFluxes>" << "\n";
	os << std::setprecision(10);
	os << "Long wave: lw_in=" << lw_in << " lw_out=" << lw_out << " lw_net=" << lw_net << "\n";
	os << "Short wave: sw_in=" << sw_in << " sw_out=" << sw_out << " qw=" << qw << "\n";
	os << "Short wave: sw_hor=" << sw_hor << " sw_dir=" << sw_dir << " sw_diff=" << sw_diff << "\n";
	os << "Albedo: mAlbedo=" << mAlbedo << " pAlbedo=" << pAlbedo << "\n";
	os << "Energy: qs=" << qs << " ql=" << ql << " qw=" << qw << " qr=" << qr << " qg=" << qg << " qg0=" << qg0 << "\n";
	os << "Energy: dIntEnergy=" << dIntEnergy << "\n";
	os << "Mass change: hoar=" << hoar << " drift=" << drift << " snow_depth_correction=" << dhs_corr << "\n";
	os << "Snow: mRho_hn=" << mRho_hn << " cRho_hn=" << cRho_hn << "\n";

	os << "" << mass.size() << " mass fluxes: ";
	for (unsigned int ii=1; ii<mass.size(); ii++) {
		os << "" << mass[ii] << " ";
	}
	os << "\n";
	os << "" << load.size() << " solutes fluxes: ";
	for (unsigned int ii=1; ii<load.size(); ii++) {
		os << "" << load[ii] << " ";
	}
	os << "\n";
	os << "</SurfaceFluxes>\n";

	return os.str();
}

LayerData::LayerData() : depositionDate(), hl(0.), ne(0), tl(0.),
                     phiSoil(0.), phiIce(0.), phiWater(0.), phiWaterPref(0.), phiVoids(0.),
                     cSoil(SnowStation::number_of_solutes), cIce(SnowStation::number_of_solutes), cWater(SnowStation::number_of_solutes), cVoids(SnowStation::number_of_solutes),
                     SoilRho(0.), SoilK(0.), SoilC(0.),
                     rg(0.), sp(0.), dd(0.), rb(0.), mk(0), hr(0.), CDot(0.), metamo(0.), salinity(0.), h(Constants::undefined), dsm(0.)
{
}

std::ostream& operator<<(std::ostream& os, const LayerData& data)
{
	os << data.depositionDate;
	os.write(reinterpret_cast<const char*>(&data.hl), sizeof(data.hl));
	os.write(reinterpret_cast<const char*>(&data.ne), sizeof(data.ne));
	os.write(reinterpret_cast<const char*>(&data.tl), sizeof(data.tl));
	os.write(reinterpret_cast<const char*>(&data.phiSoil), sizeof(data.phiSoil));
	os.write(reinterpret_cast<const char*>(&data.phiIce), sizeof(data.phiIce));
	os.write(reinterpret_cast<const char*>(&data.phiWater), sizeof(data.phiWater));
	os.write(reinterpret_cast<const char*>(&data.phiWaterPref), sizeof(data.phiWaterPref));
	os.write(reinterpret_cast<const char*>(&data.phiVoids), sizeof(data.phiVoids));

	const size_t s_csoil = data.cSoil.size();
	os.write(reinterpret_cast<const char*>(&s_csoil), sizeof(size_t));
	os.write(reinterpret_cast<const char*>(&data.cSoil[0]), static_cast<streamsize>(s_csoil*sizeof(data.cSoil[0])));

	const size_t s_cice = data.cIce.size();
	os.write(reinterpret_cast<const char*>(&s_cice), sizeof(size_t));
	os.write(reinterpret_cast<const char*>(&data.cIce[0]), static_cast<streamsize>(s_cice*sizeof(data.cIce[0])));

	const size_t s_cwater = data.cWater.size();
	os.write(reinterpret_cast<const char*>(&s_cwater), sizeof(size_t));
	os.write(reinterpret_cast<const char*>(&data.cWater[0]), static_cast<streamsize>(s_cwater*sizeof(data.cWater[0])));

	const size_t s_cvoids = data.cVoids.size();
	os.write(reinterpret_cast<const char*>(&s_cvoids), sizeof(size_t));
	os.write(reinterpret_cast<const char*>(&data.cVoids[0]), static_cast<streamsize>(s_cvoids*sizeof(data.cVoids[0])));

	os.write(reinterpret_cast<const char*>(&data.SoilRho), sizeof(data.SoilRho));
	os.write(reinterpret_cast<const char*>(&data.SoilK), sizeof(data.SoilK));
	os.write(reinterpret_cast<const char*>(&data.SoilC), sizeof(data.SoilC));
	os.write(reinterpret_cast<const char*>(&data.rg), sizeof(data.rg));
	os.write(reinterpret_cast<const char*>(&data.sp), sizeof(data.sp));
	os.write(reinterpret_cast<const char*>(&data.dd), sizeof(data.dd));
	os.write(reinterpret_cast<const char*>(&data.rb), sizeof(data.rb));
	os.write(reinterpret_cast<const char*>(&data.mk), sizeof(data.mk));

	os.write(reinterpret_cast<const char*>(&data.hr), sizeof(data.hr));
	os.write(reinterpret_cast<const char*>(&data.CDot), sizeof(data.CDot));
	os.write(reinterpret_cast<const char*>(&data.metamo), sizeof(data.metamo));
	os.write(reinterpret_cast<const char*>(&data.salinity), sizeof(data.salinity));
	os.write(reinterpret_cast<const char*>(&data.h), sizeof(data.h));
	os.write(reinterpret_cast<const char*>(&data.dsm), sizeof(data.dsm));
	return os;
}

std::istream& operator>>(std::istream& is, LayerData& data)
{
	is >> data.depositionDate;
	is.read(reinterpret_cast<char*>(&data.hl), sizeof(data.hl));
	is.read(reinterpret_cast<char*>(&data.ne), sizeof(data.ne));
	is.read(reinterpret_cast<char*>(&data.tl), sizeof(data.tl));
	is.read(reinterpret_cast<char*>(&data.phiSoil), sizeof(data.phiSoil));
	is.read(reinterpret_cast<char*>(&data.phiIce), sizeof(data.phiIce));
	is.read(reinterpret_cast<char*>(&data.phiWater), sizeof(data.phiWater));
	is.read(reinterpret_cast<char*>(&data.phiWaterPref), sizeof(data.phiWaterPref));
	is.read(reinterpret_cast<char*>(&data.phiVoids), sizeof(data.phiVoids));

	size_t s_csoil;
	is.read(reinterpret_cast<char*>(&s_csoil), sizeof(size_t));
	data.cSoil.resize(s_csoil);
	is.read(reinterpret_cast<char*>(&data.cSoil[0]), static_cast<streamsize>(s_csoil*sizeof(data.cSoil[0])));

	size_t s_cice;
	is.read(reinterpret_cast<char*>(&s_cice), sizeof(size_t));
	data.cIce.resize(s_cice);
	is.read(reinterpret_cast<char*>(&data.cIce[0]), static_cast<streamsize>(s_cice*sizeof(data.cIce[0])));

	size_t s_cwater;
	is.read(reinterpret_cast<char*>(&s_cwater), sizeof(size_t));
	data.cWater.resize(s_cwater);
	is.read(reinterpret_cast<char*>(&data.cWater[0]), static_cast<streamsize>(s_cwater*sizeof(data.cWater[0])));

	size_t s_cvoids;
	is.read(reinterpret_cast<char*>(&s_cvoids), sizeof(size_t));
	data.cVoids.resize(s_cvoids);
	is.read(reinterpret_cast<char*>(&data.cVoids[0]), static_cast<streamsize>(s_cvoids*sizeof(data.cVoids[0])));

	is.read(reinterpret_cast<char*>(&data.SoilRho), sizeof(data.SoilRho));
	is.read(reinterpret_cast<char*>(&data.SoilK), sizeof(data.SoilK));
	is.read(reinterpret_cast<char*>(&data.SoilC), sizeof(data.SoilC));
	is.read(reinterpret_cast<char*>(&data.rg), sizeof(data.rg));
	is.read(reinterpret_cast<char*>(&data.sp), sizeof(data.sp));
	is.read(reinterpret_cast<char*>(&data.dd), sizeof(data.dd));
	is.read(reinterpret_cast<char*>(&data.rb), sizeof(data.rb));
	is.read(reinterpret_cast<char*>(&data.mk), sizeof(data.mk));

	is.read(reinterpret_cast<char*>(&data.hr), sizeof(data.hr));
	is.read(reinterpret_cast<char*>(&data.CDot), sizeof(data.CDot));
	is.read(reinterpret_cast<char*>(&data.metamo), sizeof(data.metamo));
	is.read(reinterpret_cast<char*>(&data.salinity), sizeof(data.salinity));
	is.read(reinterpret_cast<char*>(&data.h), sizeof(data.h));
	is.read(reinterpret_cast<char*>(&data.dsm), sizeof(data.dsm));
	return is;
}

const std::string LayerData::toString() const
{
	std::ostringstream os;
	os << "<LayerData>\n";

	os << "" << depositionDate.toString(mio::Date::ISO) << "\n";
	os << "\theight:" << hl << " (" << ne << "elements) at " << tl << "K\n";
	os << "\tvolumetric contents: " << phiIce << " ice, " << phiWater << " water, " << phiWaterPref << " water_pref, " << phiVoids << " voids, ";
	os << "" << phiSoil << " soil, total = " << phiIce+phiWater+phiWaterPref+phiVoids+phiSoil << "%\n";
	os << "\tSoil properties: " << SoilRho << " kg/m^3, " << SoilK << " W/(m*K), " << SoilC << " J/K\n";
	os << "\tSoil microstructure: rg=" << rg << " sp=" << sp << " dd=" << dd << " rb=" << rb << " mk=" << mk << "\n";
	os << "\tStability: surface hoar=" << hr << " kg/m^2, stress rate=" << CDot << " Pa/s, metamo=" << metamo << "dsm=" << dsm << "\n";
	os << "\tNumber of solutes: " << cSoil.size() << " in soil, " << cIce.size() << " in ice, " << cWater.size() << " in water, " << cVoids.size() << " in voids\n";

	os << "</LayerData>\n";
	return os.str();
}<|MERGE_RESOLUTION|>--- conflicted
+++ resolved
@@ -3162,7 +3162,10 @@
           iswr(0.), rswr(0.), mAlbedo(0.), diff(0.), dir_h(0.), elev(0.), ea(0.), tss(0.), tss_a12h(0.), tss_a24h(0.), ts0(0.),
           psum(0.), psum_ph(IOUtils::nodata), psum_tech(IOUtils::nodata), hs(0.), hs_a3h(0.), hs_rate(0.), geo_heat(IOUtils::nodata), adv_heat(IOUtils::nodata),
           surf_melt(0.), snowdrift(0.), sublim(0.), odc(0.), p(0.),
-          ts(), zv_ts(), conc(SnowStation::number_of_solutes, 0.), rho_hn(0.), rime_hn(0.), lwc_hn(0.),
+          ts(), zv_ts(), conc(SnowStation::number_of_solutes, 0.), rho_hn(0.),
+#ifndef SNOWPACK_CORE
+          rime_hn(0.), lwc_hn(0.),
+#endif
           fixedPositions(), minDepthSubsurf(), maxNumberMeasTemperatures(),
           numberMeasTemperatures(mio::IOUtils::unodata), numberFixedRates()
 {
@@ -3355,13 +3358,9 @@
 	for (size_t ii=0; ii<s_conc; ii++) os << "" << data.conc[ii];
 
 	os.write(reinterpret_cast<const char*>(&data.rho_hn), sizeof(data.rho_hn));
-<<<<<<< HEAD
-#ifndef SNOWPACK_CORE
-	os.write(reinterpret_cast<const char*>(&data.rime_hn), sizeof(data.rime_hn)); 
-#endif
-=======
+#ifndef SNOWPACK_CORE
 	os.write(reinterpret_cast<const char*>(&data.rime_hn), sizeof(data.rime_hn));
->>>>>>> a5b21b4c
+#endif
     
 	const size_t s_fixedPositions = data.fixedPositions.size();
 	os.write(reinterpret_cast<const char*>(&s_fixedPositions), sizeof(size_t));
@@ -3431,13 +3430,9 @@
 	for (size_t ii=0; ii<s_conc; ii++) is >> data.conc[ii];
 
 	is.read(reinterpret_cast<char*>(&data.rho_hn), sizeof(data.rho_hn));
-<<<<<<< HEAD
-#ifndef SNOWPACK_CORE
-	is.read(reinterpret_cast<char*>(&data.rime_hn), sizeof(data.rime_hn)); 
-#endif
-=======
+#ifndef SNOWPACK_CORE
 	is.read(reinterpret_cast<char*>(&data.rime_hn), sizeof(data.rime_hn));
->>>>>>> a5b21b4c
+#endif
 
 	size_t s_fixedPositions;
 	is.read(reinterpret_cast<char*>(&s_fixedPositions), sizeof(size_t));
@@ -3554,13 +3549,10 @@
 	is.read(reinterpret_cast<char*>(&data.WindScalingFactor), sizeof(data.WindScalingFactor));
 	is.read(reinterpret_cast<char*>(&data.ErosionLevel), sizeof(data.ErosionLevel));
 	is.read(reinterpret_cast<char*>(&data.TimeCountDeltaHS), sizeof(data.TimeCountDeltaHS));
-<<<<<<< HEAD
 #else
 	is.read(reinterpret_cast<char*>(&data.ErosionLevel), sizeof(data.ErosionLevel));
 #endif
-=======
-
->>>>>>> a5b21b4c
+
 	return is;
 }
 

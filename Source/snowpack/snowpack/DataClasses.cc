--- conflicted
+++ resolved
@@ -2441,11 +2441,8 @@
 			Edata[e].CDot = SSdata.Ldata[ll].CDot;
 			Edata[e].metamo = SSdata.Ldata[ll].metamo;
 			Edata[e].salinity = SSdata.Ldata[ll].salinity;
-<<<<<<< HEAD
-#ifndef SNOWPACK_CORE
-=======
 			Edata[e].h = SSdata.Ldata[ll].h;
->>>>>>> d5968ac1
+#ifndef SNOWPACK_CORE
 			Edata[e].S_dr = INIT_STABILITY;
 #endif
 			Edata[e].hard = IOUtils::nodata;

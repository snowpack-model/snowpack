--- conflicted
+++ resolved
@@ -1921,11 +1921,8 @@
 	os.write(reinterpret_cast<const char*>(&data.S_n), sizeof(data.S_n));
 	os.write(reinterpret_cast<const char*>(&data.S_s), sizeof(data.S_s));
 	os.write(reinterpret_cast<const char*>(&data.ssi), sizeof(data.ssi));
-<<<<<<< HEAD
-#endif
-=======
 	os.write(reinterpret_cast<const char*>(&data.rta), sizeof(data.rta));
->>>>>>> 150ef6ef
+#endif
 	os.write(reinterpret_cast<const char*>(&data.hoar), sizeof(data.hoar));
 
 #ifndef SNOWPACK_CORE
@@ -1949,11 +1946,8 @@
 	is.read(reinterpret_cast<char*>(&data.S_n), sizeof(data.S_n));
 	is.read(reinterpret_cast<char*>(&data.S_s), sizeof(data.S_s));
 	is.read(reinterpret_cast<char*>(&data.ssi), sizeof(data.ssi));
-<<<<<<< HEAD
-#endif
-=======
 	is.read(reinterpret_cast<char*>(&data.rta), sizeof(data.rta));
->>>>>>> 150ef6ef
+#endif
 	is.read(reinterpret_cast<char*>(&data.hoar), sizeof(data.hoar));
 
 #ifndef SNOWPACK_CORE
@@ -1973,13 +1967,9 @@
 	os << "<NodeData>\n";
 	os << "\tz=" << z << " T=" << T << " hoar=" << hoar << "\n";
 	os << "\tCreep: u=" << u << " udot=" << udot << " f=" << f << "\n";
-<<<<<<< HEAD
-#ifndef SNOWPACK_CORE
-	os << "\tStability: S_n=" << S_n << " S_s=" << S_s << " ssi=" << ssi << "\n";
-#endif
-=======
+#ifndef SNOWPACK_CORE
 	os << "\tStability: S_n=" << S_n << " S_s=" << S_s << " ssi=" << ssi << " rta=" << rta << "\n";
->>>>>>> 150ef6ef
+#endif
 	os << "\tWater flux: S_n=" << water_flux << "\n";
 	os << "</NodeData>\n";
 	return os.str();

/*
 *  SNOWPACK stand-alone
 *
 *  Copyright WSL Institute for Snow and Avalanche Research SLF, DAVOS, SWITZERLAND
*/
/*  This file is part of Snowpack.
    Snowpack is free software: you can redistribute it and/or modify
    it under the terms of the GNU General Public License as published by
    the Free Software Foundation, either version 3 of the License, or
    (at your option) any later version.

    Snowpack is distributed in the hope that it will be useful,
    but WITHOUT ANY WARRANTY; without even the implied warranty of
    MERCHANTABILITY or FITNESS FOR A PARTICULAR PURPOSE.  See the
    GNU General Public License for more details.

    You should have received a copy of the GNU General Public License
    along with Snowpack.  If not, see <http://www.gnu.org/licenses/>.
*/
/**
 * @file DataClasses.cc
 * @version 11.03
 * @brief This module contains the definitions of data classes
 */

#include <snowpack/DataClasses.h>
#include <snowpack/Utils.h>
#include <snowpack/snowpackCore/Canopy.h>
#include <snowpack/snowpackCore/Metamorphism.h>
#include <snowpack/snowpackCore/Solver.h>
#include <snowpack/Laws_sn.h>
#include <snowpack/snowpackCore/Aggregate.h>

#include <cstdio>
#include <fstream>
#include <sstream>
#include <assert.h>

using namespace mio;
using namespace std;

/// Number of top elements left untouched by the join functions
const size_t SnowStation::number_top_elements = 5;
unsigned short SnowStation::number_of_solutes = 0;

/// Snow elements with a LWC above this threshold are considered at least to be moist
const double SnowStation::thresh_moist_snow = 0.003;
const double SnowStation::thresh_moist_soil = 0.0001;

/// The default ratio between height_new_elem and comb_thresh_l, in case comb_thresh_l is not explicitly defined.
const double SnowStation::comb_thresh_l_ratio = 0.75;

/// Volumetric ice content (1), i.e., about 46 kg m-3
const double SnowStation::comb_thresh_ice = 0.05;
const double SnowStation::comb_thresh_water = 0.01; ///< Water content (1)
const double SnowStation::comb_thresh_dd = 0.2;     ///< Dendricity (1)
const double SnowStation::comb_thresh_sp = 0.05;    ///< Sphericity (1)
const double SnowStation::comb_thresh_rg = 0.125;   ///< Grain radius (mm)

RunInfo::RunInfo()
            : version(SN_VERSION), computation_date(getRunDate()),
              compilation_date(getCompilationDate()), user(IOUtils::getLogName()) {}

RunInfo::RunInfo(const RunInfo& orig)
            : version(orig.version), computation_date(orig.computation_date),
              compilation_date(orig.compilation_date), user(orig.user) {}

mio::Date RunInfo::getRunDate()
{
	Date localdate;
	localdate.setFromSys();
	return localdate;
}

std::string RunInfo::getCompilationDate()
{
	std::stringstream ss;
	ss << __DATE__ << ", " << __TIME__;
	return ss.str();
}

void ZwischenData::reset()
{
	hoar24.resize(48, 0.0);
	drift24.resize(48, 0.0);
	hn3.resize(144, 0.0);
	hn24.resize(144, 0.0);
}

std::ostream& operator<<(std::ostream& os, const ZwischenData& data)
{
	const size_t s_hoar24 = data.hoar24.size();
	os.write(reinterpret_cast<const char*>(&s_hoar24), sizeof(size_t));
	os.write(reinterpret_cast<const char*>(&data.hoar24[0]), static_cast<streamsize>(s_hoar24*sizeof(data.hoar24[0])));
	os.write(reinterpret_cast<const char*>(&data.drift24[0]), static_cast<streamsize>(s_hoar24*sizeof(data.drift24[0])));

	const size_t s_hn3 = data.hn3.size();
	os.write(reinterpret_cast<const char*>(&s_hn3), sizeof(size_t));
	os.write(reinterpret_cast<const char*>(&data.hn3[0]), static_cast<streamsize>(s_hn3*sizeof(data.hn3[0])));
	os.write(reinterpret_cast<const char*>(&data.hn24[0]), static_cast<streamsize>(s_hn3*sizeof(data.hn24[0])));
	return os;
}

std::istream& operator>>(std::istream& is, ZwischenData& data)
{
	size_t s_hoar24, s_hn3;
	is.read(reinterpret_cast<char*>(&s_hoar24), sizeof(size_t));
	data.hoar24.resize(s_hoar24);
	data.drift24.resize(s_hoar24);
	is.read(reinterpret_cast<char*>(&data.hoar24[0]), static_cast<streamsize>(s_hoar24*sizeof(data.hoar24[0])));
	is.read(reinterpret_cast<char*>(&data.drift24[0]), static_cast<streamsize>(s_hoar24*sizeof(data.drift24[0])));

	is.read(reinterpret_cast<char*>(&s_hn3), sizeof(size_t));
	data.hn3.resize(s_hn3);
	data.hn24.resize(s_hn3);
	is.read(reinterpret_cast<char*>(&data.hn3[0]), static_cast<streamsize>(s_hn3*sizeof(data.hn3[0])));
	is.read(reinterpret_cast<char*>(&data.hn24[0]), static_cast<streamsize>(s_hn3*sizeof(data.hn24[0])));
	return is;
}

SnowProfileLayer::SnowProfileLayer()
                  : profileDate(), stationname(), loc_for_snow(0), loc_for_wind(0),
                    depositionDate(), height(0.), rho(0.), T(0.), gradT(0.), v_strain_rate(0.),
                    theta_i(0.), theta_w(0.), theta_a(0.),
                    grain_size(0.), bond_size(0.), dendricity(0.), sphericity(0.), ogs(0.),
                    coordin_num(0.), marker(0), type(0), hard(IOUtils::nodata) {}

/**
 * @brief Generates a snow profile layer from element and upper node data
 * @param dateOfProfile
 * @param Edata
 * @param Ndata
 */
void SnowProfileLayer::generateLayer(const ElementData& Edata, const NodeData& Ndata)
{
	depositionDate = Edata.depositionDate;
	height = M_TO_CM(Ndata.z + Ndata.u);
	T = IOUtils::K_TO_C(Ndata.T);
	gradT = Edata.gradT;
	rho = Edata.Rho;
	theta_i = Edata.theta[ICE];
	theta_w = Edata.theta[WATER];
	theta_a = Edata.theta[AIR];
	grain_size = 2. * Edata.rg;
	bond_size = 2. * Edata.rb;
	dendricity = Edata.dd;
	sphericity = Edata.sp;
	ogs = Edata.ogs; // in mm
	coordin_num = Edata.N3;
	marker = static_cast<unsigned short int>( Edata.mk%100 );
	type = Edata.type;
	v_strain_rate = fabs(Edata.Eps_vDot);
	hard = Edata.hard;
}

/**
 * @brief Generates a surface hoar layer from top element and node data
 * @param dateOfProfile
 * @param Edata
 * @param Ndata
 */
void SnowProfileLayer::generateLayer(const ElementData& Edata, const NodeData& Ndata, const mio::Date& dateOfProfile, const double hoar_density_surf)
{
	const double hoar_size = Ndata.hoar/hoar_density_surf; // (m)

	depositionDate = dateOfProfile;
	height = M_TO_CM(Ndata.z + Ndata.u) + M_TO_CM(hoar_size);
	rho = hoar_density_surf;
	T = IOUtils::K_TO_C(Ndata.T + (2./3.)*hoar_size*Edata.gradT);
	gradT = Edata.gradT;
	v_strain_rate = 0.;
	theta_i = hoar_density_surf/Constants::density_ice;
	theta_w = 0.;
	theta_a = 1. - theta_i;
	grain_size = M_TO_MM(hoar_size);
	bond_size = grain_size/3.;
	dendricity = 0.;
	sphericity = 0.;
	ogs = std::min(4.e-1, grain_size); // in mm, see opticalEquivalentGrainSize();
	coordin_num = 2.;
	marker = 3;
	type = 660;
	hard = 1;
}

/**
 * @brief Generates a snow profile from snow station data (1 element = 1 layer)
 * @param dateOfProfile
 * @param Xdata
 * @param hoar_density_surf
 * @param hoar_min_size_surf
 */
std::vector<SnowProfileLayer> SnowProfileLayer::generateProfile(const mio::Date& dateOfProfile, const SnowStation& Xdata, const double hoar_density_surf, const double hoar_min_size_surf)
{
	const size_t nE = Xdata.getNumberOfElements();
	const vector<NodeData>& NDS = Xdata.Ndata;
	const vector<ElementData>& EMS = Xdata.Edata;
	const double cos_sl = Xdata.cos_sl;
	const bool surf_hoar = (NDS[nE].hoar > (hoar_density_surf * MM_TO_M(hoar_min_size_surf)));

	// Generate the profile data from the element data (1 layer = 1 element)
	unsigned char snowloc = 0;
	string mystation = Xdata.meta.getStationID();
	if (isdigit(mystation[mystation.length()-1])) {
		snowloc = static_cast<unsigned char>( mystation[mystation.length()-1] - '0' ); //trick to convert the number as char to a number
		if (mystation.length() > 2)
			mystation = mystation.substr(0, mystation.length()-1);
	}

	const size_t nL = surf_hoar? (nE+1 - Xdata.SoilNode) : (nE - Xdata.SoilNode);
	std::vector<SnowProfileLayer> Pdata(nL);

	for(size_t ll=0, e=Xdata.SoilNode; ll<nL; ll++, e++) { // We dump only snow layers
		// Write profile meta data
		Pdata[ll].profileDate = dateOfProfile;
		Pdata[ll].stationname = mystation;
		Pdata[ll].loc_for_snow = snowloc;
		Pdata[ll].loc_for_wind = 1;

		// Write snow layer data
		if (ll < nE) {
			Pdata[ll].generateLayer(EMS[e], NDS[e+1]);
		} else { // add a SH layer
			Pdata[ll].generateLayer(EMS[nE-1], NDS[nE], dateOfProfile, hoar_density_surf);
		}
		Pdata[ll].height = (Pdata[ll].height - Xdata.Ground)/cos_sl;
	}

	return Pdata;
}

/**
 * @brief Determines the averaged quantities of the current layer with another layer
 * @param Lp1 Thickness (weight) of layer Pdata
 * @param Lp0 Thickness (weight) of current layer
 * @param profile_layer to average with
 */
void SnowProfileLayer::average(const double& Lp0, const double& Lp1, const SnowProfileLayer& profile_layer)
{
	const double layerThickness = Lp0 + Lp1;

	height += Lp1;
	if (Lp1 > Lp0) {
		depositionDate = profile_layer.depositionDate;
	}
	rho         = (Lp1*profile_layer.rho + Lp0*rho) / layerThickness;
	T           = profile_layer.T;
	gradT       = (Lp1*profile_layer.gradT + Lp0*gradT) / layerThickness;
	v_strain_rate = (Lp1*profile_layer.v_strain_rate + Lp0*v_strain_rate) / layerThickness;
	theta_w     = (Lp1*profile_layer.theta_w + Lp0*theta_w) / layerThickness;
	theta_i     = (Lp1*profile_layer.theta_i + Lp0*theta_i) / layerThickness;
	dendricity  = (Lp1*profile_layer.dendricity + Lp0*dendricity) / layerThickness;
	sphericity  = (Lp1*profile_layer.sphericity + Lp0*sphericity) / layerThickness;
	coordin_num = (Lp1*profile_layer.coordin_num + Lp0*coordin_num) / layerThickness;
	grain_size  = (Lp1*profile_layer.grain_size + Lp0*grain_size) / layerThickness;
	ogs         = (Lp1*profile_layer.ogs + Lp0*ogs) / layerThickness;
	bond_size   = (Lp1*profile_layer.bond_size + Lp0*bond_size) / layerThickness;
	hard        = (Lp1*profile_layer.hard + Lp0*hard) / layerThickness;
	marker      = std::max(profile_layer.marker, marker);
}

const std::string BoundCond::toString() const
{
	std::ostringstream os;
	os << "<BoundCond>\n";
	os << "\tlw_out=" << lw_out << " lw_net=" << lw_net << "\n";
	os << "\tQsensible=" << qs << " Qlatent=" << ql << " Qrain=" << qr << " Qgeo=" << qg << "\n";
	os <<"</BoundCond>\n";
	return os.str();
}

void BoundCond::reset()
{
  lw_out=0;  ///< outgoing longwave radiation
  lw_net=0;  ///< net longwave radiation
  qs=0;      ///< sensible heat
  ql=0;      ///< latent heat
  qr=0;      ///< rain energy
  qg=0;
}



SurfaceFluxes::SurfaceFluxes()
  : lw_in(0.), lw_out(0.), lw_net(0.), qs(0.), ql(0.), hoar(0.), qr(0.), qg(0.), qg0(0.), sw_hor(0.),
    sw_in(0.), sw_out(0.), qw(0.), sw_dir(0.), sw_diff(0.), pAlbedo(0.), mAlbedo(0.), dIntEnergy(0.), dIntEnergySoil(0.), meltFreezeEnergy(0.), meltFreezeEnergySoil(0.),
    meltMass(0.), refreezeMass(0.),
    drift(0.), mass(N_MASS_CHANGES, 0.), load(SnowStation::number_of_solutes), dhs_corr(0.), cRho_hn(Constants::undefined), mRho_hn(Constants::undefined) {}

void SurfaceFluxes::reset(const bool& cumsum_mass)
{
	if (cumsum_mass) { // Do not reset cumulated mass balance
		lw_in   = 0.;
		lw_out  = 0.;
		lw_net  = 0.;
		qs      = 0.;
		ql      = 0.;
		qr      = 0.;
		qg      = 0.;
		qg0     = 0.;
		sw_hor  = 0.;
		sw_in   = 0.;
		sw_out  = 0.;
		qw      = 0.;
		sw_dir  = 0.;
		sw_diff = 0.;
		pAlbedo = 0.;
		mAlbedo = 0.;
		dIntEnergy = 0.;
		dIntEnergySoil = 0.;
		meltFreezeEnergy = 0.;
		meltFreezeEnergySoil = 0.;
		meltMass = 0;
		refreezeMass = 0;
		mass[MS_HNW] = 0.;
		mass[MS_RAIN] = 0.;
	} else {
		*this = SurfaceFluxes(); //reset everything
	}
}

/**
* @brief Compute ground heat flux at soil/snow boundary
* @param Xdata
*/
void SurfaceFluxes::compSnowSoilHeatFlux(const SnowStation& Xdata) {
	if (Xdata.SoilNode > 0) { // with soil
		const ElementData& E_snow = Xdata.Edata[Xdata.SoilNode];
		const ElementData& E_soil = Xdata.Edata[Xdata.SoilNode-1];

		if (Xdata.getNumberOfElements()-1 < Xdata.SoilNode) { // with soil but no snow
			qg0 += -E_soil.k[TEMPERATURE] * E_soil.gradT;
		} else { // with soil & snow
			qg0 += ( ( -E_snow.k[TEMPERATURE] * E_snow.gradT ) + ( -E_soil.k[TEMPERATURE] * E_soil.gradT ) ) / 2.;
			// Take care of energy flow between snow and soil in case of shortwave absorption by the soil:
			qg0 -= E_soil.sw_abs;
		}

	} else if (Xdata.getNumberOfElements() > 0) { // without soil but with snow
		if ((Xdata.getNumberOfElements() < 3) && (Xdata.Edata[0].theta[WATER] >= 0.9 * Xdata.Edata[0].res_wat_cont)) {
			qg0 += 0.;
		} else {
			qg0 += -Xdata.Edata[0].k[TEMPERATURE] * Xdata.Edata[0].gradT;
		}
	} else { // neither soil nor snow
		qg0 = Constants::undefined;
	}
}

/**
 * @brief Assign surface data from SnowStation and BoundCond to SurfaceFluxes.
 * @param Bdata
 * @param Xdata
 * @param Mdata
 */
void SurfaceFluxes::collectSurfaceFluxes(const BoundCond& Bdata,
                                         SnowStation& Xdata, const CurrentMeteo& Mdata)
{
	// 1) Short wave fluxes and Albedo.
	//     Depending on settings (sw_mode) and conditions,
	//     sw_in and sw_out may differ slightly from the original input
	sw_in  += Mdata.iswr;
	sw_out += Mdata.rswr;
	qw     += Mdata.iswr - Mdata.rswr;

	pAlbedo += Xdata.pAlbedo;
	if (Mdata.mAlbedo != Constants::undefined && mAlbedo != Constants::undefined)
		mAlbedo += Mdata.mAlbedo;
	else
		mAlbedo = Constants::undefined;

	// 2) Long wave fluxes.
	lw_out += Bdata.lw_out;
	lw_net += Bdata.lw_net;
	lw_in  +=  Atmosphere::blkBody_Radiation(Mdata.ea, Mdata.ta);

	// 3) Turbulent fluxes.
	qs += Bdata.qs;
	//ql += Bdata.ql; //HACK needed because latent heat ql not linearized w/ respect to Tss!!!
	qr += Bdata.qr;

	// 4) Ground heat fluxes
	//    The ground heat flux at soil/snow boundary is computed after compTemperatureProfile
	qg += Bdata.qg;

	// 5) Change of internal energy
	if (Xdata.getNumberOfElements() > Xdata.SoilNode) {
		dIntEnergy += Xdata.dIntEnergy;
		meltFreezeEnergy += Xdata.meltFreezeEnergy;
	}
	if(Xdata.SoilNode>0) {
		dIntEnergySoil += Xdata.dIntEnergySoil;
		// Now take care of the source and sink terms:
		dIntEnergySoil += (mass[MS_SOIL_RUNOFF] * Constants::specific_heat_water * (Xdata.Edata[0].Te - Constants::meltfreeze_tk));
		if (Xdata.SoilNode <  Xdata.getNumberOfElements()) {
			dIntEnergySoil -= mass[MS_SNOWPACK_RUNOFF] * Constants::specific_heat_water * (Xdata.Edata[Xdata.SoilNode].Te - Constants::meltfreeze_tk);
		}
		if (Xdata.SoilNode == Xdata.getNumberOfElements()) {
			//Note: at this stage, MS_RAIN is still in kg/m^2! In Main.cc, it is recalculated to kg/m^2/h if PRECIP_RATES==TRUE.
			dIntEnergySoil -= (mass[MS_RAIN] + mass[MS_EVAPORATION] + mass[MS_SUBLIMATION]) * Constants::specific_heat_water * (Xdata.Edata[Xdata.SoilNode-1].Te - Constants::meltfreeze_tk);
		}
		meltFreezeEnergySoil += Xdata.meltFreezeEnergySoil;
	}

	// 6) Collect total masses of snowpack
	mass[MS_TOTALMASS] = mass[MS_SWE] = mass[MS_WATER] = 0.;
	Xdata.compSnowpackMasses();
	mass[MS_TOTALMASS] = Xdata.mass_sum;
	mass[MS_SWE] = Xdata.swe;
	mass[MS_WATER] = Xdata.lwc_sum;
	if (Xdata.Seaice != NULL) {
		mass[MS_FLOODING] += Xdata.Seaice->TotalFloodingBucket;
		Xdata.Seaice->TotalFloodingBucket = 0.;
	} else {
		mass[MS_FLOODING] = Constants::undefined;
	}

	// 7) Melt and refreeze mass
	meltMass += Xdata.meltMassTot;
	refreezeMass += Xdata.refreezeMassTot;
}

/**
 * @brief If multiple surface fluxes have been summed over multiple time steps, the
 * fluxes then need to be averaged by the number of steps. The albedos are also
 * averaged in this method.
 * @param factor Averaging factor (for example, 1/Nsteps)
 */
void SurfaceFluxes::multiplyFluxes(const double& factor)
{
	lw_in *= factor;
	lw_out *= factor;
	lw_net *= factor;
	qs *= factor;
	ql *= factor;
	qr *= factor;
	qg *= factor;
	qg0 *= factor;
	sw_hor *= factor;
	sw_in *= factor;
	sw_out *= factor;
	qw *= factor;
	sw_dir *= factor;
	sw_diff *= factor;
	if (pAlbedo != Constants::undefined)
		pAlbedo *= factor;
	if (mAlbedo != Constants::undefined)
		mAlbedo *= factor;
}

std::ostream& operator<<(std::ostream& os, const SurfaceFluxes& data)
{
	os.write(reinterpret_cast<const char*>(&data.lw_in), sizeof(data.lw_in));
	os.write(reinterpret_cast<const char*>(&data.lw_out), sizeof(data.lw_out));
	os.write(reinterpret_cast<const char*>(&data.lw_net), sizeof(data.lw_net));
	os.write(reinterpret_cast<const char*>(&data.qs), sizeof(data.qs));
	os.write(reinterpret_cast<const char*>(&data.ql), sizeof(data.ql));
	os.write(reinterpret_cast<const char*>(&data.hoar), sizeof(data.hoar));
	os.write(reinterpret_cast<const char*>(&data.qr), sizeof(data.qr));
	os.write(reinterpret_cast<const char*>(&data.qg), sizeof(data.qg));
	os.write(reinterpret_cast<const char*>(&data.qg0), sizeof(data.qg0));
	os.write(reinterpret_cast<const char*>(&data.sw_hor), sizeof(data.sw_hor));
	os.write(reinterpret_cast<const char*>(&data.sw_in), sizeof(data.sw_in));
	os.write(reinterpret_cast<const char*>(&data.sw_out), sizeof(data.sw_out));
	os.write(reinterpret_cast<const char*>(&data.qw), sizeof(data.qw));
	os.write(reinterpret_cast<const char*>(&data.sw_dir), sizeof(data.sw_dir));
	os.write(reinterpret_cast<const char*>(&data.sw_diff), sizeof(data.sw_diff));
	os.write(reinterpret_cast<const char*>(&data.pAlbedo), sizeof(data.pAlbedo));
	os.write(reinterpret_cast<const char*>(&data.mAlbedo), sizeof(data.mAlbedo));
	os.write(reinterpret_cast<const char*>(&data.dIntEnergy), sizeof(data.dIntEnergy));
	os.write(reinterpret_cast<const char*>(&data.dIntEnergySoil), sizeof(data.dIntEnergySoil));
	os.write(reinterpret_cast<const char*>(&data.meltFreezeEnergy), sizeof(data.meltFreezeEnergy));
	os.write(reinterpret_cast<const char*>(&data.meltFreezeEnergySoil), sizeof(data.meltFreezeEnergySoil));
	os.write(reinterpret_cast<const char*>(&data.meltMass), sizeof(data.meltMass));
	os.write(reinterpret_cast<const char*>(&data.refreezeMass), sizeof(data.refreezeMass));

	os.write(reinterpret_cast<const char*>(&data.drift), sizeof(data.drift));

	const size_t s_mass = data.mass.size();
	os.write(reinterpret_cast<const char*>(&s_mass), sizeof(size_t));
	os.write(reinterpret_cast<const char*>(&data.mass[0]), static_cast<streamsize>(s_mass*sizeof(data.mass[0])));

	const size_t s_load = data.load.size();
	os.write(reinterpret_cast<const char*>(&s_load), sizeof(size_t));
	os.write(reinterpret_cast<const char*>(&data.load[0]), static_cast<streamsize>(s_load*sizeof(data.load[0])));

	os.write(reinterpret_cast<const char*>(&data.dhs_corr), sizeof(data.dhs_corr));
	os.write(reinterpret_cast<const char*>(&data.cRho_hn), sizeof(data.cRho_hn));
	os.write(reinterpret_cast<const char*>(&data.mRho_hn), sizeof(data.mRho_hn));
	return os;
}

std::istream& operator>>(std::istream& is, SurfaceFluxes& data)
{
	is.read(reinterpret_cast<char*>(&data.lw_in), sizeof(data.lw_in));
	is.read(reinterpret_cast<char*>(&data.lw_out), sizeof(data.lw_out));
	is.read(reinterpret_cast<char*>(&data.lw_net), sizeof(data.lw_net));
	is.read(reinterpret_cast<char*>(&data.qs), sizeof(data.qs));
	is.read(reinterpret_cast<char*>(&data.ql), sizeof(data.ql));
	is.read(reinterpret_cast<char*>(&data.hoar), sizeof(data.hoar));
	is.read(reinterpret_cast<char*>(&data.qr), sizeof(data.qr));
	is.read(reinterpret_cast<char*>(&data.qg), sizeof(data.qg));
	is.read(reinterpret_cast<char*>(&data.qg0), sizeof(data.qg0));
	is.read(reinterpret_cast<char*>(&data.sw_hor), sizeof(data.sw_hor));
	is.read(reinterpret_cast<char*>(&data.sw_in), sizeof(data.sw_in));
	is.read(reinterpret_cast<char*>(&data.sw_out), sizeof(data.sw_out));
	is.read(reinterpret_cast<char*>(&data.qw), sizeof(data.qw));
	is.read(reinterpret_cast<char*>(&data.sw_dir), sizeof(data.sw_dir));
	is.read(reinterpret_cast<char*>(&data.sw_diff), sizeof(data.sw_diff));
	is.read(reinterpret_cast<char*>(&data.pAlbedo), sizeof(data.pAlbedo));
	is.read(reinterpret_cast<char*>(&data.mAlbedo), sizeof(data.mAlbedo));
	is.read(reinterpret_cast<char*>(&data.dIntEnergy), sizeof(data.dIntEnergy));
	is.read(reinterpret_cast<char*>(&data.dIntEnergySoil), sizeof(data.dIntEnergySoil));
	is.read(reinterpret_cast<char*>(&data.meltFreezeEnergy), sizeof(data.meltFreezeEnergy));
	is.read(reinterpret_cast<char*>(&data.meltFreezeEnergySoil), sizeof(data.meltFreezeEnergySoil));
	is.read(reinterpret_cast<char*>(&data.meltMass), sizeof(data.meltMass));
	is.read(reinterpret_cast<char*>(&data.refreezeMass), sizeof(data.refreezeMass));

	is.read(reinterpret_cast<char*>(&data.drift), sizeof(data.drift));

	size_t s_mass;
	is.read(reinterpret_cast<char*>(&s_mass), sizeof(size_t));
	data.mass.resize(s_mass);
	is.read(reinterpret_cast<char*>(&data.mass[0]), static_cast<streamsize>(s_mass*sizeof(data.mass[0])));

	size_t s_load;
	is.read(reinterpret_cast<char*>(&s_load), sizeof(size_t));
	data.load.resize(s_load);
	is.read(reinterpret_cast<char*>(&data.load[0]), static_cast<streamsize>(s_load*sizeof(data.load[0])));

	is.read(reinterpret_cast<char*>(&data.dhs_corr), sizeof(data.dhs_corr));
	is.read(reinterpret_cast<char*>(&data.cRho_hn), sizeof(data.cRho_hn));
	is.read(reinterpret_cast<char*>(&data.mRho_hn), sizeof(data.mRho_hn));
	return is;
}



/**
 * @brief Initialize all the CData elements value with values by default or
 *with values read from the SNO file.
 *This function is called in SnowStation::initialize, whch is called by XXX in the main().
 * @param snow soil data SN_SNOWSOIL_DATA& SSdata created in the main.
 * @author Adrien Michel
 */

void CanopyData::initialize(const SN_SNOWSOIL_DATA& SSdata, const bool useCanopyModel){

  int_cap_snow = SSdata.Canopy_int_cap_snow; //iMax in Gouttevin,2015
  if(useCanopyModel &&  (int_cap_snow < 0.0 || int_cap_snow == mio::IOUtils::nodata ))
  {
    std::stringstream msg;
    msg << "Value provided for CanopySnowIntCapacity(" << int_cap_snow << ") in soil file is not valid, the default value of 5.9 sill be used.";
    prn_msg(__FILE__, __LINE__, "wrn", Date(),msg.str().c_str());
    int_cap_snow = 5.9;
  }

  /// Specific interception capacity for rain (I_LAI) (mm/LAI)
  int_cap_rain = 0.3;
  /** Coef in interception function, see (Pomeroy et al,1998) where a value of 0.7 was
   * found to be appropriate for hourly time-step, but smaller time steps require smaller
   * values, 0.5 was found reasoanble by using the SnowMIP2 data (2007-12-09)
  */
  interception_timecoef = 0.5;

  /// RADIATION BALANCE
  can_alb_dry = SSdata.Canopy_alb_dry;  // Albedo of dry canopy (calibr: 0.09, Alptal)
  if(useCanopyModel &&  (can_alb_dry < 0.0 || can_alb_dry> 1.0 || can_alb_dry == mio::IOUtils::nodata ))
  {
    std::stringstream msg;
    msg << "Value provided for CanopyAlbedoDry (" << can_alb_dry << ") in soil file is not valid, the default value of 0.11 will be used.";
    prn_msg(__FILE__, __LINE__, "wrn", Date(),msg.str().c_str());
    can_alb_dry = 0.11;
  }

  can_alb_wet = SSdata.Canopy_alb_wet;  // Albedo of wet canopy (calibr: 0.09, Alptal)
  if(useCanopyModel &&  (can_alb_wet < 0.0 || can_alb_wet > 1.0 ||  can_alb_wet == mio::IOUtils::nodata ))
  {
    std::stringstream msg;
    msg << "Value provided for CanopyAlbedoWet (" << can_alb_wet << ") in soil file is not valid, the default value of 0.11 will be used.";
    prn_msg(__FILE__, __LINE__, "wrn", Date(),msg.str().c_str());
    can_alb_wet = 0.11;
  }

  can_alb_snow = SSdata.Canopy_alb_snow;  // Albedo of snow covered albedo (calibr: 0.35, Alptal)
  if(useCanopyModel &&  (can_alb_snow < 0.0 || can_alb_snow > 1.0 || can_alb_snow == mio::IOUtils::nodata ))
  {
    std::stringstream msg;
    msg << "Value provided for CanopyAlbedoSnow (" << can_alb_snow << ") in soil file is not valid, the default value of 0.35 will be used.";
    prn_msg(__FILE__, __LINE__, "wrn", Date(),msg.str().c_str());
    can_alb_snow = 0.35;
  }

  krnt_lai = .75;       // Radiation transmissivity parameter, in the range 0.4-0.8 if the true LAI is used; higher if optical LAI is used.
                                            // (calibrated on Alptal)
  can_diameter = SSdata.Canopy_diameter;  // average canopy (tree) diameter [m], parameter in the new radiation transfer model
  if(useCanopyModel &&  (can_diameter < 0.0 || can_diameter == mio::IOUtils::nodata ))
  {
    std::stringstream msg;
    msg << "Value provided for CanopyDiameter (" << can_diameter << ") in soil file is not valid, the default value of 1.0 will be used.";
    prn_msg(__FILE__, __LINE__, "wrn", Date(),msg.str().c_str());
    can_diameter = 1.0;
  }

  ///  ENERGY BALANCE
  /// parameters for HeatMass and 2layercanopy
  biomass_heat_capacity = 2800.;	// from Linroth et al., 2013 (J Kg-1 K-1)
  biomass_density = 900.;		// from Linroth et al., 2013 (Kg m-3)

  lai_frac_top_default = SSdata.Canopy_lai_frac_top_default;	// fraction of total LAI that is attributed to the uppermost layer. Here calibrated for Alptal.
  if(useCanopyModel &&  (lai_frac_top_default < 0.0 || lai_frac_top_default > 1.0 || lai_frac_top_default == mio::IOUtils::nodata ))
  {
    std::stringstream msg;
    msg << "Value provided for CanopyFracLAIUpperLayer (" << lai_frac_top_default << ") in soil file is not valid, the default value of 0.5 will be used.";
    prn_msg(__FILE__, __LINE__, "wrn", Date(),msg.str().c_str());
    lai_frac_top_default = 0.5;
  }

  trunk_frac_height = 0.2;		// (optional) fraction of total tree height occupied by trunks,
                                    // used to calculate direct solar insolation of trunks.
  trunkalb = 0.09;			// trunk albedo
  et = 1.;				// trunk emissivity
  ///  TURBULENT HEAT EXCHANGE
  /// Stab. corr. aerodyn. resist. above and below canopy: 0=off and 1=on (Monin-Obukhov formulation)
  canopy_stabilitycorrection = true;
  /// Ratio between canopy height and roughness length
  roughmom_to_canopyheight_ratio = 0.10;
  /// As above for displacement height
  displ_to_canopyheight_ratio = 0.6667;
  /**
   * Fractional increase of aerodynamic resistance for evaporation of intercepted snow.
   * - 10.0 from Koivusalo and Kokkonen (2002)
   * - 8.0 calibration with Alptal data
   */
  raincrease_snow = 10.0;

  /// @brief Maximum allowed canopy temperature change (K hr-1)
  canopytemp_maxchange_perhour = 7.0;
  /// @brief (~=1, but Not allowed to be exactly 1)
  roughheat_to_roughmom_ratio = 0.9999;
  /// @brief minimum heat exchange (Wm-2K-1) at zero wind
  can_ch0 = 3.;
  /// @brief 1+CAN_RS_MULT = maximum factor to increase Cdata->rs below canopy
  can_rs_mult = 3.0;
  /// @brief TRANSPIRATION
  /// @brief Minimum canopy surface resistance, 500 (sm-1) is for needle leaf treas van den Hurk et al (2000) *75% Gustafsson et al (2003)
  rsmin = 375.0;
  /**
   * @brief gd (Pa-1) parameter for canopy surface resistance response to vapour pressure:
   * - 0.0003 = trees (needle or broadleafs)
   * - 0=crops, grass, tundra etc
   */
  f3_gd = 0.0003;
  /// @brief Root depth, determining the soil layers influenced by root water uptake
  rootdepth = 1.0;
  /// @brief Wilting point, defined as a fraction of water content at field capacity (-)
  wp_fraction = 0.17;
  /// @brief Wilting point pressure head, when using Richards equation for soil.
  h_wilt = -1.55E6;
  //@}

  // INITIALIZE CANOPY DATA
  // State variable
  temp = 273.15; // temperature (K)
  storage = 0.0; // intercepted water (kg m-2 or mm Water Equivalent)  temp;        ///< temperature (K)
  ec = 1.0;          ///< longwave emissivity (1)
  // parameters
  lai = SSdata.Canopy_LAI;
  if(useCanopyModel &&  (lai < 0.0 || lai == mio::IOUtils::nodata ))
  {
    std::stringstream msg;
    msg << "Value provided for LAI (" << lai << ") in soil file is not valid.";
		throw UnknownValueException(msg.str(), AT);
  }

  z0m = height*0.1;
  z0h = z0m*0.1;
  zdispl = height*0.66;

  height =  SSdata.Canopy_Height;
  if(useCanopyModel &&  (height < 0.0 || height == mio::IOUtils::nodata ))
  {
    std::stringstream msg;
    msg << "Value provided for height (" << height << ") in soil file is not ialid.";
		throw UnknownValueException(msg.str(), AT);
  }

  direct_throughfall = SSdata.Canopy_Direct_Throughfall;
  if(useCanopyModel &&  (direct_throughfall < 0.0 || direct_throughfall >1.0 || direct_throughfall == mio::IOUtils::nodata ))
  {
    std::stringstream msg;
    msg << "Value provided for direct throughfall (" << direct_throughfall << ") in soil file is not valid.";
		throw UnknownValueException(msg.str(), AT);
  }

  sigf= 1.-exp(-krnt_lai * (lai));;        ///< radiation transmissivity (1)

  // aerodynamic resistances
  ra = 0.;          ///< from canopy air to reference height
  rc = 0.;          ///< from canopy to canopy air
  rs = 0.;          ///< from subsurface to canpopy air
  rstransp = 0.;    ///< stomatal surface resistance for transpiration
  // Averaged variables
  canopyalb = can_alb_dry;  ///< canopy albedo [-]
  totalalb=0;    ///< total albedo above canopy and snow/soil surface [-]
  wetfraction = 0.; ///< fraction of canopy covered by interception [-]
  intcapacity = 0.; ///< maximum interception storage [mm]
  // Radiations
  rswrac = 0.;      ///< upward shortwave above canopy
  iswrac = 0.;	    ///< downward shortwave radiation above canopy
  rswrbc = 0.;      ///< upward shortwave below canopy
  iswrbc = 0.;      ///< downward shortwave radiation below canopy
  ilwrac = 0.;      ///< downward longwave radiation ABOVE canopy
  rlwrac = 0.;      ///< upward longwave radiation ABOVE canopy
  ilwrbc = 0.;      ///< downward longwave radiation BELOW canopy
  rlwrbc = 0.;      ///< upward longwave radiation BELOW canopy
  rsnet = 0.;       ///< net shortwave radiation
  rlnet = 0.;       ///< net longwave radiation
  // Turbulent fluxes
  sensible = 0.;
  latent = 0.;
  latentcorr = 0.;
  // Evap fluxes
  transp = 0.;
  intevap = 0.;
  // Mass fluxes
  interception = 0.;
  throughfall = 0.;
  snowunload = 0.;

  snowfac = 0.;     ///< snowfall above canopy
  rainfac = 0.;     ///< rainfall above canopy
  liquidfraction = 0.;
  sigftrunk = 0.;   ///< radiation interception cross section for trunk layer ()
  Ttrunk = 273.15; // trunk temperature (K)
  CondFluxCanop = 0.; ///< biomass heat storage flux towards Canopy (if 1L) towards Leaves (if 2L). (>0 towards canopy)
  CondFluxTrunks = 0.; ///< biomass heat storage flux towards Trunks (if 2L)
  LWnet_Trunks = 0.; ///< net LW to trunks (>0 towards trunks)
  SWnet_Trunks= 0.; ///< net SW to trunks (>0 towards trunks)
  QStrunks = 0.;      ///< sensible heat flux from trunks (>0 if heat lost from trunk)
  forestfloor_alb = 0.; ///< albedo of the forest floor
  BasalArea =  SSdata.Canopy_BasalArea; ///< basal area of trees on the stand
  if(useCanopyModel &&  (BasalArea < 0.0 || BasalArea == mio::IOUtils::nodata ))
  {
    std::stringstream msg;
    msg << "Value provided for CanopyBasalArea (" << BasalArea << ") in soil file is not valid, the default value of 0.004 will be used.";
    prn_msg(__FILE__, __LINE__, "wrn", Date(),msg.str().c_str());
    BasalArea=0.004;
  }

  HMLeaves=3.*4190.;     ///< Leaves heat mass (J K-1 /m2 ground surface)
  HMTrunks=30.*4190.;     ///< Trunks heat mass (J K-1 /m2 ground surface)
}

void CanopyData::reset(const bool& cumsum_mass)
{
	if (cumsum_mass) { // Do not reset cumulated mass balance
		// radiation
		rswrac=0.;
		iswrac=0.;
		rswrbc=0.;
		iswrbc=0.;
		ilwrac=0.;
		rlwrac=0.;
		ilwrbc=0.;
		rlwrbc=0.;
		rsnet=0.;
		rlnet=0.;
		// turbulent heat fluxes
		sensible=0.0;
		latent=0.0;
		latentcorr=0.0;
		// 2layer canopy model
		CondFluxCanop = 0.;
		CondFluxTrunks = 0.;
		QStrunks = 0.;
		LWnet_Trunks = 0.;
		SWnet_Trunks = 0.;
		forestfloor_alb = 0.;
		// auxiliaries
		canopyalb=0.0;
		totalalb=0.0;
		intcapacity=0.0;
	} else {
		initializeSurfaceExchangeData();
	}
}

/**
 * @brief If multiple fluxes have been summed over multiple time steps, the
 * fluxes then need to be averaged by the number of steps. The albedos are also
 * averaged in this method.
 * @param factor Averaging factor (for example, 1/Nsteps)
 */
void CanopyData::multiplyFluxes(const double& factor)
{
	rswrac *= factor;
	iswrac *= factor;
	rswrbc *= factor;
	iswrbc *= factor;
	ilwrac *= factor;
	rlwrac *= factor;
	ilwrbc *= factor;
	rlwrbc *= factor;
	rsnet *= factor;
	rlnet *= factor;
	// turbulent heat fluxes
	sensible *= factor;
	latent *= factor;
	latentcorr *= factor;
	// 2Layer canopy model
	CondFluxCanop *= factor;
	CondFluxTrunks *= factor;
	QStrunks *= factor;
	LWnet_Trunks *= factor;
	SWnet_Trunks *= factor;
	forestfloor_alb *= factor;
	// auxiliaries
	canopyalb *= factor;
	totalalb *= factor;
	intcapacity *= factor;
}

std::ostream& operator<<(std::ostream& os, const CanopyData& data)
{
	os.write(reinterpret_cast<const char*>(&data.storage), sizeof(data.storage));
	os.write(reinterpret_cast<const char*>(&data.temp), sizeof(data.temp));
	os.write(reinterpret_cast<const char*>(&data.sigf), sizeof(data.sigf));
	os.write(reinterpret_cast<const char*>(&data.ec), sizeof(data.ec));

	os.write(reinterpret_cast<const char*>(&data.lai), sizeof(data.lai));
	os.write(reinterpret_cast<const char*>(&data.z0m), sizeof(data.z0m));
	os.write(reinterpret_cast<const char*>(&data.z0h), sizeof(data.z0h));
	os.write(reinterpret_cast<const char*>(&data.zdispl), sizeof(data.zdispl));
	os.write(reinterpret_cast<const char*>(&data.height), sizeof(data.height));
	os.write(reinterpret_cast<const char*>(&data.direct_throughfall), sizeof(data.direct_throughfall));

	os.write(reinterpret_cast<const char*>(&data.ra), sizeof(data.ra));
	os.write(reinterpret_cast<const char*>(&data.rc), sizeof(data.rc));
	os.write(reinterpret_cast<const char*>(&data.rs), sizeof(data.rs));
	os.write(reinterpret_cast<const char*>(&data.rstransp), sizeof(data.rstransp));
	os.write(reinterpret_cast<const char*>(&data.canopyalb), sizeof(data.canopyalb));
	os.write(reinterpret_cast<const char*>(&data.totalalb), sizeof(data.totalalb));
	os.write(reinterpret_cast<const char*>(&data.wetfraction), sizeof(data.wetfraction));
	os.write(reinterpret_cast<const char*>(&data.intcapacity), sizeof(data.intcapacity));

	os.write(reinterpret_cast<const char*>(&data.rswrac), sizeof(data.rswrac));
	os.write(reinterpret_cast<const char*>(&data.iswrac), sizeof(data.iswrac));
	os.write(reinterpret_cast<const char*>(&data.rswrbc), sizeof(data.rswrbc));
	os.write(reinterpret_cast<const char*>(&data.iswrbc), sizeof(data.iswrbc));
	os.write(reinterpret_cast<const char*>(&data.ilwrac), sizeof(data.ilwrac));
	os.write(reinterpret_cast<const char*>(&data.rlwrac), sizeof(data.rlwrac));
	os.write(reinterpret_cast<const char*>(&data.ilwrbc), sizeof(data.ilwrbc));
	os.write(reinterpret_cast<const char*>(&data.rlwrbc), sizeof(data.rlwrbc));
	os.write(reinterpret_cast<const char*>(&data.rsnet), sizeof(data.rsnet));
	os.write(reinterpret_cast<const char*>(&data.rlnet), sizeof(data.rlnet));

	os.write(reinterpret_cast<const char*>(&data.sensible), sizeof(data.sensible));
	os.write(reinterpret_cast<const char*>(&data.latent), sizeof(data.latent));
	os.write(reinterpret_cast<const char*>(&data.latentcorr), sizeof(data.latentcorr));

	os.write(reinterpret_cast<const char*>(&data.transp), sizeof(data.transp));
	os.write(reinterpret_cast<const char*>(&data.intevap), sizeof(data.intevap));

	os.write(reinterpret_cast<const char*>(&data.interception), sizeof(data.interception));
	os.write(reinterpret_cast<const char*>(&data.throughfall), sizeof(data.throughfall));
	os.write(reinterpret_cast<const char*>(&data.snowunload), sizeof(data.snowunload));

	os.write(reinterpret_cast<const char*>(&data.snowfac), sizeof(data.snowfac));
	os.write(reinterpret_cast<const char*>(&data.rainfac), sizeof(data.rainfac));
	os.write(reinterpret_cast<const char*>(&data.liquidfraction), sizeof(data.liquidfraction));
	os.write(reinterpret_cast<const char*>(&data.sigftrunk), sizeof(data.sigftrunk));
	os.write(reinterpret_cast<const char*>(&data.Ttrunk), sizeof(data.Ttrunk));
	os.write(reinterpret_cast<const char*>(&data.CondFluxCanop), sizeof(data.CondFluxCanop));
	os.write(reinterpret_cast<const char*>(&data.CondFluxTrunks), sizeof(data.CondFluxTrunks));
	os.write(reinterpret_cast<const char*>(&data.LWnet_Trunks), sizeof(data.LWnet_Trunks));
	os.write(reinterpret_cast<const char*>(&data.SWnet_Trunks), sizeof(data.SWnet_Trunks));
	os.write(reinterpret_cast<const char*>(&data.QStrunks), sizeof(data.QStrunks));
	os.write(reinterpret_cast<const char*>(&data.forestfloor_alb), sizeof(data.forestfloor_alb));
	os.write(reinterpret_cast<const char*>(&data.BasalArea), sizeof(data.BasalArea));
	os.write(reinterpret_cast<const char*>(&data.HMLeaves), sizeof(data.HMLeaves));
	os.write(reinterpret_cast<const char*>(&data.HMTrunks), sizeof(data.HMTrunks));

	os.write(reinterpret_cast< const char*>(&data.int_cap_snow), sizeof(data.int_cap_snow));
	os.write(reinterpret_cast< const char*>(&data.int_cap_rain), sizeof(data.int_cap_rain));
	os.write(reinterpret_cast< const char*>(&data.interception_timecoef), sizeof(data.interception_timecoef));
	os.write(reinterpret_cast<const char*>(&data.can_alb_dry), sizeof(data.can_alb_dry));
	os.write(reinterpret_cast<const char*>(&data.can_alb_wet), sizeof(data.can_alb_wet));
	os.write(reinterpret_cast<const char*>(&data.can_alb_snow), sizeof(data.can_alb_snow));
	os.write(reinterpret_cast<const char*>(&data.krnt_lai), sizeof(data.krnt_lai));
	os.write(reinterpret_cast<const char*>(&data.can_diameter), sizeof(data.can_diameter));
	os.write(reinterpret_cast<const char*>(&data.biomass_heat_capacity), sizeof(data.biomass_heat_capacity));
	os.write(reinterpret_cast<const char*>(&data.lai_frac_top_default), sizeof(data.lai_frac_top_default));
	os.write(reinterpret_cast<const char*>(&data.trunk_frac_height), sizeof(data.trunk_frac_height));
	os.write(reinterpret_cast<const char*>(&data.trunkalb), sizeof(data.trunkalb));
	os.write(reinterpret_cast<const char*>(&data.et), sizeof(data.et));
	os.write(reinterpret_cast<const char*>(&data.canopy_stabilitycorrection), sizeof(data.canopy_stabilitycorrection));
	os.write(reinterpret_cast<const char*>(&data.roughmom_to_canopyheight_ratio), sizeof(data.roughmom_to_canopyheight_ratio));
	os.write(reinterpret_cast<const char*>(&data.displ_to_canopyheight_ratio), sizeof(data.displ_to_canopyheight_ratio));
	os.write(reinterpret_cast<const char*>(&data.raincrease_snow), sizeof(data.raincrease_snow));
	os.write(reinterpret_cast<const char*>(&data.canopytemp_maxchange_perhour), sizeof(data.canopytemp_maxchange_perhour));
	os.write(reinterpret_cast<const char*>(&data.roughheat_to_roughmom_ratio), sizeof(data.roughheat_to_roughmom_ratio));
	os.write(reinterpret_cast<const char*>(&data.can_ch0), sizeof(data.can_ch0));
	os.write(reinterpret_cast<const char*>(&data.can_rs_mult), sizeof(data.can_rs_mult));
	os.write(reinterpret_cast<const char*>(&data.rsmin), sizeof(data.rsmin));
	os.write(reinterpret_cast<const char*>(&data.f3_gd), sizeof(data.f3_gd));
	os.write(reinterpret_cast<const char*>(&data.rootdepth), sizeof(data.rootdepth));
	os.write(reinterpret_cast<const char*>(&data.wp_fraction), sizeof(data.wp_fraction));
	os.write(reinterpret_cast<const char*>(&data.h_wilt), sizeof(data.h_wilt));

	return os;
}

std::istream& operator>>(std::istream& is, CanopyData& data)
{
	is.read(reinterpret_cast<char*>(&data.storage), sizeof(data.storage));
	is.read(reinterpret_cast<char*>(&data.temp), sizeof(data.temp));
	is.read(reinterpret_cast<char*>(&data.sigf), sizeof(data.sigf));
	is.read(reinterpret_cast<char*>(&data.ec), sizeof(data.ec));

	is.read(reinterpret_cast<char*>(&data.lai), sizeof(data.lai));
	is.read(reinterpret_cast<char*>(&data.z0m), sizeof(data.z0m));
	is.read(reinterpret_cast<char*>(&data.z0h), sizeof(data.z0h));
	is.read(reinterpret_cast<char*>(&data.zdispl), sizeof(data.zdispl));
	is.read(reinterpret_cast<char*>(&data.height), sizeof(data.height));
	is.read(reinterpret_cast<char*>(&data.direct_throughfall), sizeof(data.direct_throughfall));

	is.read(reinterpret_cast<char*>(&data.ra), sizeof(data.ra));
	is.read(reinterpret_cast<char*>(&data.rc), sizeof(data.rc));
	is.read(reinterpret_cast<char*>(&data.rs), sizeof(data.rs));
	is.read(reinterpret_cast<char*>(&data.rstransp), sizeof(data.rstransp));
	is.read(reinterpret_cast<char*>(&data.canopyalb), sizeof(data.canopyalb));
	is.read(reinterpret_cast<char*>(&data.totalalb), sizeof(data.totalalb));
	is.read(reinterpret_cast<char*>(&data.wetfraction), sizeof(data.wetfraction));
	is.read(reinterpret_cast<char*>(&data.intcapacity), sizeof(data.intcapacity));

	is.read(reinterpret_cast<char*>(&data.rswrac), sizeof(data.rswrac));
	is.read(reinterpret_cast<char*>(&data.iswrac), sizeof(data.iswrac));
	is.read(reinterpret_cast<char*>(&data.rswrbc), sizeof(data.rswrbc));
	is.read(reinterpret_cast<char*>(&data.iswrbc), sizeof(data.iswrbc));
	is.read(reinterpret_cast<char*>(&data.ilwrac), sizeof(data.ilwrac));
	is.read(reinterpret_cast<char*>(&data.rlwrac), sizeof(data.rlwrac));
	is.read(reinterpret_cast<char*>(&data.ilwrbc), sizeof(data.ilwrbc));
	is.read(reinterpret_cast<char*>(&data.rlwrbc), sizeof(data.rlwrbc));
	is.read(reinterpret_cast<char*>(&data.rsnet), sizeof(data.rsnet));
	is.read(reinterpret_cast<char*>(&data.rlnet), sizeof(data.rlnet));

	is.read(reinterpret_cast<char*>(&data.sensible), sizeof(data.sensible));
	is.read(reinterpret_cast<char*>(&data.latent), sizeof(data.latent));
	is.read(reinterpret_cast<char*>(&data.latentcorr), sizeof(data.latentcorr));

	is.read(reinterpret_cast<char*>(&data.transp), sizeof(data.transp));
	is.read(reinterpret_cast<char*>(&data.intevap), sizeof(data.intevap));

	is.read(reinterpret_cast<char*>(&data.interception), sizeof(data.interception));
	is.read(reinterpret_cast<char*>(&data.throughfall), sizeof(data.throughfall));
	is.read(reinterpret_cast<char*>(&data.snowunload), sizeof(data.snowunload));

	is.read(reinterpret_cast<char*>(&data.snowfac), sizeof(data.snowfac));
	is.read(reinterpret_cast<char*>(&data.rainfac), sizeof(data.rainfac));
	is.read(reinterpret_cast<char*>(&data.liquidfraction), sizeof(data.liquidfraction));
	is.read(reinterpret_cast<char*>(&data.sigftrunk), sizeof(data.sigftrunk));
	is.read(reinterpret_cast<char*>(&data.Ttrunk), sizeof(data.Ttrunk));
	is.read(reinterpret_cast<char*>(&data.CondFluxCanop), sizeof(data.CondFluxCanop));
	is.read(reinterpret_cast<char*>(&data.CondFluxTrunks), sizeof(data.CondFluxTrunks));
	is.read(reinterpret_cast<char*>(&data.LWnet_Trunks), sizeof(data.LWnet_Trunks));
	is.read(reinterpret_cast<char*>(&data.SWnet_Trunks), sizeof(data.SWnet_Trunks));
	is.read(reinterpret_cast<char*>(&data.QStrunks), sizeof(data.QStrunks));
	is.read(reinterpret_cast<char*>(&data.forestfloor_alb), sizeof(data.forestfloor_alb));
	is.read(reinterpret_cast<char*>(&data.BasalArea), sizeof(data.BasalArea));
	is.read(reinterpret_cast<char*>(&data.HMLeaves), sizeof(data.HMLeaves));
	is.read(reinterpret_cast<char*>(&data.HMTrunks), sizeof(data.HMTrunks));

	is.read(reinterpret_cast<char*>(&data.int_cap_snow), sizeof(data.int_cap_snow));
	is.read(reinterpret_cast<char*>(&data.int_cap_rain), sizeof(data.int_cap_rain));
	is.read(reinterpret_cast<char*>(&data.interception_timecoef), sizeof(data.interception_timecoef));
	is.read(reinterpret_cast<char*>(&data.can_alb_dry), sizeof(data.can_alb_dry));
	is.read(reinterpret_cast<char*>(&data.can_alb_wet), sizeof(data.can_alb_wet));
	is.read(reinterpret_cast<char*>(&data.can_alb_snow), sizeof(data.can_alb_snow));
	is.read(reinterpret_cast<char*>(&data.krnt_lai), sizeof(data.krnt_lai));
	is.read(reinterpret_cast<char*>(&data.can_diameter), sizeof(data.can_diameter));
	is.read(reinterpret_cast<char*>(&data.biomass_heat_capacity), sizeof(data.biomass_heat_capacity));
 	is.read(reinterpret_cast<char*>(&data.lai_frac_top_default), sizeof(data.lai_frac_top_default));
	is.read(reinterpret_cast<char*>(&data.trunk_frac_height), sizeof(data.trunk_frac_height));
 	is.read(reinterpret_cast<char*>(&data.trunkalb), sizeof(data.trunkalb));
 	is.read(reinterpret_cast<char*>(&data.et), sizeof(data.et));
 	is.read(reinterpret_cast<char*>(&data.canopy_stabilitycorrection), sizeof(data.canopy_stabilitycorrection));
	is.read(reinterpret_cast<char*>(&data.roughmom_to_canopyheight_ratio), sizeof(data.roughmom_to_canopyheight_ratio));
	is.read(reinterpret_cast<char*>(&data.displ_to_canopyheight_ratio), sizeof(data.displ_to_canopyheight_ratio));
	is.read(reinterpret_cast<char*>(&data.raincrease_snow), sizeof(data.raincrease_snow));
	is.read(reinterpret_cast<char*>(&data.canopytemp_maxchange_perhour), sizeof(data.canopytemp_maxchange_perhour));
	is.read(reinterpret_cast<char*>(&data.roughheat_to_roughmom_ratio), sizeof(data.roughheat_to_roughmom_ratio));
	is.read(reinterpret_cast<char*>(&data.can_ch0), sizeof(data.can_ch0));
	is.read(reinterpret_cast<char*>(&data.can_rs_mult), sizeof(data.can_rs_mult));
	is.read(reinterpret_cast<char*>(&data.rsmin), sizeof(data.rsmin));
	is.read(reinterpret_cast<char*>(&data.f3_gd), sizeof(data.f3_gd));
	is.read(reinterpret_cast<char*>(&data.rootdepth), sizeof(data.rootdepth));
	is.read(reinterpret_cast<char*>(&data.wp_fraction), sizeof(data.wp_fraction));
	is.read(reinterpret_cast<char*>(&data.h_wilt), sizeof(data.h_wilt));

	return is;
}

const std::string CanopyData::toString() const
{
	std::ostringstream os;
	os << "<CanopyData>" << "\n";
	os << "\tstorage:                           " << storage << "\n";
	os << "\ttemp:                              " << temp << "\n";
	os << "\tsigf:                              " <<  sigf << "\n";
	os << "\tec:                                " << ec << "\n";
	os << "\theight:                            " << height << "\n";
	os << "\tlai:                               " << lai << "\n";
 	os << "\tdirect_throughfall:                " << direct_throughfall << "\n";
	os << "\tz0m:                               " << z0m <<  "\n";
	os << "\tz0h:                               " <<  z0h << "\n";
	os << "\tzdispl:                            " << zdispl << "\n";
	os << "_____________________________________" <<  "\n";
	os << "\tra:                                " << ra << "\n";
	os << "\trc:                                " <<  rc << "\n";
	os << "\tdrs:                               " << rs << "\n";
	os << "\trstransp:                          " << rstransp << "\n";
	os << "\tcanopyalb:                         " << canopyalb << "\n";
	os << "\ttotalalb:                          " << totalalb << "\n";
	os << "\twetfraction:                       " << wetfraction << "\n";
	os << "\tintcapacity:                       " << intcapacity << "\n";
	os << "\trswrac:                            " << rswrac << "\n";
	os << "\tiswrac:                            " << iswrac << "\n";
	os << "_____________________________________" <<  "\n";
	os << "\tiswrbc:                            " << iswrbc << "\n";
	os << "\tilwrac:                            " << ilwrac << "\n";
	os << "\trlwrac:                            " << rlwrac << "\n";
	os << "\tilwrbc:                            " << ilwrbc << "\n";
	os << "\trlwrbc:                            " << rlwrbc << "\n";
	os << "\trsnet:                             " << rsnet << "\n";
	os << "\trlnet:                             " << rlnet << "\n";
	os << "\tsensible:                          " << sensible << "\n";
	os << "\tlatent:                            " << latent << "\n";
	os << "\tlatentcorr:                        " << latentcorr << "\n";
	os << "_____________________________________" <<  "\n";
	os << "\ttransp:                            " << transp << "\n";
	os << "\tintevap:                           " << intevap << "\n";
	os << "\tinterception:                      " << interception << "\n";
	os << "\tthroughfall:                       " << throughfall << "\n";
	os << "\tsnowunload:                        " << snowunload << "\n";
	os << "\tint_cap_snow:                      " << int_cap_snow << "\n";
  	os << "\tint_cap_rain:                      " << int_cap_rain << "\n";
  	os << "\tinterception_timecoef:             " << interception_timecoef << "\n";
	os << "\tcan_alb_dry:                       " << can_alb_dry << "\n";
	os << "\tcan_alb_wet:                       " << can_alb_wet << "\n";
	os << "_____________________________________" <<  "\n";
	os << "\tcan_alb_snow:                      " << can_alb_snow << "\n";
	os << "\tkrnt_lai:                          " << krnt_lai << "\n";
	os << "\tcan_diameter:                      " << can_diameter << "\n";
	os << "\tbiomass_heat_capacity:             " << biomass_heat_capacity << "\n";
	os << "\tbiomass_density:                   " << biomass_density << "\n";
	os << "\tlai_frac_top_default:              " << lai_frac_top_default << "\n";
	os << "\ttrunk_frac_height:                 " << trunk_frac_height << "\n";
	os << "\ttrunkalb:                          " << trunkalb << "\n";
	os << "\tet:                                " << et << "\n";
	os << "\tcanopy_stabilitycorrection:        " << canopy_stabilitycorrection << "\n";
	os << "_____________________________________" <<  "\n";
	os << "\troughmom_to_canopyheight_ratio:    " << roughmom_to_canopyheight_ratio << "\n";
	os << "\tdispl_to_canopyheight_ratio:       " << displ_to_canopyheight_ratio << "\n";
	os << "\traincrease_snow:                   " << raincrease_snow << "\n";
	os << "\tcanopytemp_maxchange_perhour:      " << canopytemp_maxchange_perhour << "\n";
	os << "\troughheat_to_roughmom_ratio:       " << roughheat_to_roughmom_ratio << "\n";
	os << "\tcan_ch0:                           " << can_ch0 << "\n";
	os << "\tcan_rs_mult:                       " << can_rs_mult << "\n";
	os << "\trsmin:                             " << rsmin << "\n";
	os << "\tf3_gd:                             " << f3_gd << "\n";
	os << "\trootdepth:                         " << rootdepth << "\n";
	os << "_____________________________________" <<  "\n";
	os << "\twp_fraction:                       " << wp_fraction << "\n";
	os << "\th_wilt:                            " << h_wilt << "\n";
	os << "\tsnowfac:                           " << snowfac << "\n";
	os << "\trainfac:                           " << rainfac << "\n";
	os << "\tliquidfraction:                    " << liquidfraction << "\n";
	os << "\tsigftrunk:                         " << sigftrunk << "\n";
	os << "\tTtrunk:                            " << Ttrunk << "\n";
	os << "\tCondFluxCanop:                     " << CondFluxCanop << "\n";
	os << "\tCondFluxTrunks:                    " << CondFluxTrunks << "\n";
	os << "\tLWnet_Trunks:                      " << LWnet_Trunks << "\n";
	os << "_____________________________________" <<  "\n";
	os << "\tSWnet_Trunks:                      " << SWnet_Trunks << "\n";
	os << "\tQStrunks:                          " << QStrunks << "\n";
	os << "\tforestfloor_alb:                   " << forestfloor_alb << "\n";
	os << "\tBasalArea:                         " << BasalArea << "\n";
	os << "\tHMLeaves:                          " << HMLeaves << "\n";
	os << "\tHMTrunks:                          " << HMLeaves << "\n";

	os << "</CanopyData>\n";
	return os.str();
}


/**
 * @brief Function called to initialize the canopy "Surface" exchange
 * data (to enable accumulated mass and energy fluxes)
 */
void CanopyData::initializeSurfaceExchangeData()
{
	// radiation
	rswrac=0.; // upward shortwave above canopy
	iswrac=0.; // downward shortwave radiation above canopy
	rswrbc=0.; // upward shortwave below canopy
	iswrbc=0.; // downward shortwave radiation below canopy
	ilwrac=0.; // downward longwave radiation ABOVE canopy
	rlwrac=0.; // upward longwave radiation ABOVE canopy
	ilwrbc=0.; // downward longwave radiation BELOW canopy
	rlwrbc=0.; // upward longwave radiation BELOW canopy
	rsnet=0.;  // net shortwave radiation absorbed by canopy
	rlnet=0.;  // net longwave radiation absorbed by canopy
	// turbulent heat fluxes
	sensible = 0.0;
	latent = 0.0;
	latentcorr = 0.0;
	// 2layer canopy model
	CondFluxCanop = 0.;
	CondFluxTrunks = 0.;
	LWnet_Trunks = 0.;
	SWnet_Trunks = 0.;
	forestfloor_alb = 0.;
	QStrunks = 0.;
	// mass fluxes
	transp = 0.0;
	intevap = 0.0;
	interception = 0.0;
	throughfall = 0.0;
	snowunload = 0.0;
	snowfac = 0.0; // snowfall above canopy
	rainfac = 0.0; // rainfall above canopy
	// auxiliaries
	canopyalb = 0.0;
	totalalb = 0.0;
	intcapacity = 0.0;
}

// Class ElementData
const unsigned short int ElementData::noID = static_cast<unsigned short int>(-1);
ElementData::ElementData(const unsigned short int& in_ID) : depositionDate(), L0(0.), L(0.),
                             Te(0.), gradT(0.), meltfreeze_tk(Constants::meltfreeze_tk),
                             theta((size_t)N_COMPONENTS), h(Constants::undefined), conc((size_t)N_COMPONENTS, SnowStation::number_of_solutes), k((size_t)N_SN_FIELDS), c((size_t)N_SN_FIELDS), soil((size_t)N_SOIL_FIELDS),
                             Rho(0.), M(0.), sw_abs(0.),
                             rg(0.), dd(0.), sp(0.), ogs(0.), rb(0.), N3(0.), mk(0),
                             type(0), metamo(0.), salinity(0.), dth_w(0.), res_wat_cont(0.), Qmf(0.), QIntmf(0.),
                             dEps(0.), Eps(0.), Eps_e(0.), Eps_v(0.), Eps_Dot(0.), Eps_vDot(0.), E(0.),
                             S(0.), C(0.), CDot(0.), ps2rb(0.),
<<<<<<< HEAD
#ifndef SNOWPACK_CORE
                             s_strength(0.),
#endif
                             hard(0.),
#ifndef SNOWPACK_CORE
                             S_dr(0.), crit_cut_length(Constants::undefined),
#endif
                             soot_ppmv(0.), VG(*this), lwc_source(0.), PrefFlowArea(0.), SlopeParFlux(0.), Qph_up(0.), Qph_down(0.),
#ifndef SNOWPACK_CORE
                             dsm(0.),
#endif
                             ID(in_ID) {}
=======
                             s_strength(0.), hard(0.), S_dr(0.), crit_cut_length(Constants::undefined), soot_ppmv(0.), VG(*this), lwc_source(0.), PrefFlowArea(0.), SlopeParFlux(0.), Qph_up(0.), Qph_down(0.), dsm(0.), rime(0.), ID(in_ID) {}
>>>>>>> 6a9a023f

ElementData::ElementData(const ElementData& cc) :
                             depositionDate(cc.depositionDate), L0(cc.L0), L(cc.L),
                             Te(cc.Te), gradT(cc.gradT), meltfreeze_tk(cc.meltfreeze_tk),
                             theta(cc.theta), h(cc.h), conc(cc.conc), k(cc.k), c(cc.c), soil(cc.soil),
                             Rho(cc.Rho), M(cc.M), sw_abs(cc.sw_abs),
                             rg(cc.rg), dd(cc.dd), sp(cc.sp), ogs(cc.ogs), rb(cc.rb), N3(cc.N3), mk(cc.mk),
                             type(cc.type), metamo(cc.metamo), salinity(cc.salinity), dth_w(cc.dth_w), res_wat_cont(cc.res_wat_cont), Qmf(cc.Qmf), QIntmf(cc.QIntmf),
                             dEps(cc.dEps), Eps(cc.Eps), Eps_e(cc.Eps_e), Eps_v(cc.Eps_v), Eps_Dot(cc.Eps_Dot), Eps_vDot(cc.Eps_vDot), E(cc.E),
                             S(cc.S), C(cc.C), CDot(cc.CDot), ps2rb(cc.ps2rb),
<<<<<<< HEAD
#ifndef SNOWPACK_CORE
                             s_strength(cc.s_strength),
#endif
                             hard(cc.hard),
#ifndef SNOWPACK_CORE
                             S_dr(cc.S_dr), crit_cut_length(cc.crit_cut_length),
#endif
                             soot_ppmv(cc.soot_ppmv), VG(*this), lwc_source(cc.lwc_source), PrefFlowArea(cc.PrefFlowArea), SlopeParFlux(cc.SlopeParFlux), Qph_up(cc.Qph_up), Qph_down(cc.Qph_down),
#ifndef SNOWPACK_CORE
                             dsm(cc.dsm),
#endif
                             ID(cc.ID) {}
=======
                             s_strength(cc.s_strength), hard(cc.hard), S_dr(cc.S_dr), crit_cut_length(cc.crit_cut_length), soot_ppmv(cc.soot_ppmv), VG(*this), lwc_source(cc.lwc_source), PrefFlowArea(cc.PrefFlowArea), SlopeParFlux(cc.SlopeParFlux), Qph_up(cc.Qph_up), Qph_down(cc.Qph_down), dsm(cc.dsm), rime(cc.rime), ID(cc.ID) {}
>>>>>>> 6a9a023f

std::ostream& operator<<(std::ostream& os, const ElementData& data)
{
	os << data.depositionDate;
	os.write(reinterpret_cast<const char*>(&data.L0), sizeof(data.L0));
	os.write(reinterpret_cast<const char*>(&data.L), sizeof(data.L));
	os.write(reinterpret_cast<const char*>(&data.Te), sizeof(data.Te));
	os.write(reinterpret_cast<const char*>(&data.gradT), sizeof(data.gradT));
	os.write(reinterpret_cast<const char*>(&data.meltfreeze_tk), sizeof(data.meltfreeze_tk));

	const size_t s_theta = data.theta.size();
	os.write(reinterpret_cast<const char*>(&s_theta), sizeof(size_t));
	os.write(reinterpret_cast<const char*>(&data.theta[0]), static_cast<streamsize>(s_theta*sizeof(data.theta[0])));
	os.write(reinterpret_cast<const char*>(&data.h), sizeof(data.h));
	os << data.conc;

	const size_t s_k = data.k.size();
	os.write(reinterpret_cast<const char*>(&s_k), sizeof(size_t));
	os.write(reinterpret_cast<const char*>(&data.k[0]), static_cast<streamsize>(s_k*sizeof(data.k[0])));

	const size_t s_c = data.c.size();
	os.write(reinterpret_cast<const char*>(&s_c), sizeof(size_t));
	os.write(reinterpret_cast<const char*>(&data.c[0]), static_cast<streamsize>(s_c*sizeof(data.c[0])));

	const size_t s_soil = data.soil.size();
	os.write(reinterpret_cast<const char*>(&s_soil), sizeof(size_t));
	os.write(reinterpret_cast<const char*>(&data.soil[0]), static_cast<streamsize>(s_soil*sizeof(data.soil[0])));

	os.write(reinterpret_cast<const char*>(&data.Rho), sizeof(data.Rho));
	os.write(reinterpret_cast<const char*>(&data.M), sizeof(data.M));
	os.write(reinterpret_cast<const char*>(&data.sw_abs), sizeof(data.sw_abs));
	os.write(reinterpret_cast<const char*>(&data.rg), sizeof(data.rg));
	os.write(reinterpret_cast<const char*>(&data.dd), sizeof(data.dd));
	os.write(reinterpret_cast<const char*>(&data.sp), sizeof(data.sp));
	os.write(reinterpret_cast<const char*>(&data.ogs), sizeof(data.ogs));
	os.write(reinterpret_cast<const char*>(&data.rb), sizeof(data.rb));
	os.write(reinterpret_cast<const char*>(&data.N3), sizeof(data.N3));
	os.write(reinterpret_cast<const char*>(&data.mk), sizeof(data.mk));
	os.write(reinterpret_cast<const char*>(&data.type), sizeof(data.type));
	os.write(reinterpret_cast<const char*>(&data.metamo), sizeof(data.metamo));
	os.write(reinterpret_cast<const char*>(&data.salinity), sizeof(data.salinity));
	os.write(reinterpret_cast<const char*>(&data.dth_w), sizeof(data.dth_w));
	os.write(reinterpret_cast<const char*>(&data.res_wat_cont), sizeof(data.res_wat_cont));
	os.write(reinterpret_cast<const char*>(&data.Qmf), sizeof(data.Qmf));
	os.write(reinterpret_cast<const char*>(&data.QIntmf), sizeof(data.QIntmf));

	os.write(reinterpret_cast<const char*>(&data.dEps), sizeof(data.dEps));
	os.write(reinterpret_cast<const char*>(&data.Eps), sizeof(data.Eps));
	os.write(reinterpret_cast<const char*>(&data.Eps_e), sizeof(data.Eps_e));
	os.write(reinterpret_cast<const char*>(&data.Eps_v), sizeof(data.Eps_v));
	os.write(reinterpret_cast<const char*>(&data.Eps_Dot), sizeof(data.Eps_Dot));
	os.write(reinterpret_cast<const char*>(&data.Eps_vDot), sizeof(data.Eps_vDot));
	os.write(reinterpret_cast<const char*>(&data.E), sizeof(data.E));

	os.write(reinterpret_cast<const char*>(&data.S), sizeof(data.S));
	os.write(reinterpret_cast<const char*>(&data.C), sizeof(data.C));
	os.write(reinterpret_cast<const char*>(&data.CDot), sizeof(data.CDot));
	os.write(reinterpret_cast<const char*>(&data.ps2rb), sizeof(data.ps2rb));
#ifndef SNOWPACK_CORE
	os.write(reinterpret_cast<const char*>(&data.s_strength), sizeof(data.s_strength));
#endif
	os.write(reinterpret_cast<const char*>(&data.hard), sizeof(data.hard));
#ifndef SNOWPACK_CORE
	os.write(reinterpret_cast<const char*>(&data.S_dr), sizeof(data.S_dr));
	os.write(reinterpret_cast<const char*>(&data.crit_cut_length), sizeof(data.crit_cut_length));
#endif
	os.write(reinterpret_cast<const char*>(&data.soot_ppmv), sizeof(data.soot_ppmv));
	os.write(reinterpret_cast<const char*>(&data.VG), sizeof(data.VG));
	os.write(reinterpret_cast<const char*>(&data.lwc_source), sizeof(data.lwc_source));
	os.write(reinterpret_cast<const char*>(&data.PrefFlowArea), sizeof(data.PrefFlowArea));
	os.write(reinterpret_cast<const char*>(&data.SlopeParFlux), sizeof(data.SlopeParFlux));
	os.write(reinterpret_cast<const char*>(&data.Qph_up), sizeof(data.Qph_up));
	os.write(reinterpret_cast<const char*>(&data.Qph_down), sizeof(data.Qph_down));
#ifndef SNOWPACK_CORE
	os.write(reinterpret_cast<const char*>(&data.dsm), sizeof(data.dsm));
#endif
	os.write(reinterpret_cast<const char*>(&data.ID), sizeof(data.ID));
	return os;
}

std::istream& operator>>(std::istream& is, ElementData& data)
{
	is >> data.depositionDate;
	is.read(reinterpret_cast<char*>(&data.L0), sizeof(data.L0));
	is.read(reinterpret_cast<char*>(&data.L), sizeof(data.L));
	is.read(reinterpret_cast<char*>(&data.Te), sizeof(data.Te));
	is.read(reinterpret_cast<char*>(&data.gradT), sizeof(data.gradT));
	is.read(reinterpret_cast<char*>(&data.meltfreeze_tk), sizeof(data.meltfreeze_tk));

	size_t s_theta;
	is.read(reinterpret_cast<char*>(&s_theta), sizeof(size_t));
	data.theta.resize(s_theta);
	is.read(reinterpret_cast<char*>(&data.theta[0]), static_cast<streamsize>(s_theta*sizeof(data.theta[0])));
	is.read(reinterpret_cast<char*>(&data.h), sizeof(data.h));
	is >> data.conc;

	size_t s_k;
	is.read(reinterpret_cast<char*>(&s_k), sizeof(size_t));
	data.k.resize(s_k);
	is.read(reinterpret_cast<char*>(&data.k[0]), static_cast<streamsize>(s_k*sizeof(data.k[0])));

	size_t s_c;
	is.read(reinterpret_cast<char*>(&s_c), sizeof(size_t));
	data.c.resize(s_c);
	is.read(reinterpret_cast<char*>(&data.c[0]), static_cast<streamsize>(s_c*sizeof(data.c[0])));

	size_t s_soil;
	is.read(reinterpret_cast<char*>(&s_soil), sizeof(size_t));
	data.soil.resize(s_soil);
	is.read(reinterpret_cast<char*>(&data.soil[0]), static_cast<streamsize>(s_soil*sizeof(data.soil[0])));

	is.read(reinterpret_cast<char*>(&data.Rho), sizeof(data.Rho));
	is.read(reinterpret_cast<char*>(&data.M), sizeof(data.M));
	is.read(reinterpret_cast<char*>(&data.sw_abs), sizeof(data.sw_abs));
	is.read(reinterpret_cast<char*>(&data.rg), sizeof(data.rg));
	is.read(reinterpret_cast<char*>(&data.dd), sizeof(data.dd));
	is.read(reinterpret_cast<char*>(&data.sp), sizeof(data.sp));
	is.read(reinterpret_cast<char*>(&data.ogs), sizeof(data.ogs));
	is.read(reinterpret_cast<char*>(&data.rb), sizeof(data.rb));
	is.read(reinterpret_cast<char*>(&data.N3), sizeof(data.N3));
	is.read(reinterpret_cast<char*>(&data.mk), sizeof(data.mk));
	is.read(reinterpret_cast<char*>(&data.type), sizeof(data.type));
	is.read(reinterpret_cast<char*>(&data.metamo), sizeof(data.metamo));
	is.read(reinterpret_cast<char*>(&data.salinity), sizeof(data.salinity));
	is.read(reinterpret_cast<char*>(&data.dth_w), sizeof(data.dth_w));
	is.read(reinterpret_cast<char*>(&data.res_wat_cont), sizeof(data.res_wat_cont));
	is.read(reinterpret_cast<char*>(&data.Qmf), sizeof(data.Qmf));
	is.read(reinterpret_cast<char*>(&data.QIntmf), sizeof(data.QIntmf));

	is.read(reinterpret_cast<char*>(&data.dEps), sizeof(data.dEps));
	is.read(reinterpret_cast<char*>(&data.Eps), sizeof(data.Eps));
	is.read(reinterpret_cast<char*>(&data.Eps_e), sizeof(data.Eps_e));
	is.read(reinterpret_cast<char*>(&data.Eps_v), sizeof(data.Eps_v));
	is.read(reinterpret_cast<char*>(&data.Eps_Dot), sizeof(data.Eps_Dot));
	is.read(reinterpret_cast<char*>(&data.Eps_vDot), sizeof(data.Eps_vDot));
	is.read(reinterpret_cast<char*>(&data.E), sizeof(data.E));

	is.read(reinterpret_cast<char*>(&data.S), sizeof(data.S));
	is.read(reinterpret_cast<char*>(&data.C), sizeof(data.C));
	is.read(reinterpret_cast<char*>(&data.CDot), sizeof(data.CDot));
	is.read(reinterpret_cast<char*>(&data.ps2rb), sizeof(data.ps2rb));
#ifndef SNOWPACK_CORE
	is.read(reinterpret_cast<char*>(&data.s_strength), sizeof(data.s_strength));
#endif
	is.read(reinterpret_cast<char*>(&data.hard), sizeof(data.hard));
#ifndef SNOWPACK_CORE
	is.read(reinterpret_cast<char*>(&data.S_dr), sizeof(data.S_dr));
	is.read(reinterpret_cast<char*>(&data.crit_cut_length), sizeof(data.crit_cut_length));
#endif
	is.read(reinterpret_cast<char*>(&data.soot_ppmv), sizeof(data.soot_ppmv));
	is.read(reinterpret_cast<char*>(&data.VG), sizeof(data.VG));
	is.read(reinterpret_cast<char*>(&data.lwc_source), sizeof(data.lwc_source));
	is.read(reinterpret_cast<char*>(&data.PrefFlowArea), sizeof(data.PrefFlowArea));
	is.read(reinterpret_cast<char*>(&data.SlopeParFlux), sizeof(data.SlopeParFlux));
	is.read(reinterpret_cast<char*>(&data.Qph_up), sizeof(data.Qph_up));
	is.read(reinterpret_cast<char*>(&data.Qph_down), sizeof(data.Qph_down));
#ifndef SNOWPACK_CORE
	is.read(reinterpret_cast<char*>(&data.dsm), sizeof(data.dsm));
#endif
	is.read(reinterpret_cast<char*>(&data.ID), sizeof(data.ID));
	return is;
}

double ElementData::getYoungModule(const double& rho_slab, const Young_Modulus& model)
{
	switch (model) {
		case Sigrist: {//This is the parametrization by Sigrist, 2006
			static const double A = 968.e6; //in Pa
			const double E_local = A * pow( rho_slab/Constants::density_ice, 2.94 ); //in Pa
			return E_local;
		}
		case Pow: {
			const double E_local = 5.07e9 * (pow((rho_slab/Constants::density_ice), 5.13));
			return E_local;
		}
		case Exp: {
			const double E_local = 1.873e5 * exp(0.0149*(rho_slab));
			return E_local;
		}
		default:
			throw mio::UnknownValueException("Selected Young's modulus model has not been implemented", AT);
	}
}

/**
 * @brief Check volumetric content
 * @version 11.01
 * @return sum of volumetric contents (1)
 */
bool ElementData::checkVolContent()
{
	bool ret = true;
	/*if(fabs(L*Rho - M) > 0.001) {
		prn_msg(__FILE__, __LINE__, "wrn", Date(), "Inconsistent mass: M = %1.4f, L*Rho = %1.4f * %1.4f = %1.4f", M, L, Rho, L*Rho);
		ret = false;
	}*/

	double sum = 0.;
	for (unsigned int i = 0; i < N_COMPONENTS; i++) {
		sum += theta[i];
	}
	if (sum <= 1. - Constants::eps || sum >= 1. + Constants::eps) {
		prn_msg(__FILE__, __LINE__, "wrn", Date(), "SUM of volumetric contents = %1.4f", sum);
		ret = false;
	}
	if(theta[SOIL] < -Constants::eps) {
		prn_msg(__FILE__, __LINE__, "wrn", Date(), "Negative SOIL volumetric content: %1.4f", theta[SOIL]);
		ret = false;
	}
	if(theta[ICE] < -Constants::eps) {
		prn_msg(__FILE__, __LINE__, "wrn", Date(), "Negative ICE volumetric content: %1.4f", theta[ICE]);
		ret = false;
	}
	if(theta[WATER] < -Constants::eps) {
		prn_msg(__FILE__, __LINE__, "wrn", Date(), "Negative WATER volumetric content: %1.4f", theta[WATER]);
		ret = false;
	}
	if(theta[AIR] < -Constants::eps) {
		prn_msg(__FILE__, __LINE__, "wrn", Date(), "Negative AIR volumetric content: %1.4f", theta[AIR]);
		ret = false;
	}

	// Take care of small rounding errors, in case large rounding errors do not exist.
	if (ret == true) {
		theta[ICE] = std::min(1., std::max(0., theta[ICE]));
		theta[WATER] = std::min(1., std::max(0., theta[WATER]));
		theta[WATER_PREF] = std::min(1., std::max(0., theta[WATER_PREF]));
		theta[AIR] = (1. - theta[ICE] - theta[WATER] - theta[WATER_PREF] - theta[SOIL]);
		if (theta[AIR] < 0.) {
			if (theta[ICE] > 1. - Constants::eps) {
				theta[ICE] += theta[AIR];
			} else if (theta[WATER] > 1. - Constants::eps) {
				theta[WATER] += theta[AIR];
			} else {
				prn_msg(__FILE__, __LINE__, "wrn", Date(), "SUM of volumetric contents = %1.20f, theta[ICE] = %.20f, theta[WATER] = %.20f, theta[WATER_PREF] = %.20f, theta[SOIL] = %.20f, theta[AIR] = %.20f", sum, theta[ICE], theta[WATER], theta[WATER_PREF], theta[SOIL], theta[AIR]);
			}
			theta[AIR] = 0.;
		}
	}

	return ret;
}

/**
 * @brief Computes heat capacity of an element based on volumetric contents
 * @version 11.01
 * set the effective heat capacity (J kg-1 K-1)
 */
void ElementData::heatCapacity()
{
	double c_p;

	c_p  = Constants::density_air * theta[AIR] * Constants::specific_heat_air;
	c_p += Constants::density_ice * theta[ICE] * Constants::specific_heat_ice;
	c_p += Constants::density_water * (theta[WATER] + theta[WATER_PREF]) * Constants::specific_heat_water;
	c_p += soil[SOIL_RHO] * theta[SOIL] * soil[SOIL_C];
	c_p /= Rho;
	c[TEMPERATURE] = c_p;
}

/**
 * @brief Computes cold content of an element, taking meltfreeze_tk as reference
 * @version 10.08
 * @return Cold content (J m-2)
 */
double ElementData::coldContent() const
{
	return (Rho * c[TEMPERATURE] * (Te - Constants::meltfreeze_tk) * L);
}

/**
 * @brief Updates element density
 * @version 17.12
 */
void ElementData::updDensity()
{
	// Calculate element density
	Rho = theta[ICE] * Constants::density_ice +
              (theta[WATER] + theta[WATER_PREF]) * Constants::density_water +
              salinity * SeaIce::betaS +						//salinity = bulk salinity
              theta[SOIL] * soil[SOIL_RHO];
	M = Rho * L;
	return;
}

/**
 * @brief Opical equivalent grain size\n
 * CROCUS implementation as described in Vionnet et al., 2012. The detailed snowpack scheme Crocus and
 * its implementation in SURFEX v7.2, Geosci. Model Dev., 5, 773-791, 10.5194/gmd-5-773-2012. (see section 3.6)
 */
void ElementData::opticalEquivalentGrainSize()
{
	// NOTE Be careful regarding dimension!!!
	if (dd > Constants::eps2)
		ogs = 2. * (1.e-1 * (0.5 * (dd + (1. - dd) * (4. - sp)))); // (mm)
	else
		ogs = 2. * (0.5 * ((2. * rg * sp) + (1. - sp) * std::max(4.e-1, rg))); // rg in mm
}

/**
 * @brief Density dependent extinction coefficient -> Michi's magic trick... out of his magic hat
 * @version 9Y.mm
 * @return Density dependent extinction coefficient (m-1)
 */
double ElementData::extinction() const
{
	return(Rho/10. + 30.);
	//return(Edata->Rho/10. + 30.);
	//return(Edata->Rho/7.  + 70.);
	//return(Edata->Rho/7.  + 75. - 0.0*Edata->theta[WATER]);
}

/**
 * @brief Estimate the residual water content RWC by Vol \n
 * From work by Coleou and Lesaffre, 1998, Ann. Glaciol., 26, 64-68. \n
 * Experimental range:
 * - density unsoaked: 235 to 580
 * - density soaked: 328 to 589 kg m-3
 * - RWC by Mass 0.049 to 0.029
 * @note That function will limit range to 0.0264 to 0.08 RWC by Vol
 * @version 11.01
 * @return residual water content of snow element (1)
 */
void ElementData::snowResidualWaterContent()
{
	res_wat_cont = snowResidualWaterContent(theta[ICE]);
}

double ElementData::snowResidualWaterContent(const double& theta_i)
{
	double resWatCont;

	static const double fraction = Constants::density_water/Constants::density_ice;
	static const double limit_theta_i = 1. - fraction * ((1. + 0.0165 * fraction) - sqrt((1. + 0.0165 * fraction)*(1. + 0.0165 * fraction) - 4. * fraction * 0.0264)) / (2. * fraction);	// abc-formula

	if (theta_i > limit_theta_i) {
		// This case is the limiting case where:
		//            theta_i + (theta_r * (Constants::density_water/Constants::density_ice)) >= 1.0
		// In that case, set the residual water content equal to the pore space
		resWatCont = (1. - theta_i) * (Constants::density_ice/Constants::density_water);
	} else {
		if (theta_i > 0.23) {
			resWatCont = 0.0264 + 0.0099 * (1. - theta_i) / theta_i;
		} else {
			resWatCont = 0.08 - 0.1023 * (theta_i - 0.03);
		}
	}
	return std::min(resWatCont, 0.08); //NOTE: std::min() only needed in case of theta_i < 0.03
}

/**
 * @brief Field Capacity Soil is dependent on grain properties.
 * This nice formulation is based on some tedious curve fitting by
 * Martina Luetschg. The data stems from Scheffer und Schachtschabel
 * (Richtwerte Baugrund), which once more proves that "nomen est omen".
 * If my name was "Schachtschabel", I would never ever be dealing with
 * wet soils and Baugrund.
 * For the USDA soil classes used if Richards equation is used, the field capacity is obtained using the Saxton formula (K.E. Saxton et al., 1986, Estimating generalized soil-water characteristics from texture. Soil Sci. Soc. Amer. J. 50(4):1031-1036) and defined in the VG class
 * @author Michael Lehning & Adrien michel
 * @version 9Y.mm
 * @return Soil field capacity (-)
 */
double ElementData::soilFieldCapacity() const
{
	double fc;
  if (VG.defined == true)
  {
    fc=VG.field_capacity;
  }
  else{
  	if (!(rg > 0.)) {
  		fc = std::min(SnLaws::field_capacity_soil, (1. - theta[SOIL]) * 0.1);
  	} else {
  		//Follow implementation by Tobias Hipp master thesis.
  		//Note that the value of 0.0976114 is more precise and the value of 60.8057 is
  		//slightly different from what is mentioned in thesis, to make the function continuous over rg.
  		if(rg<17.0) {
  			fc = std::min(0.95, 0.32 / sqrt(rg) + 0.02);
  		} else {
  			if(rg<60.8057) {
  				fc=0.0976114-0.002*(rg-17.0);
  			} else {
  				fc=0.01;
  			}
  		}
  	}
  }
	return std::min(1. - theta[SOIL], fc);		// Ensure that the field capacity does not exceed the pore space.
}

/**
 * @brief RelativeHumidity
 * @author Nander Wever et al.
 * @brief Relative humidity in soil.
 * The formulation is based on Saito et al., 2006 "Numerical analysis of
 * coupled water vapor and heat transport in the vadose zone".
 * Calculated from the pressure head using a thermodynamic relationship
 * between liquid water and water vapor in soil pores (Philip and de Vries, 1957)
 * @author Margaux Couttet
 * @param Edata element data
 * @param Temperature temperature (K)
 * @return Soil relative humidity (-)
 */

double ElementData::RelativeHumidity() const
{
	if (VG.defined == true) {
		return (std::max(0., std::min(1., exp(h * Constants::g / (Constants::gas_constant * Te))))); //see eq. [18] from Saito et al., 2006
	} else {
		if ((theta[WATER] + theta[WATER_PREF]) < soilFieldCapacity() ) {
			return (0.5 * ( 1. - cos (std::min(Constants::pi, (theta[WATER] + theta[WATER_PREF]) * Constants::pi / (soilFieldCapacity() * 1.6)))));
		} else {
			return 1.;
		}
	}
}

/**
 * @brief SNOW ELASTICITY  :  This important routine was programmed by Marc Christen, who took it directly
 * from Mellor's famous 1975 paper on SNOW MECHANICS in the GRINDLEWALD symposium. Dimensions
 * are in [Pa]. (Presently, it is NOT temperature dependent.)
 * @version 9Y.mm
 * @return Module of elasticity (Pa)
 */
double ElementData::snowElasticity() const
{
	if (Rho > 1000.)
		return Constants::big;

	const double g = (Rho >= 70.)? ((Rho/1000.0)*8.235)-0.47 : ((70./1000.0)*8.235 )-0.47;
	const double he = pow(10.0, g);
	return (he * 100000.0);
}

/**
 * @brief Computes the enhancement of hydrostatically applied stress (overburden) in the necks (or bonds)
 * @version 11.01
 * @return Enhancement factor for neck stress (1))
 */
double ElementData::neckStressEnhancement() const
{
	const double stressEnhance = (4. / (N3 * theta[ICE])) * Optim::pow2(rg/rb);
	return stressEnhance;
}

/**
 * @brief A non-generic function to compute the concave neck radius (mm). \n
 * It is assumed that the neck is bound by a sphere fitting between the two grains side by side
 * such as the sphere goes to RB from the axis (this is a quick and dirty approximation)
 * @author Mathias Bavay
 * @version 9.mm
 * @return Concave neck radius (mm)
 */
double ElementData::concaveNeckRadius() const
{
	if ( (rg - rb) < Constants::eps ) {
		prn_msg(__FILE__, __LINE__, "wrn", Date(), "Infinite radius of curvature, rg(%lf) = rb(%lf); return Constants::big!", rg, rb);
		return Constants::big;
	} else {
		return Optim::pow2(rb) / (2. * (rg - rb));
	}
}

/**
 * @brief Computes the neck (or bond) length (mm)
 * @version 11.01
 * @return Neck length (mm)
 */
double ElementData::neckLength() const
{
	const double rc = concaveNeckRadius();
	return ((2. * rg * rc) / (rg + rc));
}

/**
 * @brief Relates the neck strain to the global volumetric strain
 * @version 11.01
 * @return Macro factor (1)
 */
double ElementData::neck2VolumetricStrain() const
{
	const double Ln = neckLength();
	return (Ln / (2. * rg + Ln));
}

/**
 * @brief Determine the type of snow \n
 * First revisited by Fierz and Bellaire 2006 and 2007
 * TODO needs to be adapted to international classification
 * @version 11.11
 * @return snow type code according to old-fashioned Swiss tradition
 */

void ElementData::snowType()
{
	type = snowType(dd, sp, 2.*rg, static_cast<unsigned short int>(mk%100), theta[WATER], res_wat_cont);
}

unsigned short int ElementData::getSnowType() const
{
	return snowType(dd, sp, 2.*rg, static_cast<unsigned short int>(mk%100), theta[WATER], res_wat_cont);
}

unsigned short int ElementData::snowType(const double& dendricity, const double& sphericity,
                          const double& grain_size, const unsigned short int& marker, const double& theta_w, const double& res_wat_cont_loc)
{
	int a=-1,b=-1,c=0;

	// Dry snow
	if (dendricity > 0.) { // Dry dendritic (new) snow: dendricity and sphericityhericity determine the class
		const int sw2 = (int)(sphericity*10.);
		if (dendricity > 0.80 ) { // ori 0.90, 27 Nov 2007 sb
			a = 1; b = 1; c = 0;
		} else if (dendricity > 0.70) { // ori 0.85, 27 Nov 2007 sb
			a = 1; b = 2; c = 1;
		} else if (dendricity > 0.65) { // ori 0.75, 27 Nov 2007 sb
			a = 2; b = 1; c = 0;
		} else if (dendricity > 0.60) { // ori 0.70, 27 Nov 2007 sb
			a = 2; b = 1; c = 1;
		} else if (dendricity > 0.30) {
			a = 2; b = 2; c = 0;
		} else if (dendricity > 0.05) {
			a = 2;
			switch (sw2) {
				case 0: case 1: case 2:
					b = 4; c = 0; break;
				case 3: case 4:
					b = 4; c = 1; break;
				case 5: case 6:
					b = 3; c = 1; break;
				default:
					b = 3; c = 0;
			}
		} else {
			switch (sw2) {
				case 0: case 1:
					a = 4; b = 4; c = 0; break;
				case 2: case 3: case 4:
					a = 4; b = 2; c = 1; break;
				case 5: case 6: case 7:
					a = 3;  b = 2; c = 1; break;
				default:
					a = 3; b = 3; c = 0;
			}
		}
	} else if (marker <= 2) {
		// Dry non-dendritic snow
		// Sphericity is most important for "a", while the marker is most important for "b","c"
		if (grain_size < 0.7) {
			const int sw2 = (int)(sphericity*10.);
			switch (sw2) {
				case 0: case 1:
					a = 4; b = 4; c = 0; break;
				case 2: case 3:
					a = 4; b = 3; c = 1; break;
				case 4: case 5:
					a = 4;  b = 3; c = 0; break;
				case 6: case 7:
					a = 3;  b = 4; c = 1; break;
				default:
					a = 3; b = 3; c = 0;
			}
		} else if (grain_size < 1.1) {
			if (sphericity < 0.2) {
				a = 4; b = 4; c = 0;
			} else if (sphericity < 0.4) {
				a = 4; b = 9; c = 0;
			} else { // sphericityhericity limited to sphericity_max=0.5 in Metamorphism.c
				a = 9; b = 9 ; c = 0;
			}
		} else if (grain_size < 1.5) {
			if (sphericity < 0.2) {
				a = 4; b = 5; c = 0;
			} else if (sphericity < 0.4) {
				a = 4; b = 9; c = 1;
			} else { // sphericityhericity limited to sphericity_max=0.5 in Metamorphism.c
				a = 9; b = 9 ; c = 0;
			}
		} else {
			if (sphericity < 0.2) {
				a = 5; b = 5; c = 0;
			} else if (sphericity < 0.4) {
				a = 5; b = 9; c = 1;
			} else { // sphericityhericity limited to sphericity_max=0.5 in Metamorphism.c
				a = 9; b = 5 ; c = 1;
			}
		}
	}
	// Melt forms
	if (marker >= 10) {
		if (dendricity > 0.) { // Wet dendritic snow
			if (sphericity > 0.7) {
				b = a; a = 7; c = 0;
			} else {
				b = 7 ; c = 1;
			}
		} else { // Wet non-dendritic snow
			b = 7; c = 0;
			if (sphericity > 0.75) {
				a = 7;
			} else if (sphericity > 0.4 ) {
				if (grain_size <= 0.7) {
					b = a; a = 7;
				} else if (marker != 13 ) {
					if (grain_size <= 1.5) {
						a = 7; b = 9; c = 1;
					} else {
						a = 7; b = 5; c = 1;
					}
				} else {
					a = 7; b = 6;  c = 1;
				}
			} else {
				if (grain_size <= 1.5) {
					a = 4;
				} else {
					a = 5;
				}
				if (sphericity <= 0.2) {
					c = 1;
				}
			}
		}
	}
	// Now treat a couple of exceptions - note that the order is important
	if (b < 0) b = a;
	if ((marker >= 20) && (theta_w < 0.1 * res_wat_cont_loc)) { // MFcr Melt-Freeze
		c = 2;
	}
	switch (marker) {
		case 3: // SH   Surface Hoar
			a = 6; b = 6; c = 0;
			break;
		case 4: // PPgp Graupel
			a = 0; b = 0; c = 0;
			break;
		case 6: // technical Snow
			a = 0; b = 0; c= 6;
			break;
		case 7: case 8: case 17: case 18: case 27: case 28: // Glacier ice & IFil, that is, ice layers within the snowpack
			a = 8; b = 8; c = 0;
			break;
		case 9: // water layer
			a = 0; b = 0; c = 0;
			break;
		default: // do nothing since we take care of exceptions here
			break;
	}

	return static_cast<unsigned short int>(a*100 + b*10 + c);
}

const std::string ElementData::toString() const
{
	std::ostringstream os;
	os << "<ElementData>\t";
	os << std::fixed << std::showpoint;
	os << "" << depositionDate.toString(mio::Date::ISO) << "\n";
	os << "\tL=" << setprecision(4) << L << " type=" << type << " marker=" << setprecision(2) << mk << " Density=" << Rho << " Mass=" << M << "\n";;

	os << "\tVolumetric contents: soil=" << setprecision(2) << theta[SOIL] << " ice=" << theta[ICE] << " water=" << theta[WATER] << " air=" << theta[AIR] << "\n";
	os << "\tGrains: gsz=2*rg=" <<  2.*rg << " ogs=" << ogs << " rb=" <<  rb << " dd=" <<  dd << " sp=" <<  sp << " N3=" << N3 << "\n";
	os << "\tMetamorphism: ps2rb=" << ps2rb << " metamo=" << metamo << " sw_abs=" << sw_abs << "\n";
	os << "\tMelting: dth_w=" << dth_w << " Qmf=" << Qmf << " res_wat_cont=" << res_wat_cont << "\n";
	os << "\tSoil: density=" << soil[SOIL_RHO] << " Conductivity=" << soil[SOIL_K] << " Capacity=" << soil[SOIL_C] << "\n";

#ifndef SNOWPACK_CORE
	os << "\tStrains: S=" <<  S << " C=" << C << " s_strength=" << s_strength << "\n";
#else
	os << "\tStrains: S=" <<  S << " C=" << C << "\n";
#endif
	os << "\tStrains: dEps=" << dEps << " Eps=" <<  Eps << " Eps_e=" <<  Eps_e << " Eps_v=" <<  Eps_v << "\n";
	os << "\tYoung's modulus of elasticity=" << E << "\n";
	os << "\tStrain rates Eps_Dot=" <<  Eps_Dot << " Eps_vDpt=" <<  Eps_vDot << " CDot=" <<  CDot << "\n";
#ifndef SNOWPACK_CORE
	os << "\tStability: S_dr=" << S_dr << " hard=" << hard << " dsm=" << dsm << "\n";
#else
	os << "\tHard=" << hard << "\n";
#endif
	os << "</ElementData>\n";
	return os.str();
}

std::ostream& operator<<(std::ostream& os, const NodeData& data)
{
	os.write(reinterpret_cast<const char*>(&data.z), sizeof(data.z));
	os.write(reinterpret_cast<const char*>(&data.u), sizeof(data.u));
	os.write(reinterpret_cast<const char*>(&data.f), sizeof(data.f));
	os.write(reinterpret_cast<const char*>(&data.udot), sizeof(data.udot));
	os.write(reinterpret_cast<const char*>(&data.T), sizeof(data.T));
#ifndef SNOWPACK_CORE
	os.write(reinterpret_cast<const char*>(&data.S_n), sizeof(data.S_n));
	os.write(reinterpret_cast<const char*>(&data.S_s), sizeof(data.S_s));
	os.write(reinterpret_cast<const char*>(&data.ssi), sizeof(data.ssi));
#endif
	os.write(reinterpret_cast<const char*>(&data.hoar), sizeof(data.hoar));

#ifndef SNOWPACK_CORE
	os.write(reinterpret_cast<const char*>(&data.dsm), sizeof(data.dsm));
	os.write(reinterpret_cast<const char*>(&data.S_dsm), sizeof(data.S_dsm));
	os.write(reinterpret_cast<const char*>(&data.Sigdsm), sizeof(data.Sigdsm));
#endif
	return os;
}

std::istream& operator>>(std::istream& is, NodeData& data)
{
	is.read(reinterpret_cast<char*>(&data.z), sizeof(data.z));
	is.read(reinterpret_cast<char*>(&data.u), sizeof(data.u));
	is.read(reinterpret_cast<char*>(&data.f), sizeof(data.f));
	is.read(reinterpret_cast<char*>(&data.udot), sizeof(data.udot));
	is.read(reinterpret_cast<char*>(&data.T), sizeof(data.T));
#ifndef SNOWPACK_CORE
	is.read(reinterpret_cast<char*>(&data.S_n), sizeof(data.S_n));
	is.read(reinterpret_cast<char*>(&data.S_s), sizeof(data.S_s));
	is.read(reinterpret_cast<char*>(&data.ssi), sizeof(data.ssi));
#endif
	is.read(reinterpret_cast<char*>(&data.hoar), sizeof(data.hoar));

#ifndef SNOWPACK_CORE
	is.read(reinterpret_cast<char*>(&data.dsm), sizeof(data.dsm));
	is.read(reinterpret_cast<char*>(&data.S_dsm), sizeof(data.S_dsm));
	is.read(reinterpret_cast<char*>(&data.Sigdsm), sizeof(data.Sigdsm));
#endif
	return is;
}

const std::string NodeData::toString() const
{
	std::ostringstream os;
	os << std::fixed << std::showpoint;
	os << "<NodeData>\n";
	os << "\tz=" << z << " T=" << T << " hoar=" << hoar << "\n";
	os << "\tCreep: u=" << u << " udot=" << udot << " f=" << f << "\n";
#ifndef SNOWPACK_CORE
	os << "\tStability: S_n=" << S_n << " S_s=" << S_s << " ssi=" << ssi << "\n";
#endif
	os << "</NodeData>\n";
	return os.str();
}

SnowStation::SnowStation(const bool& i_useCanopyModel, const bool& i_useSoilLayers, const bool& i_useSeaIceModule) :
	meta(), cos_sl(1.), sector(0), Cdata(NULL), Seaice(NULL), pAlbedo(0.), Albedo(0.),
	SoilAlb(0.), SoilEmissivity(0.), BareSoil_z0(0.), SoilNode(0), Ground(0.),
<<<<<<< HEAD
	cH(0.), mH(0.), mass_sum(0.), swe(0.), lwc_sum(0.), hn(0.), rho_hn(0.), hn_redeposit(0.), rho_hn_redeposit(0.), ErosionLevel(0), ErosionMass(0.), ErosionLength(0.),
#ifndef SNOWPACK_CORE
=======
	cH(0.), mH(0.), mass_sum(0.), swe(0.), lwc_sum(0.), hn(0.), rho_hn(0.), rime_hn(0.),
	hn_redeposit(0.), rho_hn_redeposit(0.), ErosionLevel(0), ErosionMass(0.), ErosionLength(0.),
>>>>>>> 6a9a023f
	S_class1(0), S_class2(0), S_d(0.), z_S_d(0.), S_n(0.), z_S_n(0.),
	S_s(0.), z_S_s(0.), S_4(0.), z_S_4(0.), S_5(0.), z_S_5(0.),
#endif
	Ndata(), Edata(), Kt(NULL), ColdContent(0.), ColdContentSoil(0.), dIntEnergy(0.), dIntEnergySoil(0.), meltFreezeEnergy(0.), meltFreezeEnergySoil(0.), meltMassTot(0.), refreezeMassTot(0.),
	ReSolver_dt(-1),
#ifndef SNOWPACK_CORE
	windward(false), WindScalingFactor(1.), TimeCountDeltaHS(0.),
#endif
	nNodes(0), nElems(0), maxElementID(0), useCanopyModel(i_useCanopyModel), useSoilLayers(i_useSoilLayers)
{
	if (i_useCanopyModel)
		Cdata = new CanopyData;
	else
		Cdata = NULL;

	if (i_useSeaIceModule)
		Seaice = new SeaIce;
	else
		Seaice = NULL;
}

SnowStation::SnowStation(const SnowStation& c) :
	meta(c.meta), cos_sl(c.cos_sl), sector(c.sector), Cdata(c.Cdata), Seaice(c.Seaice), pAlbedo(c.pAlbedo), Albedo(c.Albedo),
	SoilAlb(c.SoilAlb), SoilEmissivity(c.SoilEmissivity), BareSoil_z0(c.BareSoil_z0), SoilNode(c.SoilNode), Ground(c.Ground),
<<<<<<< HEAD
	cH(c.cH), mH(c.mH), mass_sum(c.mass_sum), swe(c.swe), lwc_sum(c.lwc_sum), hn(c.hn), rho_hn(c.rho_hn), hn_redeposit(c.hn_redeposit), rho_hn_redeposit(c.rho_hn_redeposit),
	ErosionLevel(c.ErosionLevel), ErosionMass(c.ErosionMass), ErosionLength(c.ErosionLength),
#ifndef SNOWPACK_CORE
=======
	cH(c.cH), mH(c.mH), mass_sum(c.mass_sum), swe(c.swe), lwc_sum(c.lwc_sum), hn(c.hn), rho_hn(c.rho_hn), rime_hn(c.rime_hn),
	hn_redeposit(c.hn_redeposit), rho_hn_redeposit(c.rho_hn_redeposit), ErosionLevel(c.ErosionLevel), ErosionMass(c.ErosionMass), ErosionLength(c.ErosionLength),
>>>>>>> 6a9a023f
	S_class1(c.S_class1), S_class2(c.S_class2), S_d(c.S_d), z_S_d(c.z_S_d), S_n(c.S_n), z_S_n(c.z_S_n),
	S_s(c.S_s), z_S_s(c.z_S_s), S_4(c.S_4), z_S_4(c.z_S_4), S_5(c.S_5), z_S_5(c.z_S_5),
#endif
	Ndata(c.Ndata), Edata(c.Edata), Kt(NULL), ColdContent(c.ColdContent), ColdContentSoil(c.ColdContentSoil), dIntEnergy(c.dIntEnergy), dIntEnergySoil(c.dIntEnergySoil), meltFreezeEnergy(c.meltFreezeEnergy), meltFreezeEnergySoil(c.meltFreezeEnergySoil), meltMassTot(c.meltMassTot), refreezeMassTot(c.refreezeMassTot),
	ReSolver_dt(-1),
#ifndef SNOWPACK_CORE
	windward(c.windward), WindScalingFactor(c.WindScalingFactor), TimeCountDeltaHS(c.TimeCountDeltaHS),
#endif
	nNodes(c.nNodes), nElems(c.nElems), maxElementID(c.maxElementID), useCanopyModel(c.useCanopyModel), useSoilLayers(c.useSoilLayers) {
	if (c.Cdata != NULL) {
		// Deep copy pointer to sea ice object
		Cdata = new CanopyData(*c.Cdata);
	} else {
		Cdata = NULL;
	}
	if (c.Seaice != NULL) {
		// Deep copy pointer to sea ice object
		Seaice = new SeaIce(*c.Seaice);
	} else {
		Seaice = NULL;
	}
}

SnowStation& SnowStation::operator=(const SnowStation& source) {
	if(this != &source) {
		meta = source.meta;
		cos_sl = source.cos_sl;
		sector = source.sector;
		Cdata = source.Cdata;
		if (source.Seaice != NULL) {
			// Deep copy pointer to sea ice object
			Seaice = new SeaIce(*source.Seaice);
		} else {
			Seaice = NULL;
		}
		pAlbedo = source.pAlbedo;
		Albedo = source.Albedo;
		SoilAlb = source.SoilAlb;
		SoilEmissivity = source.SoilEmissivity;
		BareSoil_z0 = source.BareSoil_z0;
		SoilNode = source.SoilNode;
		Ground = source.Ground;
		cH = source.cH;
		mH = source.mH;
		mass_sum = source.mass_sum;
		swe = source.swe;
		lwc_sum = source.lwc_sum;
		hn = source.hn;
		rho_hn = source.rho_hn;
		rime_hn = source.rime_hn;
		hn_redeposit = source.hn_redeposit;
		rho_hn_redeposit = source.rho_hn_redeposit;
		ErosionLevel = source.ErosionLevel;
		ErosionMass = source.ErosionMass;
		ErosionLength = source.ErosionLength;
#ifndef SNOWPACK_CORE
		S_class1 = source.S_class1;
		S_class2 = source.S_class2;
		S_d = source.S_d;
		z_S_d = source.z_S_d;
		S_n = source.S_n;
		z_S_n = source.z_S_n;
		S_s = source.S_s;
		z_S_s = source.z_S_s;
		S_4 = source.S_4;
		z_S_4 = source.z_S_4;
		S_5 = source.S_5;
		z_S_5 = source.z_S_5;
#endif
		Ndata = source.Ndata;
		Edata = source.Edata;
		Kt = NULL;
		ColdContent = source.ColdContent;
		ColdContentSoil = source.ColdContentSoil;
		dIntEnergy = source.dIntEnergy;
		dIntEnergySoil = source.dIntEnergySoil;
		meltFreezeEnergy = source.meltFreezeEnergy;
		meltFreezeEnergySoil = source.meltFreezeEnergySoil;
		meltMassTot = source.meltMassTot;
		refreezeMassTot = source.refreezeMassTot;
		ReSolver_dt = source.ReSolver_dt;
#ifndef SNOWPACK_CORE
		windward = source.windward;
		WindScalingFactor = source.WindScalingFactor;
		TimeCountDeltaHS = source.TimeCountDeltaHS;
#endif
		nNodes = source.nNodes;
		nElems = source.nElems;
		maxElementID = source.maxElementID;
		useCanopyModel = source.useCanopyModel;
		useSoilLayers = source.useSoilLayers;
	}
	return *this;
}

SnowStation::~SnowStation()
{
	SD_MATRIX_DATA* pMat = (SD_MATRIX_DATA*) Kt;

	if (pMat != NULL) {
		if ( pMat->State == ConMatrix ){
			ReleaseConMatrix(&pMat->Mat.Con);
		} else if ( pMat->State == BlockMatrix  ){
			ReleaseBlockMatrix(&pMat->Mat.Block);
		}
		free(pMat);
	}

	if (Seaice != NULL) {
		delete Seaice;
		Seaice = NULL;
	}
}

/**
* @brief Computes the actual total masses of the snowpack (kg m-2)
*/
void SnowStation::compSnowpackMasses()
{
	mass_sum = swe = lwc_sum = 0.;
	for (size_t e = SoilNode; e < nElems; e++) {
		mass_sum += Edata[e].M;
		swe += Edata[e].L * Edata[e].Rho;
		lwc_sum += Edata[e].L * ((Edata[e].theta[WATER] + Edata[e].theta[WATER_PREF]) * Constants::density_water);
	}
}

/**
 * @brief Computes the internal energy change of the snowpack during one computation time step (J m-2)
 */
void SnowStation::compSnowpackInternalEnergyChange(const double& sn_dt)
{
	if (nElems > SoilNode) {
		const double i_meltFreezeEnergy = meltFreezeEnergy;
		meltFreezeEnergy = 0.;
		const double i_cold_content = ColdContent;
		ColdContent = 0.;
		meltMassTot = 0.;
		refreezeMassTot = 0.;
		for (size_t e=SoilNode; e<nElems; e++) {
			meltMassTot += (Edata[e].Qmf < 0.) ? (-Edata[e].Qmf * Edata[e].L * sn_dt / Constants::lh_fusion) : (0.);
			refreezeMassTot += (Edata[e].Qmf > 0.) ? (Edata[e].Qmf * Edata[e].L * sn_dt / Constants::lh_fusion) : (0.);
			meltFreezeEnergy -= Edata[e].Qmf * Edata[e].L * sn_dt;
			ColdContent += Edata[e].coldContent();
		}
		dIntEnergy += (ColdContent - i_cold_content) + (meltFreezeEnergy - i_meltFreezeEnergy);
	} else {
                meltFreezeEnergy = 0.;
		ColdContent = 0.;
		dIntEnergy = 0.;
	}
}

/**
 * @brief Computes the internal energy change of the soil during one computation time step (J m-2)
 */
void SnowStation::compSoilInternalEnergyChange(const double& sn_dt)
{
	if (SoilNode > 0) {
		const double i_meltFreezeEnergy = meltFreezeEnergySoil;
		meltFreezeEnergySoil = 0.;
		const double i_cold_content = ColdContentSoil;
		ColdContentSoil = 0.;
		double tmp_sum_QIntmf = 0.;
		for (size_t e=0; e<SoilNode; e++) {
			tmp_sum_QIntmf += Edata[e].QIntmf * Edata[e].L * sn_dt;
			Edata[e].QIntmf=0.;
			meltFreezeEnergySoil -= Edata[e].Qmf * Edata[e].L * sn_dt;
			ColdContentSoil += Edata[e].coldContent();
		}
		dIntEnergySoil += (ColdContentSoil - i_cold_content) + (meltFreezeEnergySoil - i_meltFreezeEnergy) - tmp_sum_QIntmf;
	} else {
                meltFreezeEnergySoil = 0.;
		ColdContentSoil = 0.;
		dIntEnergySoil = 0.;
	}
}

/**
 * @brief Computes the liquid water index defined as the ratio of total liquid water content (in mm w.e.) to calculated snow depth (in mm) divided by 0.03. Unit: (1)
 */
double SnowStation::getLiquidWaterIndex() const
{
	return (cH > Constants::eps) ? lwc_sum / (M_TO_MM(cH) * 0.03) : Constants::undefined;
}

/**
 * @brief Returns modelled internal snow or/and soil temperature (instantaneous value; degC),
 *        at a given position z perpendicular to slope (m) \n
 *        z must be less than computed height (Xdata->cH), otherwise modeled temperature is set to Constants::undefined
 * @version 11.03
 * @param z Sensor position perpendicular to slope (m)
 */
double SnowStation::getModelledTemperature(const double& z) const
{
	if ((z == Constants::undefined) || !((getNumberOfNodes() > 1) && (z < cH))) {
		return Constants::undefined;
	} else {
		const size_t n_up = findUpperNode(z, Ndata, getNumberOfNodes()); // Upper node number
		const double z_low = (Ndata[n_up-1].z + Ndata[n_up-1].u); // Lower node around position z of sensor
		const double z_up = (Ndata[n_up].z + Ndata[n_up].u); // Upper node around position z of sensor
		const double T_low = Ndata[n_up-1].T;
		const double T_up = Ndata[n_up].T;
		const double T = T_low + (T_up-T_low)*(z-z_low)/(z_up-z_low);
		return IOUtils::K_TO_C( T );
	}
}

/**
 * @brief Reallocate element and node data \n
 * Edata and Ndata as well as nElems and nNodes are reallocated or reset, respectively.
 * @param number_of_elements The new number of elements
 */
void SnowStation::resize(const size_t& number_of_elements)
{
	const size_t nEdata_old = Edata.size();
	try {
		Edata.resize(number_of_elements, ElementData(ElementData::noID));
		Ndata.resize(number_of_elements + 1);
	} catch(const exception& e){
		throw IOException(e.what(), AT); //this will catch all allocation exceptions
	}

	if (number_of_elements>nEdata_old) {
		for(size_t ii=nEdata_old; ii<Edata.size(); ii++) {
			if (Edata[ii].ID==ElementData::noID) Edata[ii].ID = ++maxElementID;
		}
	}

	nElems = Edata.size();
	nNodes = Ndata.size();
}

size_t SnowStation::getNumberOfElements() const
{
	return nElems;
}

size_t SnowStation::getNumberOfNodes() const
{
	return nNodes;
}

/**
 * @brief Find element with corresponding tag or return IOUtils::npos if not found
 * @param tag Tag to look for
 * @return Index of tagged element, IOUtils::npos if not found
 */
size_t SnowStation::find_tag(const size_t& tag) const
{
	for (size_t e=0; e<nElems; e++) {
		if (Edata[e].mk/100 == tag) {
			return e;
		}
	}

	return IOUtils::npos;
}

bool SnowStation::hasSoilLayers() const
{
	return useSoilLayers;
}

/**
 * @brief If more than NUMBER_TOP_ELEMENTS snow elements exist, attempt to reduce their number in the FEM mesh,
 * leaving NUMBER_TOP_ELEMENTS surface elements untouched \n
 * Pairs of elements within the snow cover satisfying the conditions of combineCondition() are combined
 * by placing everything in the lower element, setting the density of upper element to Constants::undefined,
 * and getting rid of node in between. \n
 * The elements being very similar and thus the microstructure parameters being approximately equal
 * as defined in combineCondition(), simply average the microstructure properties \n
 * NOTE that the condense element check is placed at the end of a time step, allowing elements do develop on their own.
 * @param i_number_top_elements The number of surface elements to be left untouched
 * @param reduce_n_elements When >0: enable more "aggressive" combining for layers deeper in the snowpack, to reduce the number of elements and thus the computational load. Values >=1 denote levels of aggressivity.
 * @param cond Condition to use to determine whether or not to combine: 1 = combineCondition, 2 = Aggregate::joinSimilarLayers, 3 = Aggregate::mergeThinLayer
 * @param comb_thresh_l Only used for cond == 1: both elements must be smaller than this value for an action to be taken.
 */
void SnowStation::combineElements(const size_t& i_number_top_elements, const int& reduce_n_elements, const size_t& cond, const double& comb_thresh_l)
{
	if (nElems - SoilNode < i_number_top_elements+1) {
		return;
	}

	size_t nRemove=0;       // Number of elements to be removed
	bool merge=false;
	for (size_t eLower = SoilNode, eUpper = SoilNode+1; eLower < nElems-i_number_top_elements; eLower++, eUpper++) {
		switch (cond) {
			case 1:	// merging WaterTransport
				merge = (combineCondition(Edata[eLower], Edata[eUpper], cH-Ndata[eUpper].z, reduce_n_elements, comb_thresh_l));
				break;
			case 2:	// aggregate first round
				merge = (Aggregate::joinSimilarLayers(Edata[eUpper], Edata[eLower]));
				break;
			case 3:	// aggregate second round
				merge = (Aggregate::mergeThinLayer(Edata[eUpper], Edata[eLower]));
				break;
			default:
				merge = false;
				break;
		}
		if (merge) {
			mergeElements(Edata[eLower], Edata[eUpper], true, (eUpper==nElems-1));
			nRemove++;
			Edata[eUpper].Rho = Constants::undefined;
			eLower++; eUpper++;
		}
	}
	if (nRemove > 0) {
		const size_t rnE = nElems - nRemove; //Reduced number of elements
		reduceNumberOfElements(rnE);
	}
}

/**
 * @brief Remove the upper "marked" element of two (snow only) \n
 * -# Merging two elements:
 *     -# density is undefined
 *     -# take the uppermost node of both
 * -# Removing melted or thin elements
 *     -# density is undefined AND length negative (*= -1.) as the latter will be used!
 *     -# keep upper node of lowest element
 * @param rnE Reduced number of elements
 */
void SnowStation::reduceNumberOfElements(const size_t& rnE)
{
	size_t eNew = SoilNode; // New element index
	double dL=0.;

	for (size_t e = SoilNode; e < nElems; e++) {
		if (Edata[e].Rho == Constants::undefined) {
			if (Edata[e].L > 0.0) { // Merging elements
				Ndata[eNew] = Ndata[e+1];
				Ndata[eNew].z = Ndata[e+1].z + Ndata[e+1].u + dL;
				Ndata[eNew].u = Ndata[e].udot = 0.;
#ifndef SNOWPACK_CORE
				Ndata[eNew].ssi = Ndata[e+1].ssi;
				Ndata[eNew].S_s = Ndata[e+1].S_s;
				Ndata[eNew].S_n = Ndata[e+1].S_n;
#endif
			} else { // Removing elements for negative length L
				dL += Edata[e].L;
			}
		} else {
			if (eNew < e) {
				Edata[eNew] = Edata[e];
				Ndata[eNew+1] = Ndata[e+1];
			}
			Ndata[eNew+1].z = Ndata[e+1].z + Ndata[e+1].u + dL;
			Ndata[eNew+1].u = Ndata[e+1].udot = 0.;
#ifndef SNOWPACK_CORE
			Ndata[eNew+1].ssi = Ndata[e+1].ssi;
			Ndata[eNew+1].S_s = Ndata[e+1].S_s;
			Ndata[eNew+1].S_n = Ndata[e+1].S_n;
#endif
			eNew++;
		}
	}

	resize(rnE);

	const double cH_old = cH;
	cH = Ndata[nNodes-1].z + Ndata[nNodes-1].u;
	if (mH!=Constants::undefined) mH -= (cH_old - cH);
	ErosionLevel = std::max(SoilNode, std::min(ErosionLevel, rnE-1));
}

/**
 * @brief This routine initializes the snow cover structure which contains all information about a station
 * including element, nodal and canopy data \n
 * Because you are working with layers, the first node is a special case; the rest can be generated in a loop ....
 * The bottom temperature at the beginning of the computation is given by the temperature at the top of the
 * lowest soil or snow layer \n
 * IMPORTANT: it is very important for Alpine3D that Cdata.height is initialized even if CANOPY = 0,
 * otherwise SnowInterface will not recognize the canopy grids (David 2007-06-25).
 * @version 10.02
 * @param SSdata
 * @param i_sector defines the exposition sector of the slope (width 360./number_slopes)
 */
void SnowStation::initialize(const SN_SNOWSOIL_DATA& SSdata, const size_t& i_sector)
{
	Albedo = SSdata.Albedo;
	SoilAlb = SSdata.SoilAlb;
	BareSoil_z0 = SSdata.BareSoil_z0;

#ifndef SNOWPACK_CORE
	SoilEmissivity = (SSdata.Emissivity_soil == mio::IOUtils::nodata) ? Constants::emissivity_soil : SSdata.Emissivity_soil;

	WindScalingFactor = SSdata.WindScalingFactor;
	TimeCountDeltaHS = SSdata.TimeCountDeltaHS;
#endif

	meta = SSdata.meta;
	cos_sl = cos(meta.getSlopeAngle()*mio::Cst::to_rad);
	sector = i_sector;

	mH = cH = SSdata.Height;

	nNodes = SSdata.nN;
	nElems = SSdata.nN-1;
	resize(nElems);

	SoilNode = 0;
	Ground = 0.0;
	Ndata.front().z = 0.;
	Ndata.front().T = (SSdata.nLayers > 0)? SSdata.Ldata.front().tl : Constants::meltfreeze_tk;
	Ndata.front().u = 0.;
	Ndata.front().f = 0.;
	Ndata.front().udot = 0.;
	Ndata.front().hoar = 0.;
#ifndef SNOWPACK_CORE
	Ndata.front().S_n=6.;   // Interface static natural stability index
	Ndata.front().S_s=6.;   // Interface stability index Sk38 (skier)
#endif

	bool real_soil_no_sandwich = true;  // Switch to count real soil layers
	for (size_t ll = 0, n = 1; ll < SSdata.nLayers; ll++) {
		// Update ground heigth and SoilNode number
		if (SSdata.Ldata[ll].phiSoil > 0.0 && real_soil_no_sandwich) {
			Ground += SSdata.Ldata[ll].hl;
			SoilNode += SSdata.Ldata[ll].ne;
		} else {
			real_soil_no_sandwich = false;
		}

		const double dT = (ll>0)? (SSdata.Ldata[ll].tl - SSdata.Ldata[ll-1].tl) / static_cast<double>(SSdata.Ldata[ll].ne) : 0.;

		for (size_t le = 0; le < SSdata.Ldata[ll].ne; le++, n++ ) {
			Ndata[n].z = Ndata[n-1].z + SSdata.Ldata[ll].hl / static_cast<double>(SSdata.Ldata[ll].ne);
			Ndata[n].T = Ndata[n-1].T + dT;
			Ndata[n].u = 0.;
			Ndata[n].f = 0.;
			Ndata[n].udot = 0.;
#ifndef SNOWPACK_CORE
			Ndata[n].S_n = INIT_STABILITY;   // Static natural stability index
			Ndata[n].S_s = INIT_STABILITY;   // Alternative Stability Index (skier stability)
#endif
		}
	}

	if (SoilNode == 0 && useSoilLayers) {
		prn_msg(__FILE__, __LINE__, "err", Date(), "SNP_SOIL set but no soil layers given");
		throw IOException("Snowpack Initialization failed", AT);
	}

	// INITIALIZE THE ELEMENT DATA
	for (size_t ll = 0, e = 0; ll<SSdata.nLayers; ll++) {
		for (size_t le = 0; le < SSdata.Ldata[ll].ne; le++, e++) {
			// Element's JulianQ Date
			Edata[e].depositionDate = Date::rnd(SSdata.Ldata[ll].depositionDate, 1.);
			// Temperature data
			Edata[e].Te = (Ndata[e].T+Ndata[e+1].T) / 2.;
			Edata[e].L0 = Edata[e].L = (Ndata[e+1].z - Ndata[e].z);
			Edata[e].gradT = (Ndata[e+1].T-Ndata[e].T) / Edata[e].L;
			// Creep data
			Edata[e].E = Edata[e].Eps = Edata[e].S = Edata[e].Eps_Dot=0.0;
			Edata[e].Eps_v = Edata[e].Eps_e = Edata[e].Eps_vDot=0.0;
			// Very important to initialize the increments in length and strain
			Edata[e].dEps = 0.0;
			// Volumetric Components
			Edata[e].theta[SOIL]  = SSdata.Ldata[ll].phiSoil;
			Edata[e].theta[AIR]   = SSdata.Ldata[ll].phiVoids;
			Edata[e].theta[ICE]   = SSdata.Ldata[ll].phiIce;
			Edata[e].theta[WATER] = SSdata.Ldata[ll].phiWater;
			Edata[e].theta[WATER_PREF] = SSdata.Ldata[ll].phiWaterPref;
			Edata[e].soil[SOIL_RHO] = SSdata.Ldata[ll].SoilRho;
			Edata[e].soil[SOIL_K]   = SSdata.Ldata[ll].SoilK;
			Edata[e].soil[SOIL_C]   = SSdata.Ldata[ll].SoilC;
			for (size_t ii = 0; ii < SnowStation::number_of_solutes; ii++) {
				Edata[e].conc[SOIL][ii]  = SSdata.Ldata[ll].cSoil[ii];
				Edata[e].conc[ICE][ii]  = SSdata.Ldata[ll].cIce[ii];
				Edata[e].conc[WATER][ii] = SSdata.Ldata[ll].cWater[ii];
				Edata[e].conc[AIR][ii]  = SSdata.Ldata[ll].cVoids[ii];
			}
			Edata[e].updDensity();
			assert(Edata[e].Rho >= 0. || Edata[e].Rho==IOUtils::nodata); //we want positive density
			// conductivities, specific heat and moisture content
			Edata[e].k[TEMPERATURE] = Edata[e].k[SEEPAGE] = Edata[e].k[SETTLEMENT] = 0.;
			Edata[e].heatCapacity();
			Edata[e].c[SEEPAGE] = Edata[e].c[SETTLEMENT] = 0.;
			Edata[e].snowResidualWaterContent();
			// Set the initial short wave radiation to zero
			Edata[e].sw_abs = 0.;
			// Phase change variables
			Edata[e].Qmf = 0.;
			Edata[e].QIntmf = 0.;
			Edata[e].dth_w = 0.;
			// Micro-structure data
			Edata[e].dd = SSdata.Ldata[ll].dd;
			Edata[e].sp = SSdata.Ldata[ll].sp;
			Edata[e].rg = SSdata.Ldata[ll].rg;
			Edata[e].opticalEquivalentGrainSize();
			Edata[e].rb = SSdata.Ldata[ll].rb;
			Edata[e].N3 = Metamorphism::getCoordinationNumberN3(Edata[e].Rho);
			Edata[e].mk = SSdata.Ldata[ll].mk;
			Edata[e].snowType();
			Ndata[e+1].hoar = SSdata.Ldata[ll].hr;
			// Memories, memories
			Edata[e].CDot = SSdata.Ldata[ll].CDot;
			Edata[e].metamo = SSdata.Ldata[ll].metamo;
			Edata[e].salinity = SSdata.Ldata[ll].salinity;
			Edata[e].h = SSdata.Ldata[ll].h;
<<<<<<< HEAD
#ifndef SNOWPACK_CORE
=======
			Edata[e].dsm = SSdata.Ldata[ll].dsm;
>>>>>>> 6a9a023f
			Edata[e].S_dr = INIT_STABILITY;
#endif
			Edata[e].hard = IOUtils::nodata;
			Edata[e].M = Edata[e].Rho * Edata[e].L0;
			assert(Edata[e].M >= (-Constants::eps2)); //mass must be positive

			// Check if pore space is available when water would freeze
			const double porespace = (1. - Edata[e].theta[ICE] - Edata[e].theta[SOIL]) * (Constants::density_ice / Constants::density_water);
			if(Edata[e].theta[WATER] + Edata[e].theta[WATER_PREF] > porespace) {
				const double tmp_sum = Edata[e].theta[WATER] + Edata[e].theta[WATER_PREF];
				Edata[e].theta[WATER] *= porespace / tmp_sum;
				Edata[e].theta[WATER_PREF] *= porespace / tmp_sum;
			}
			Edata[e].theta[AIR] = (1. - Edata[e].theta[ICE] - Edata[e].theta[WATER] - Edata[e].theta[WATER_PREF] - Edata[e].theta[SOIL]);
		} // end of element layer for
	} // end of layer for

	ErosionLevel = (SSdata.ErosionLevel > 0)? static_cast<size_t>(SSdata.ErosionLevel) : std::max(SoilNode, nElems-1);

	// Find the real Cauchy stresses
	double SigC = 0.0;
	for(size_t e = nElems; e -->0; ) {
		if (e < nElems-1)
			SigC -= (.5*Edata[e+1].M) * Constants::g * cos_sl;
		SigC -= (.5*Edata[e].M) * Constants::g * cos_sl;

		Edata[e].C = SigC;
		assert(Edata[e].C<0.);
	}

	// Sea ice initializations
	if (Seaice != NULL) {
		Seaice->updateFreeboard(*this);
		for (size_t e = nElems; e -->0; ) {
			const double br_sal = (Edata[e].theta[WATER] + Edata[e].theta[WATER_PREF] == 0.) ? (0.) : (Edata[e].salinity / (Edata[e].theta[WATER] + Edata[e].theta[WATER_PREF]));
			if (Edata[e].salinity > 0.) {
				Edata[e].meltfreeze_tk = -SeaIce::mu * br_sal + Constants::meltfreeze_tk;
			}
			if (Edata[e].h == Constants::undefined) {
				Edata[e].h = Seaice->SeaLevel - .5 * (Ndata[e].z + Ndata[e+1].z);
			} else {
				// Initialize 
				if (e >= SoilNode) {		//Snow
					Edata[e].VG.SetVGParamsSnow(vanGenuchten::YAMAGUCHI2012, vanGenuchten::CALONNE, /*matrix*/ true, /*seaice*/ true);
				} else {			//Soil
					Edata[e].VG.SetVGParamsSoil();
				}
				// If pressure head indicates full saturation, make sure no rounding errors exists from writing/reading sno files.
				if (Edata[e].h >= Edata[e].VG.h_e) {
					Edata[e].theta[WATER] = (1. - Edata[e].theta[ICE] - Edata[e].theta[SOIL]) * (Constants::density_ice / Constants::density_water) - Edata[e].theta[WATER_PREF];
					Edata[e].theta[AIR] = 1. - Edata[e].theta[ICE] - Edata[e].theta[WATER] - Edata[e].theta[WATER_PREF] - Edata[e].theta[SOIL];
					Edata[e].updDensity();
				}
			}
		}
	}

	// Cold content and snowpack masses
	compSnowpackInternalEnergyChange(900.); // Time (900 s) will not matter as Qmf == 0. for all layers
	compSoilInternalEnergyChange(900.); // Time (900 s) will not matter as Qmf == 0. for all layers
	compSnowpackMasses();

	if (Cdata!=NULL) Cdata->initialize(SSdata, useCanopyModel);

	// Set time step to -1, so we can determine the first time ReSolver1d is called.
	ReSolver_dt = -1.;
}

/**
 * @brief Determine flexible maximum element length for combining two elements
 * - Function required for REDUCE_N_ELEMENTS function for "aggressive" combining for layers deeper in the
 *   snowpack, to reduce the number of elements and thus the computational load.
 * @param depth Distance of the element from the snow surface
 * @return Maximum element length.
 */
double SnowStation::flexibleMaxElemLength(const double& depth, const double& comb_thresh_l)
{
	static const double upper_limit_length=1.0;
	const double calc_length = static_cast<double>( int( int(depth * 100.) / 10) + 1) * comb_thresh_l;
	return std::min(calc_length, upper_limit_length);
}

/**
 * @brief Boolean routine to check whether two snow elements can be combined
 * - \b no \b action will be taken if one of the two elements is
 *      - a soil element
 *      - larger than comb_thresh_l
 *      - tagged
 *      - dry surface hoar (mk=3)
 *      - dendritic but not both
 * - \b otherwise we use criteria for dendricity, sphericity, volumetric ice or water content, grain size and marker
 * - Whatever type of thin elements are treated in WaterTransport::mergingElements()
 *
 * @param Edata0 Lower element
 * @param Edata1 Upper element
 * @param depth Distance of the element from the snow surface
 * @param reduce_n_elements When >0: enable more "aggressive" combining for layers deeper in the snowpack, to reduce the number of elements and thus the computational load. Values >=1 denote levels of aggressivity.
 * @return true if the two elements should be combined, false otherwise
 */
bool SnowStation::combineCondition(const ElementData& Edata0, const ElementData& Edata1, const double& depth, const int& reduce_n_elements, const double& comb_thresh_l)
{
	// Default max_elem_l
	double max_elem_l = comb_thresh_l;

	// When aggressive combining is activated, override max_elem_l when necessary
	if (reduce_n_elements > 0) {
		max_elem_l = flexibleMaxElemLength(depth, comb_thresh_l);
	}

	if ( (Edata0.L > max_elem_l) || (Edata1.L > max_elem_l) )
		return false;

	if ( (Edata0.mk%100 != Edata1.mk%100) && (depth < 10. || reduce_n_elements == 1) )
		return false;

	double comb_thresh_sp_flex;
	if (reduce_n_elements <= 1) {
		comb_thresh_sp_flex = comb_thresh_sp;
	} else {
		if (depth <= 10.) {
			comb_thresh_sp_flex = comb_thresh_sp;
		} else if (depth >= 20.) {
			comb_thresh_sp_flex = 1.01;
		} else {
			comb_thresh_sp_flex = (((1.01 - comb_thresh_sp) / 10.) * depth) + (2. * comb_thresh_sp - 1.01);
		}
	}

	if ( fabs(Edata0.sp - Edata1.sp) > comb_thresh_sp_flex )
		return false;

	if ( Edata0.theta[SOIL] > 0. || Edata1.theta[SOIL] > 0. )
		return false;

	if ( (Edata0.mk >= 100 && int(Edata0.mk/1000)!=9) || (Edata1.mk >= 100 && int(Edata0.mk/1000)!=9) )
		return false;

	if ( (Edata0.mk%100 == 3) || (Edata1.mk%100 == 3) )
		return false;

	if ( (Edata0.dd > comb_thresh_dd || Edata1.dd > comb_thresh_dd) &&
		!(Edata0.dd > comb_thresh_dd && Edata1.dd > comb_thresh_dd) ) {
		return false;
	} else if ( fabs(Edata0.dd - Edata1.dd) > comb_thresh_dd ) {
		return false;
	}

	double comb_thresh_ice_flex;
	if (reduce_n_elements <= 1) {
		comb_thresh_ice_flex = comb_thresh_ice;
	} else {
		if (depth <= 50.) {
			comb_thresh_ice_flex = comb_thresh_ice;
		} else if (depth >= 150.) {
			comb_thresh_ice_flex = comb_thresh_ice * 5.;
		} else {
			comb_thresh_ice_flex = (((4. * comb_thresh_ice) / 100.) * depth) - comb_thresh_ice;
		}
	}

	if ( fabs(Edata0.theta[ICE] - Edata1.theta[ICE]) > comb_thresh_ice_flex )
		return false;

	if ( fabs(Edata0.theta[WATER] - Edata1.theta[WATER]) > comb_thresh_water )
		return false;

	double comb_thresh_rg_flex;
	if (reduce_n_elements <= 1) {
		comb_thresh_rg_flex = comb_thresh_rg;
	} else {
		if (depth <= 10.) {
			comb_thresh_rg_flex = comb_thresh_rg;
		} else if ((depth > 10.) && (depth <= 50.)) {
			comb_thresh_rg_flex = ((4. * comb_thresh_rg / 40.) * depth);
		} else if ((depth > 50.) && (depth <= 150.)) {
			comb_thresh_rg_flex = ((45. * comb_thresh_rg / 100.) * depth) - (17.5 * comb_thresh_rg);
		} else {
			comb_thresh_rg_flex = comb_thresh_rg * 50.;
		}
	}

	if ( fabs(Edata0.rg - Edata1.rg) > comb_thresh_rg_flex )
		return false;

	return true;
}

/**
 * @brief Split the element provided as first argument.
 */
void SnowStation::splitElement(const size_t& e)
{
	resize(nElems+1);
	if(e!=nElems-2) { // If it is not the top node that needs splitting ...     (Note that we have to reference nElems-2, as resize has been called (thus nElems increased) already.)
		// then shift all elements and nodes above upward
		for(size_t ee = nElems-1; ee >= e+2; ee--) {
			Edata[ee]=Edata[ee-1];
			Ndata[ee+1]=Ndata[ee];
			Ndata[ee]=Ndata[ee-1];
		}
	}
	// Fill info of new element
	Edata[e+1]=Edata[e];
	// Half the element
	Edata[e].L*=0.5;
	Edata[e].L0*=0.5;
	Edata[e+1].L*=0.5;
	Edata[e+1].L0*=0.5;
	Edata[e].M*=0.5;
	Edata[e+1].M*=0.5;
	// Fill info of new node
	Ndata[e+2]=Ndata[e+1];
	Ndata[e+1].hoar=0.;
	Ndata[e+1].T=Edata[e].Te;
	// Position the new node correctly in the domain
	Ndata[e+1].z=(Ndata[e+2].z+Ndata[e].z)/2.;
	Ndata[e+2].u*=0.5;
	Ndata[e+1].u*=0.5;
	// Remove "marked layer" mk from lower layer
	if(int(Edata[e].mk/1000) == 9) Edata[e].mk-=static_cast<short unsigned int>(9000);
	// Correct pressure head in case of saturation
	if(Edata[e].h > Edata[e].VG.h_e) {
		Edata[e].h+=.5*Edata[e].L;
		Edata[e+1].h-=.5*Edata[e+1].L;
	}
}

/**
 * @brief Split elements when they are near the top of the snowpack, when REDUCE_N_ELEMENTS is used.
 * - This function split elements when they are getting closer to the top of the snowpack. This is required
 *   when using the "aggressive" merging option (REDUCE_N_ELEMENTS). When snow melt brings elements back to the
 *   snow surface, smaller layer spacing is required to accurately describe temperature and moisture gradients.
 * @param max_element_length If positive: maximum allowed element length (m), above which splitting is applied.
 *                           If argument is not positive: use function flexibleMaxElemLength.
 */
void SnowStation::splitElements(const double& max_element_length, const double& comb_thresh_l)
{
	//Return when no snow present
	if (nElems == SoilNode) return;

	for (size_t e = SoilNode; e < nElems; e++) {
		double max_elem_l = comb_thresh_l;
		const double depth = cH - Ndata[e].z;
		// If max_element_length > 0: take its value, else use function flexibleMaxElemLength.
		max_elem_l = (max_element_length > 0) ? (0.5 * max_element_length) : (flexibleMaxElemLength(depth, comb_thresh_l));
		if(0.5*(Edata[e].L) > max_elem_l) {
			splitElement(e);
			e--;			// Make sure the same element gets checked again, in case 1 split is not sufficient
		}
	}
}

/**
 * @brief Keep simulated snow depth within MAX_SIMULATED_HS range.
 * - This function deletes elements at the bottom of the snowpack when the simulated snow depth exceeds max_simulated_hs.
 *   Useful for simulations of Firn, in studies where one is only interested in the near surface processes.
 *   Note that this function will always keep at least one snow element.
 * @param max_simulated_hs If positive: maximum allowed modelled snow depth, above which elements will be removed.
 */
void SnowStation::CheckMaxSimHS(const double& max_simulated_hs) {
	if(max_simulated_hs > 0. && cH > max_simulated_hs) {
		double tmp_height = 0.;
		size_t e = nElems;
		for ( ; e-- > SoilNode; ) {
			// Find which element exceeds the max_simulated_hs
			tmp_height += Edata[e].L;
			if (tmp_height > max_simulated_hs) {
				if ( e+1 < nElems ) { //Check for the case where the top element L already exceeds max_simulated_hs, in case we skip element deletion.
					size_t i_offset = e+1;				// The new indexing offset
					size_t i = i_offset;
					const double dH = Ndata[i].z;			// Height change of domain
					for ( ; i < nElems; i++) {			// Go from the element above the one that was exceeding max_simulated_hs to the top element
						Edata[i-i_offset] = Edata[i];		// Shift all the elements down
						Ndata[i-i_offset] = Ndata[i];		// Shift the node down
						Ndata[i-i_offset].z -= dH;		// Correct nodal position
					}
					Ndata[nElems-i_offset] = Ndata[nElems];		// Take care of the remaining top node
					resize(i-i_offset);
					cH -= dH;					// Correct calculated snow height
				}
				break;
			}
		}
	}
	return;
}

/**
 * @brief Merging two elements
 * - Joining:
 * 	- Keep the lower element, that is, the lowest snow element always survives!
 * 	- The properties of the upper and lower elements are (depth) averaged in an appropriate way.
 * 	- The new length is the sum of both
 * 	- Keep the birthday of the upper element
 * 	- Keep the tag of the upper element only if the lower is untagged (mk >= 100)
 * 	- @note Joining two elements may cause the tag (marker >= 100) to "jump" abruptly
 * - Removing:
 * 	- Remaining ice, liquid water, solutes, etc. are added to the lower element
 * 	- The length of the lower element is kept
 * 	- Keep the birthday of the lower element
 * @param EdataLower Properties of lower element
 * @param EdataUpper Properties of upper element
 * @param merge True if upper element is to be joined with lower one, false if upper element is to be removed
 * @param topElement set to true if the upper element is at the very top of the snow pack
 */
void SnowStation::mergeElements(ElementData& EdataLower, const ElementData& EdataUpper, const bool& merge, const bool& topElement)
{
	const double L_lower = EdataLower.L; //Thickness of lower element
	const double L_upper = EdataUpper.L; //Thickness of upper element
	double LNew = L_lower;               //Thickness of "new" element

	if (merge) {
		// Determine new element length under the condition of keeping the density of the lower element constant, if the density of the lower element is larger than the upper element.
		// This is only in case we are considering the top element, to deal with the common situation where top elements are being removed due to low
		// ice content as a result of melt. We don't want to transfer this low ice content to lower layers.
		if (EdataUpper.Rho != Constants::undefined && EdataLower.Rho != Constants::undefined && EdataUpper.Rho < EdataLower.Rho && topElement==true) {	// Check if densities are defined, which may not be the case if elements are already marked for removal (may happen when removing multiple adjacent elements).
			LNew += (EdataUpper.Rho * L_upper) / EdataLower.Rho;
		} else {
			LNew += L_upper;
		}
		EdataLower.depositionDate = EdataUpper.depositionDate;
		if (EdataLower.theta[ICE] + EdataUpper.theta[ICE] > 0.) {
			EdataLower.dd = ( EdataLower.theta[ICE]*L_lower*EdataLower.dd + EdataUpper.theta[ICE]*L_upper*EdataUpper.dd ) / (EdataLower.theta[ICE]*L_lower + EdataUpper.theta[ICE]*L_upper);
			EdataLower.sp = ( EdataLower.theta[ICE]*L_lower*EdataLower.sp + EdataUpper.theta[ICE]*L_upper*EdataUpper.sp ) / (EdataLower.theta[ICE]*L_lower + EdataUpper.theta[ICE]*L_upper);
			EdataLower.rg = ( EdataLower.theta[ICE]*L_lower*EdataLower.rg + EdataUpper.theta[ICE]*L_upper*EdataUpper.rg ) / (EdataLower.theta[ICE]*L_lower + EdataUpper.theta[ICE]*L_upper);
			EdataLower.rb = ( EdataLower.theta[ICE]*L_lower*EdataLower.rb + EdataUpper.theta[ICE]*L_upper*EdataUpper.rb ) / (EdataLower.theta[ICE]*L_lower + EdataUpper.theta[ICE]*L_upper);
			EdataLower.CDot = ( EdataLower.theta[ICE]*L_lower*EdataLower.CDot + EdataUpper.theta[ICE]*L_upper*EdataUpper.CDot ) / (EdataLower.theta[ICE]*L_lower + EdataUpper.theta[ICE]*L_upper);
		}
		EdataLower.h = (EdataLower.h * L_lower + EdataUpper.h * L_upper) / (LNew);
		EdataLower.opticalEquivalentGrainSize();
		EdataLower.Eps = EdataLower.Eps_v; //HACK: why?
		EdataLower.Eps_e = 0.0; // TODO (very old) Check whether not simply add the elastic
		                     //                 and viscous strains of the elements and average the stress? E is kept from Lower
	} else {
		EdataLower.E = EdataLower.Eps_e = EdataLower.Eps = EdataLower.Eps_v = EdataLower.dEps = 0.0;
	}

	EdataLower.L0 = EdataLower.L = LNew;
	EdataLower.M += EdataUpper.M;
	EdataLower.theta[ICE] = (L_upper*EdataUpper.theta[ICE] + L_lower*EdataLower.theta[ICE]) / LNew;
	EdataLower.theta[WATER] = (L_upper*EdataUpper.theta[WATER] + L_lower*EdataLower.theta[WATER]) / LNew;
	EdataLower.theta[WATER_PREF] = (L_upper*EdataUpper.theta[WATER_PREF] + L_lower*EdataLower.theta[WATER_PREF]) / LNew;
	EdataLower.theta[AIR] = 1.0 - EdataLower.theta[WATER] - EdataLower.theta[WATER_PREF] - EdataLower.theta[ICE] - EdataLower.theta[SOIL];
	EdataLower.salinity = (L_upper * EdataUpper.salinity + L_lower * EdataLower.salinity) / LNew;
	// For snow, check if there is enough space to store all ice if all water would freeze. This also takes care of cases where theta[AIR]<0.
	if ((merge==false && topElement==true) && EdataLower.theta[SOIL]<Constants::eps2 && EdataLower.theta[AIR] < (EdataLower.theta[WATER]+EdataLower.theta[WATER_PREF])*((Constants::density_water/Constants::density_ice)-1.)) {
		// Note: we can only do this for the uppermost snow element, as otherwise it is not possible to adapt the element length.
		// If there is not enough space, adjust element length:
		EdataLower.theta[AIR] = (EdataLower.theta[WATER]+EdataLower.theta[WATER_PREF])*((Constants::density_water/Constants::density_ice)-1.);
		const double tmpsum = EdataLower.theta[AIR]+EdataLower.theta[ICE]+EdataLower.theta[WATER]+EdataLower.theta[WATER_PREF];
		// Ensure that the element does not become larger than the sum of lengths of the original ones (no absolute element "growth")!
		LNew = std::min(LNew * tmpsum, L_lower + L_upper);
		EdataLower.L0 = EdataLower.L = LNew;
		EdataLower.theta[AIR] /= tmpsum;
		EdataLower.theta[ICE] /= tmpsum;
		EdataLower.theta[WATER] /= tmpsum;
		EdataLower.theta[WATER_PREF] /= tmpsum;
	}
	EdataLower.snowResidualWaterContent();
	EdataLower.updDensity();

	for (size_t ii = 0; ii < SnowStation::number_of_solutes; ii++) {
		for (size_t kk = 0; kk < N_COMPONENTS; kk++) {
			EdataLower.conc(kk,ii) = (L_upper*EdataUpper.conc(kk,ii) + L_lower*EdataLower.conc(kk,ii)) / LNew;
		}
	}
	EdataLower.dth_w = (L_upper*EdataUpper.dth_w + L_lower*EdataLower.dth_w) / LNew;
	EdataLower.Qmf = (EdataUpper.Qmf*L_upper + EdataLower.Qmf*L_lower) / LNew;	//Note: Qmf has units W/m^3, so it needs to be scaled with element lengths.
	EdataLower.sw_abs += EdataUpper.sw_abs;
	if ((EdataUpper.mk >= 100) && (EdataLower.mk < 100)) {
		EdataLower.mk += static_cast<short unsigned int>( (EdataUpper.mk/100)*100 );
	}
	EdataLower.heatCapacity();
}

/**
 * @brief returns if a snow profile can be considered as a glacier.
 * Practically, the hydrological criteria is that if a pixel contains more than 2 m
 * of pure ice anywhere, it is considered to be glaciated. The standard criteria is that
 * if the top 5 layers are made of pure ice, the pixel is glaciated.
 * Therefore, a glacier covered by seasonal snow is glaciated in regard to the hydrological criteria
 * but non-glaciated in regard to the standard criteria.
 * @param hydro if true, use an hydrologist criteria (default: false)
 * @return true if the profile belongs to a glacier
 */
bool SnowStation::isGlacier(const bool& hydro) const
{
	if (hydro) {
		//if more than 2m of pure ice in the whole profile -> hydrologically, glacier melt
		static const double ice_depth_glacier = 2.;
		double sum_ice_depth=0.;
		for (size_t layer_index=0; layer_index<nElems; layer_index++) {
			if ((Edata[layer_index].type==880) || (Edata[layer_index].mk % 10 == 7) || (Edata[layer_index].mk % 10 == 8))
				sum_ice_depth += Edata[layer_index].L;
		}

		return (sum_ice_depth>=ice_depth_glacier);
	} else {
		bool is_pure_ice=true;
		static const size_t check_depth=5;
		const size_t top_index = nElems-1;
		const size_t top_index_toCheck = top_index - check_depth;
		const size_t soil_index = SoilNode-1;
		const size_t end_index = (top_index_toCheck>soil_index)? top_index_toCheck : soil_index;

		if (nElems==0 || top_index==soil_index) return false; //there are only soil layers or none

		for (size_t layer_index=top_index+1; layer_index-- > end_index; ) { //because it is decremented right away when testing...
			const bool is_ice = (Edata[layer_index].type==880) || (Edata[layer_index].mk % 10 == 7) || (Edata[layer_index].mk % 10 == 8);
			if (!is_ice)  {
				is_pure_ice=false;
				break;
			}
		}

		return is_pure_ice;
	}
}

/**
 * @brief returns the height of a marked reference layer inside the model domain
 * Searches for the layer that is marked using (int(mk/1000)==9, e.g. 9000 or 9028) inside model domain
 * This is for example used to interpret snow height measurements with an arbitrary reference level
 * (i.e., not necessarily 0.) on a glacier, ice sheets or sea ice using the snow height driven mode.
 * @return height of top node of marked reference layer
 */
double SnowStation::findMarkedReferenceLayer() const
{
	if(nElems == 0) {
		return Constants::undefined;
	}
	for (size_t e = SoilNode; e < nElems; e++) {
		if (int(Edata[e].mk/1000) == 9) {
			return Ndata[e+1].z;
		}
	}
	return Constants::undefined;
}

std::ostream& operator<<(std::ostream& os, const SnowStation& data)
{
	os << data.meta;
	os.write(reinterpret_cast<const char*>(&data.cos_sl), sizeof(data.cos_sl));
	os.write(reinterpret_cast<const char*>(&data.sector), sizeof(data.sector));

	os << data.Cdata;
	//os << data.Seaice;	//HACK how to do this with a pointer?
	os.write(reinterpret_cast<const char*>(&data.pAlbedo), sizeof(data.pAlbedo));
	os.write(reinterpret_cast<const char*>(&data.Albedo), sizeof(data.Albedo));
	os.write(reinterpret_cast<const char*>(&data.SoilAlb), sizeof(data.SoilAlb));
	os.write(reinterpret_cast<const char*>(&data.SoilEmissivity), sizeof(data.SoilEmissivity));
	os.write(reinterpret_cast<const char*>(&data.BareSoil_z0), sizeof(data.BareSoil_z0));
	os.write(reinterpret_cast<const char*>(&data.SoilNode), sizeof(data.SoilNode));
	os.write(reinterpret_cast<const char*>(&data.Ground), sizeof(data.Ground));
	os.write(reinterpret_cast<const char*>(&data.cH), sizeof(data.cH));
	os.write(reinterpret_cast<const char*>(&data.mH), sizeof(data.mH));
	os.write(reinterpret_cast<const char*>(&data.mass_sum), sizeof(data.mass_sum));
	os.write(reinterpret_cast<const char*>(&data.swe), sizeof(data.swe));
	os.write(reinterpret_cast<const char*>(&data.lwc_sum), sizeof(data.lwc_sum));
	os.write(reinterpret_cast<const char*>(&data.hn), sizeof(data.hn));
	os.write(reinterpret_cast<const char*>(&data.rho_hn), sizeof(data.rho_hn));
	os.write(reinterpret_cast<const char*>(&data.rime_hn), sizeof(data.rime_hn)); 
	os.write(reinterpret_cast<const char*>(&data.hn_redeposit), sizeof(data.hn_redeposit));
	os.write(reinterpret_cast<const char*>(&data.rho_hn_redeposit), sizeof(data.rho_hn_redeposit));
	os.write(reinterpret_cast<const char*>(&data.ErosionLevel), sizeof(data.ErosionLevel));
	os.write(reinterpret_cast<const char*>(&data.ErosionMass), sizeof(data.ErosionMass));
	os.write(reinterpret_cast<const char*>(&data.ErosionLength), sizeof(data.ErosionLength));
#ifndef SNOWPACK_CORE
	os.write(reinterpret_cast<const char*>(&data.S_class1), sizeof(data.S_class1));
	os.write(reinterpret_cast<const char*>(&data.S_class2), sizeof(data.S_class2));
	os.write(reinterpret_cast<const char*>(&data.S_d), sizeof(data.S_d));
	os.write(reinterpret_cast<const char*>(&data.z_S_d), sizeof(data.z_S_d));
	os.write(reinterpret_cast<const char*>(&data.S_n), sizeof(data.S_n));
	os.write(reinterpret_cast<const char*>(&data.z_S_n), sizeof(data.z_S_n));
	os.write(reinterpret_cast<const char*>(&data.S_s), sizeof(data.S_s));
	os.write(reinterpret_cast<const char*>(&data.z_S_s), sizeof(data.z_S_s));
	os.write(reinterpret_cast<const char*>(&data.S_4), sizeof(data.S_4));
	os.write(reinterpret_cast<const char*>(&data.z_S_4), sizeof(data.z_S_4));
	os.write(reinterpret_cast<const char*>(&data.S_5), sizeof(data.S_5));
	os.write(reinterpret_cast<const char*>(&data.z_S_5), sizeof(data.z_S_5));
#endif

	const size_t s_Ndata = data.Ndata.size();
	os.write(reinterpret_cast<const char*>(&s_Ndata), sizeof(size_t));
	for (size_t ii=0; ii<s_Ndata; ii++) os << data.Ndata[ii];

	const size_t s_Edata = data.Edata.size();
	os.write(reinterpret_cast<const char*>(&s_Edata), sizeof(size_t));
	for (size_t ii=0; ii<s_Edata; ii++) os << data.Edata[ii];

	// void *Kt
	os.write(reinterpret_cast<const char*>(&data.ColdContent), sizeof(data.ColdContent));
	os.write(reinterpret_cast<const char*>(&data.ColdContentSoil), sizeof(data.ColdContentSoil));
	os.write(reinterpret_cast<const char*>(&data.dIntEnergy), sizeof(data.dIntEnergy));
	os.write(reinterpret_cast<const char*>(&data.dIntEnergySoil), sizeof(data.dIntEnergySoil));
	os.write(reinterpret_cast<const char*>(&data.meltFreezeEnergy), sizeof(data.meltFreezeEnergy));
	os.write(reinterpret_cast<const char*>(&data.meltFreezeEnergySoil), sizeof(data.meltFreezeEnergySoil));
	os.write(reinterpret_cast<const char*>(&data.meltMassTot), sizeof(data.meltMassTot));
	os.write(reinterpret_cast<const char*>(&data.refreezeMassTot), sizeof(data.refreezeMassTot));
	os.write(reinterpret_cast<const char*>(&data.ReSolver_dt), sizeof(data.ReSolver_dt));
#ifndef SNOWPACK_CORE
	os.write(reinterpret_cast<const char*>(&data.windward), sizeof(data.windward));
	os.write(reinterpret_cast<const char*>(&data.WindScalingFactor), sizeof(data.WindScalingFactor));
	os.write(reinterpret_cast<const char*>(&data.TimeCountDeltaHS), sizeof(data.TimeCountDeltaHS));
#endif

	//static member variables
	/*os.write(reinterpret_cast<const char*>(&data.comb_thresh_l), sizeof(data.comb_thresh_l));
	os.write(reinterpret_cast<const char*>(&data.comb_thresh_ice), sizeof(data.comb_thresh_ice));
	os.write(reinterpret_cast<const char*>(&data.comb_thresh_water), sizeof(data.comb_thresh_water));
	os.write(reinterpret_cast<const char*>(&data.comb_thresh_dd), sizeof(data.comb_thresh_dd));
	os.write(reinterpret_cast<const char*>(&data.comb_thresh_sp), sizeof(data.comb_thresh_sp));
	os.write(reinterpret_cast<const char*>(&data.comb_thresh_rg), sizeof(data.comb_thresh_rg));
	os.write(reinterpret_cast<const char*>(&data.thresh_moist_snow), sizeof(data.thresh_moist_snow));
	os.write(reinterpret_cast<const char*>(&data.thresh_moist_soil), sizeof(data.thresh_moist_soil));
	os.write(reinterpret_cast<const char*>(&data.number_top_elements), sizeof(data.number_top_elements));
	os.write(reinterpret_cast<const char*>(&data.number_of_solutes), sizeof(data.number_of_solutes));*/

	// private member variables:
	os.write(reinterpret_cast<const char*>(&data.nNodes), sizeof(data.nNodes));
	os.write(reinterpret_cast<const char*>(&data.nElems), sizeof(data.nElems));
	os.write(reinterpret_cast<const char*>(&data.maxElementID), sizeof(data.maxElementID));
	os.write(reinterpret_cast<const char*>(&data.useCanopyModel), sizeof(data.useCanopyModel));
	os.write(reinterpret_cast<const char*>(&data.useSoilLayers), sizeof(data.useSoilLayers));
	return os;
}

std::istream& operator>>(std::istream& is, SnowStation& data)
{
	// HACK: nothing is done for the void* Kt

	is >> data.meta;
	is.read(reinterpret_cast<char*>(&data.cos_sl), sizeof(data.cos_sl));
	is.read(reinterpret_cast<char*>(&data.sector), sizeof(data.sector));

	//is >> data.Cdata;
	//is >> data.Seaice;	//HACK how to do this with a pointer?
	is.read(reinterpret_cast<char*>(&data.pAlbedo), sizeof(data.pAlbedo));
	is.read(reinterpret_cast<char*>(&data.Albedo), sizeof(data.Albedo));
	is.read(reinterpret_cast<char*>(&data.SoilAlb), sizeof(data.SoilAlb));
	is.read(reinterpret_cast<char*>(&data.SoilEmissivity), sizeof(data.SoilEmissivity));
	is.read(reinterpret_cast<char*>(&data.BareSoil_z0), sizeof(data.BareSoil_z0));
	is.read(reinterpret_cast<char*>(&data.SoilNode), sizeof(data.SoilNode));
	is.read(reinterpret_cast<char*>(&data.Ground), sizeof(data.Ground));
	is.read(reinterpret_cast<char*>(&data.cH), sizeof(data.cH));
	is.read(reinterpret_cast<char*>(&data.mH), sizeof(data.mH));
	is.read(reinterpret_cast<char*>(&data.mass_sum), sizeof(data.mass_sum));
	is.read(reinterpret_cast<char*>(&data.swe), sizeof(data.swe));
	is.read(reinterpret_cast<char*>(&data.lwc_sum), sizeof(data.lwc_sum));
	is.read(reinterpret_cast<char*>(&data.hn), sizeof(data.hn));
	is.read(reinterpret_cast<char*>(&data.rho_hn), sizeof(data.rho_hn));
	is.read(reinterpret_cast<char*>(&data.rime_hn), sizeof(data.rime_hn));
	is.read(reinterpret_cast<char*>(&data.hn_redeposit), sizeof(data.hn_redeposit));
	is.read(reinterpret_cast<char*>(&data.rho_hn_redeposit), sizeof(data.rho_hn_redeposit));
	is.read(reinterpret_cast<char*>(&data.ErosionLevel), sizeof(data.ErosionLevel));
	is.read(reinterpret_cast<char*>(&data.ErosionMass), sizeof(data.ErosionMass));
	is.read(reinterpret_cast<char*>(&data.ErosionLength), sizeof(data.ErosionLength));
#ifndef SNOWPACK_CORE
	is.read(reinterpret_cast<char*>(&data.S_class1), sizeof(data.S_class1));
	is.read(reinterpret_cast<char*>(&data.S_class2), sizeof(data.S_class2));
	is.read(reinterpret_cast<char*>(&data.S_d), sizeof(data.S_d));
	is.read(reinterpret_cast<char*>(&data.z_S_d), sizeof(data.z_S_d));
	is.read(reinterpret_cast<char*>(&data.S_n), sizeof(data.S_n));
	is.read(reinterpret_cast<char*>(&data.z_S_n), sizeof(data.z_S_n));
	is.read(reinterpret_cast<char*>(&data.S_s), sizeof(data.S_s));
	is.read(reinterpret_cast<char*>(&data.z_S_s), sizeof(data.z_S_s));
	is.read(reinterpret_cast<char*>(&data.S_4), sizeof(data.S_4));
	is.read(reinterpret_cast<char*>(&data.z_S_4), sizeof(data.z_S_4));
	is.read(reinterpret_cast<char*>(&data.S_5), sizeof(data.S_5));
	is.read(reinterpret_cast<char*>(&data.z_S_5), sizeof(data.z_S_5));
#endif

	size_t s_Ndata;
	is.read(reinterpret_cast<char*>(&s_Ndata), sizeof(size_t));
	data.Ndata.resize(s_Ndata);
	for (size_t ii=0; ii<s_Ndata; ii++) is >> data.Ndata[ii];

	size_t s_Edata;
	is.read(reinterpret_cast<char*>(&s_Edata), sizeof(size_t));
	data.Edata.resize( s_Edata, ElementData(ElementData::noID) );
	for (size_t ii=0; ii<s_Edata; ii++) is >> data.Edata[ii];

	data.Kt = NULL;

	is.read(reinterpret_cast<char*>(&data.ColdContent), sizeof(data.ColdContent));
	is.read(reinterpret_cast<char*>(&data.ColdContentSoil), sizeof(data.ColdContentSoil));
	is.read(reinterpret_cast<char*>(&data.dIntEnergy), sizeof(data.dIntEnergy));
	is.read(reinterpret_cast<char*>(&data.dIntEnergySoil), sizeof(data.dIntEnergySoil));
	is.read(reinterpret_cast<char*>(&data.meltFreezeEnergy), sizeof(data.meltFreezeEnergy));
	is.read(reinterpret_cast<char*>(&data.meltFreezeEnergySoil), sizeof(data.meltFreezeEnergySoil));
	is.read(reinterpret_cast<char*>(&data.meltMassTot), sizeof(data.meltMassTot));
	is.read(reinterpret_cast<char*>(&data.refreezeMassTot), sizeof(data.refreezeMassTot));
	is.read(reinterpret_cast<char*>(&data.ReSolver_dt), sizeof(data.ReSolver_dt));
#ifndef SNOWPACK_CORE
	is.read(reinterpret_cast<char*>(&data.windward), sizeof(data.windward));
	is.read(reinterpret_cast<char*>(&data.WindScalingFactor), sizeof(data.WindScalingFactor));
	is.read(reinterpret_cast<char*>(&data.TimeCountDeltaHS), sizeof(data.TimeCountDeltaHS));
#endif

	//static member variables
	/*is.read(reinterpret_cast<char*>(&data.comb_thresh_l), sizeof(data.comb_thresh_l));
	is.read(reinterpret_cast<char*>(&data.comb_thresh_ice), sizeof(data.comb_thresh_ice));
	is.read(reinterpret_cast<char*>(&data.comb_thresh_water), sizeof(data.comb_thresh_water));
	is.read(reinterpret_cast<char*>(&data.comb_thresh_dd), sizeof(data.comb_thresh_dd));
	is.read(reinterpret_cast<char*>(&data.comb_thresh_sp), sizeof(data.comb_thresh_sp));
	is.read(reinterpret_cast<char*>(&data.comb_thresh_rg), sizeof(data.comb_thresh_rg));
	is.read(reinterpret_cast<char*>(&data.thresh_moist_snow), sizeof(data.thresh_moist_snow));
	is.read(reinterpret_cast<char*>(&data.thresh_moist_soil), sizeof(data.thresh_moist_soil));
	is.read(reinterpret_cast<char*>(&data.number_top_elements), sizeof(data.number_top_elements));
	is.read(reinterpret_cast<char*>(&data.number_of_solutes), sizeof(data.number_of_solutes));*/

	// private member variables:
	is.read(reinterpret_cast<char*>(&data.nNodes), sizeof(data.nNodes));
	is.read(reinterpret_cast<char*>(&data.nElems), sizeof(data.nElems));
	is.read(reinterpret_cast<char*>(&data.maxElementID), sizeof(data.maxElementID));
	is.read(reinterpret_cast<char*>(&data.useCanopyModel), sizeof(data.useCanopyModel));
	is.read(reinterpret_cast<char*>(&data.useSoilLayers), sizeof(data.useSoilLayers));
	return is;
}

const std::string SnowStation::toString() const
{
	std::ostringstream os;
	os << "<SnowStation>" << "\n";
	os << "" << meta.toString();
	os << setprecision(4);
	//os << fixed;
	os << "" << nElems << " element(s) and " << nNodes << " node(s).";
	if(useSoilLayers)
		os << " Soil=true";
	else
		os << " Soil=false";
	if(useCanopyModel)
		os << " canopy=true";
	else
		os << " canopy=false";
	os << "\n";

	os << "Soil:\tSoilNode=" << SoilNode  << " depth=" << Ground << " BareSoil_z0=" << BareSoil_z0 << " SoilAlb=" << SoilAlb << " SoilEmissivity=" << SoilEmissivity <<  "\n";
	os << "Snow:\tMeasured HS=" << mH << " Calculated HS=" << cH << " SWE=" << swe << " LWCtot" << lwc_sum << " New snow=" << hn << " of density=" << rho_hn << "\n";
	os << "Snow Albedo:\tAlbedo=" << Albedo << " parametrized Albedo=" << pAlbedo << "\n";
	os << "Energy:\tColdContent=" << ColdContent << " dIntEnergy=" << dIntEnergy;
#ifndef SNOWPACK_CORE
	os << "Snowdrift:\tsector=" << sector << " windward=" << windward << " ErosionLevel=" << ErosionLevel << " ErosionMass=" << ErosionMass << "\n";
	os << "WindScalingFactor:          " << WindScalingFactor << "\n";
	os << "TimeCountDeltaHS:           " << TimeCountDeltaHS << "\n";
#else
	os << "Snowdrift:\tsector=" << sector << " ErosionLevel=" << ErosionLevel << " ErosionMass=" << ErosionMass << "\n";
#endif
#ifndef SNOWPACK_CORE
	os << "Stability:\tS_d(" << z_S_d << ")=" << S_d << " S_n(" << z_S_n << ")=" << S_n << " S_s(" << z_S_s << ")=" << S_s;
	os << " S_1=" << S_class1 << " S_2=" << S_class2 << " S_4(" << z_S_4 << ")=" << S_4 << " S_5(" << z_S_5 << ")=" << S_5 << "\n";
#endif

	if(Kt==NULL)
		os << "Kt= NULL\n";
	else
		os << "Kt= " << hex << Kt << dec << "\n";
	/*for (unsigned int ii=1; ii<Ndata.size(); ii++) {
		os << Ndata[ii].toString();
	}
	for (unsigned int ii=1; ii<Edata.size(); ii++) {
		os << Edata[ii].toString();
	}*/
	//os << "Canopy=" << Cdata;

	os << "</SnowStation>\n";
	return os.str();
}

CurrentMeteo::CurrentMeteo()
        : date(), ta(0.), rh(0.), rh_avg(IOUtils::nodata), vw(0.), vw_avg(IOUtils::nodata), vw_max(0.), dw(0.),
          vw_drift(0.), dw_drift(0.), ustar(0.), z0(0.), psi_s(0.), psi_m(0.),
          iswr(0.), rswr(0.), mAlbedo(0.), diff(0.), dir_h(0.), elev(0.), ea(0.), tss(0.), tss_a12h(0.), tss_a24h(0.), ts0(0.),
          psum(0.), psum_ph(IOUtils::nodata), psum_tech(IOUtils::nodata), hs(0.), hs_a3h(0.), hs_rate(0.), geo_heat(IOUtils::nodata), adv_heat(IOUtils::nodata),
          surf_melt(0.), snowdrift(0.), sublim(0.), odc(0.), p(0.),
          ts(), zv_ts(), conc(SnowStation::number_of_solutes, 0.), rho_hn(0.), rime_hn(0.), lwc_hn(0.),
          fixedPositions(), minDepthSubsurf(), maxNumberMeasTemperatures(),
          numberMeasTemperatures(mio::IOUtils::unodata), numberFixedRates()
{}


CurrentMeteo::CurrentMeteo(const SnowpackConfig& cfg)
        : date(), ta(0.), rh(0.), rh_avg(IOUtils::nodata), vw(0.), vw_avg(IOUtils::nodata), vw_max(0.), dw(0.),
          vw_drift(0.), dw_drift(0.), ustar(0.), z0(0.), psi_s(0.), psi_m(0.),
          iswr(0.), rswr(0.), mAlbedo(0.), diff(0.), dir_h(0.), elev(0.), ea(0.), tss(0.), tss_a12h(0.), tss_a24h(0.), ts0(0.),
          psum(0.), psum_ph(IOUtils::nodata), psum_tech(IOUtils::nodata), hs(0.), hs_a3h(0.), hs_rate(0.), geo_heat(IOUtils::nodata), adv_heat(IOUtils::nodata),
          surf_melt(0.), snowdrift(0.), sublim(0.), odc(0.), p(0.),
          ts(), zv_ts(), conc(SnowStation::number_of_solutes, 0.), rho_hn(0.),
          fixedPositions(), minDepthSubsurf(), maxNumberMeasTemperatures(),
          numberMeasTemperatures(mio::IOUtils::unodata), numberFixedRates()
{
	maxNumberMeasTemperatures = cfg.get("MAX_NUMBER_MEAS_TEMPERATURES", "SnowpackAdvanced");
	cfg.getValue("FIXED_POSITIONS", "SnowpackAdvanced", fixedPositions);
	minDepthSubsurf = cfg.get("MIN_DEPTH_SUBSURF", "SnowpackAdvanced");
	numberFixedRates = cfg.get("NUMBER_FIXED_RATES", "SnowpackAdvanced");
}

void CurrentMeteo::reset(const SnowpackConfig& i_cfg)
{
	*this = CurrentMeteo(i_cfg);
}

/* Description:
* - Measured and/or modelled temperatures can be monitored at fixed positions (m).
* - At most MAX_NUMBER_MEAS_TEMPERATURES can be monitored (by default 5). Measured temperatures
*     are read in from the input file. If you use the smet format, do not forget to properly
*     label the columns: TS1, TS2, TS3, etc.
* - User defined positions (m) should be provided in the advanced section, for example,
*     FIXED_POSITIONS = "0.25 0.50 -0.10":
* 	- positive values refer to heigths measured from the ground surface (snow only)
* 	- negative values refer to depths measured from either the ground surface or the snow surface in case no soil
*      layers are present
* 	- There may be be more FIXED_POSITIONS than measured temperatures. In that case, the first positions are
*      associated with measured values of TS1, TS2, etc. and the following will be associated with modelled
*      temperatures only
* @note:
* 	- A sensor must at least be covered by MIN_DEPTH_SUBSURF (m) snow for its temperature to be output
*/
void CurrentMeteo::setMeasTempParameters(const mio::MeteoData& md)
{
	for (size_t jj = maxNumberMeasTemperatures; jj-- > 0; ) {
		stringstream ss;
		ss << "HTS" << jj+1;
		if (md.param_exists(ss.str()) && (md(ss.str()) != Constants::undefined)) {
			fixedPositions.insert(fixedPositions.begin(), md(ss.str()));
		}
	}
	if (numberMeasTemperatures == IOUtils::unodata) {
		numberMeasTemperatures = getNumberMeasTemperatures(md);
	}
	if (numberMeasTemperatures > maxNumberMeasTemperatures) {
		prn_msg(__FILE__, __LINE__, "wrn", Date(),
		        "Too many measured temperatures (%u). Only the first %u will be used. Check input file!",
		        numberMeasTemperatures, maxNumberMeasTemperatures);
		numberMeasTemperatures = maxNumberMeasTemperatures;
	}
	if ((numberMeasTemperatures > 0) && (fixedPositions.empty())) {
		prn_msg(__FILE__, __LINE__, "wrn", Date(),
		        "%u measured temperatures available but no positions. Check FIXED_POSITIONS in SnowpackAdvanced section!",
		        numberMeasTemperatures);
	}
	if (fixedPositions.size() > maxNumberMeasTemperatures) {
		fixedPositions.resize(maxNumberMeasTemperatures);
		prn_msg(__FILE__, __LINE__, "wrn", Date(),
		        "Vector of positions resized to MAX_NUMBER_MEAS_TEMPERATURES (%u). Check FIXED_POSITIONS in SnowpackAdvanced section!",
		        maxNumberMeasTemperatures);
	}

	const size_t number_ts = std::max(numberMeasTemperatures, fixedPositions.size());
	ts.resize(number_ts, mio::IOUtils::nodata);
	zv_ts.resize(number_ts, mio::IOUtils::nodata);
}

/**
* @brief Returns the number of measured snow/soil temperatures stored in MeteoData
*/
size_t CurrentMeteo::getNumberMeasTemperatures() const
{
	return numberMeasTemperatures;
}

size_t CurrentMeteo::getNumberMeasTemperatures(const mio::MeteoData& md)
{
	size_t nrMeasTemperatures = 0;
	const size_t numberParams = md.getNrOfParameters();
	for (size_t ii=0; ii<numberParams; ii++) {
		stringstream ss;
		ss << "TS" << nrMeasTemperatures+1;
		if (md.getNameForParameter(ii) == ss.str()) {
			nrMeasTemperatures++;
		}
	}
	return nrMeasTemperatures;
}

void CurrentMeteo::getFixedPositions(std::vector<double>& positions) const
{
	positions = fixedPositions;
}

size_t CurrentMeteo::getNumberFixedPositions() const
{
	return fixedPositions.size();
}

size_t CurrentMeteo::getNumberFixedRates() const
{
	return numberFixedRates;
}

size_t CurrentMeteo::getMaxNumberMeasTemperatures() const
{
	return maxNumberMeasTemperatures;
}

void CurrentMeteo::copySnowTemperatures(const mio::MeteoData& md, const unsigned int& current_slope)
{
	std::vector<double> positions;
	getFixedPositions(positions);
	for (size_t jj=0; jj < positions.size(); jj++) {
		zv_ts[jj] = positions[jj];
		ts[jj] = mio::IOUtils::nodata;
		if (current_slope == 0) {
			stringstream ss;
			ss << "TS" << jj+1;
			if (md.param_exists(ss.str()) && (md(ss.str()) != mio::IOUtils::nodata)) {
				ts[jj] = md(ss.str());
			}
		}
	}
}

void CurrentMeteo::copySolutes(const mio::MeteoData& md, const size_t& i_number_of_solutes)
{
	if (i_number_of_solutes > 0) {
		for (size_t jj=0; jj < i_number_of_solutes; jj++) {
			conc[jj] = mio::IOUtils::nodata;
			stringstream ss;
			ss << "CONC" << jj;
			conc[jj] = md(ss.str());
		}
	} else {
		return;
	}
}

std::ostream& operator<<(std::ostream& os, const CurrentMeteo& data)
{
	os << data.date;
	os.write(reinterpret_cast<const char*>(&data.ta), sizeof(data.ta));
	os.write(reinterpret_cast<const char*>(&data.rh), sizeof(data.rh));
	os.write(reinterpret_cast<const char*>(&data.rh_avg), sizeof(data.rh_avg));
	os.write(reinterpret_cast<const char*>(&data.vw), sizeof(data.vw));
	os.write(reinterpret_cast<const char*>(&data.vw_avg), sizeof(data.vw_avg));
	os.write(reinterpret_cast<const char*>(&data.vw_max), sizeof(data.vw_max));
	os.write(reinterpret_cast<const char*>(&data.dw), sizeof(data.dw));
	os.write(reinterpret_cast<const char*>(&data.vw_drift), sizeof(data.vw_drift));
	os.write(reinterpret_cast<const char*>(&data.dw_drift), sizeof(data.dw_drift));
	os.write(reinterpret_cast<const char*>(&data.ustar), sizeof(data.ustar));
	os.write(reinterpret_cast<const char*>(&data.z0), sizeof(data.z0));
	os.write(reinterpret_cast<const char*>(&data.psi_s), sizeof(data.psi_s));
	os.write(reinterpret_cast<const char*>(&data.psi_m), sizeof(data.psi_m));
	os.write(reinterpret_cast<const char*>(&data.iswr), sizeof(data.iswr));
	os.write(reinterpret_cast<const char*>(&data.rswr), sizeof(data.rswr));
	os.write(reinterpret_cast<const char*>(&data.mAlbedo), sizeof(data.mAlbedo));
	os.write(reinterpret_cast<const char*>(&data.diff), sizeof(data.diff));
	os.write(reinterpret_cast<const char*>(&data.dir_h), sizeof(data.dir_h));
	os.write(reinterpret_cast<const char*>(&data.elev), sizeof(data.elev));
	os.write(reinterpret_cast<const char*>(&data.ea), sizeof(data.ea));
	os.write(reinterpret_cast<const char*>(&data.tss), sizeof(data.tss));
	os.write(reinterpret_cast<const char*>(&data.tss_a12h), sizeof(data.tss_a12h));
	os.write(reinterpret_cast<const char*>(&data.tss_a24h), sizeof(data.tss_a24h));
	os.write(reinterpret_cast<const char*>(&data.ts0), sizeof(data.ts0));
	os.write(reinterpret_cast<const char*>(&data.psum), sizeof(data.psum));
	os.write(reinterpret_cast<const char*>(&data.psum_ph), sizeof(data.psum_ph));
	os.write(reinterpret_cast<const char*>(&data.psum_tech), sizeof(data.psum_tech));
	os.write(reinterpret_cast<const char*>(&data.hs), sizeof(data.hs));
	os.write(reinterpret_cast<const char*>(&data.hs_a3h), sizeof(data.hs_a3h));
	os.write(reinterpret_cast<const char*>(&data.hs_rate), sizeof(data.hs_rate));
	os.write(reinterpret_cast<const char*>(&data.geo_heat), sizeof(data.geo_heat));
	os.write(reinterpret_cast<const char*>(&data.adv_heat), sizeof(data.adv_heat));
	os.write(reinterpret_cast<const char*>(&data.surf_melt), sizeof(data.surf_melt));
	os.write(reinterpret_cast<const char*>(&data.snowdrift), sizeof(data.snowdrift));
	os.write(reinterpret_cast<const char*>(&data.sublim), sizeof(data.sublim));
	os.write(reinterpret_cast<const char*>(&data.odc), sizeof(data.odc));
	os.write(reinterpret_cast<const char*>(&data.p), sizeof(data.p));

	const size_t s_ts = data.ts.size();
	os.write(reinterpret_cast<const char*>(&s_ts), sizeof(size_t));
	for (size_t ii=0; ii<s_ts; ii++) os << "" << data.ts[ii];

	const size_t s_zv_ts = data.zv_ts.size();
	os.write(reinterpret_cast<const char*>(&s_zv_ts), sizeof(size_t));
	for (size_t ii=0; ii<s_zv_ts; ii++) os << "" << data.zv_ts[ii];

	const size_t s_conc = data.conc.size();
	os.write(reinterpret_cast<const char*>(&s_conc), sizeof(size_t));
	for (size_t ii=0; ii<s_conc; ii++) os << "" << data.conc[ii];

	os.write(reinterpret_cast<const char*>(&data.rho_hn), sizeof(data.rho_hn));
	os.write(reinterpret_cast<const char*>(&data.rime_hn), sizeof(data.rime_hn)); 
    
	const size_t s_fixedPositions = data.fixedPositions.size();
	os.write(reinterpret_cast<const char*>(&s_fixedPositions), sizeof(size_t));
	for (size_t ii=0; ii<s_fixedPositions; ii++) os << "" << data.fixedPositions[ii];

	os.write(reinterpret_cast<const char*>(&data.minDepthSubsurf), sizeof(data.minDepthSubsurf));
	os.write(reinterpret_cast<const char*>(&data.maxNumberMeasTemperatures), sizeof(data.maxNumberMeasTemperatures));
	os.write(reinterpret_cast<const char*>(&data.numberMeasTemperatures), sizeof(data.numberMeasTemperatures));
	os.write(reinterpret_cast<const char*>(&data.numberFixedRates), sizeof(data.numberFixedRates));
	return os;
}

std::istream& operator>>(std::istream& is, CurrentMeteo& data)
{
	is >> data.date;
	is.read(reinterpret_cast<char*>(&data.ta), sizeof(data.ta));
	is.read(reinterpret_cast<char*>(&data.rh), sizeof(data.rh));
	is.read(reinterpret_cast<char*>(&data.rh_avg), sizeof(data.rh_avg));
	is.read(reinterpret_cast<char*>(&data.vw), sizeof(data.vw));
	is.read(reinterpret_cast<char*>(&data.vw_avg), sizeof(data.vw_avg));
	is.read(reinterpret_cast<char*>(&data.vw_max), sizeof(data.vw_max));
	is.read(reinterpret_cast<char*>(&data.dw), sizeof(data.dw));
	is.read(reinterpret_cast<char*>(&data.vw_drift), sizeof(data.vw_drift));
	is.read(reinterpret_cast<char*>(&data.dw_drift), sizeof(data.dw_drift));
	is.read(reinterpret_cast<char*>(&data.ustar), sizeof(data.ustar));
	is.read(reinterpret_cast<char*>(&data.z0), sizeof(data.z0));
	is.read(reinterpret_cast<char*>(&data.psi_s), sizeof(data.psi_s));
	is.read(reinterpret_cast<char*>(&data.psi_m), sizeof(data.psi_m));
	is.read(reinterpret_cast<char*>(&data.iswr), sizeof(data.iswr));
	is.read(reinterpret_cast<char*>(&data.rswr), sizeof(data.rswr));
	is.read(reinterpret_cast<char*>(&data.mAlbedo), sizeof(data.mAlbedo));
	is.read(reinterpret_cast<char*>(&data.diff), sizeof(data.diff));
	is.read(reinterpret_cast<char*>(&data.dir_h), sizeof(data.dir_h));
	is.read(reinterpret_cast<char*>(&data.elev), sizeof(data.elev));
	is.read(reinterpret_cast<char*>(&data.ea), sizeof(data.ea));
	is.read(reinterpret_cast<char*>(&data.tss), sizeof(data.tss));
	is.read(reinterpret_cast<char*>(&data.tss_a12h), sizeof(data.tss_a12h));
	is.read(reinterpret_cast<char*>(&data.tss_a24h), sizeof(data.tss_a24h));
	is.read(reinterpret_cast<char*>(&data.ts0), sizeof(data.ts0));
	is.read(reinterpret_cast<char*>(&data.psum), sizeof(data.psum));
	is.read(reinterpret_cast<char*>(&data.psum_ph), sizeof(data.psum_ph));
	is.read(reinterpret_cast<char*>(&data.psum_tech), sizeof(data.psum_tech));
	is.read(reinterpret_cast<char*>(&data.hs), sizeof(data.hs));
	is.read(reinterpret_cast<char*>(&data.hs_a3h), sizeof(data.hs_a3h));
	is.read(reinterpret_cast<char*>(&data.hs_rate), sizeof(data.hs_rate));
	is.read(reinterpret_cast<char*>(&data.geo_heat), sizeof(data.geo_heat));
	is.read(reinterpret_cast<char*>(&data.adv_heat), sizeof(data.adv_heat));
	is.read(reinterpret_cast<char*>(&data.surf_melt), sizeof(data.surf_melt));
	is.read(reinterpret_cast<char*>(&data.snowdrift), sizeof(data.snowdrift));
	is.read(reinterpret_cast<char*>(&data.sublim), sizeof(data.sublim));
	is.read(reinterpret_cast<char*>(&data.odc), sizeof(data.odc));
	is.read(reinterpret_cast<char*>(&data.p), sizeof(data.p));

	size_t s_ts;
	is.read(reinterpret_cast<char*>(&s_ts), sizeof(size_t));
	data.ts.resize(s_ts);
	for (size_t ii=0; ii<s_ts; ii++) is >> data.ts[ii];

	size_t s_zv_ts;
	is.read(reinterpret_cast<char*>(&s_zv_ts), sizeof(size_t));
	data.zv_ts.resize(s_zv_ts);
	for (size_t ii=0; ii<s_zv_ts; ii++) is >> data.zv_ts[ii];

	size_t s_conc;
	is.read(reinterpret_cast<char*>(&s_conc), sizeof(size_t));
	data.conc.resize(s_conc);
	for (size_t ii=0; ii<s_conc; ii++) is >> data.conc[ii];

	is.read(reinterpret_cast<char*>(&data.rho_hn), sizeof(data.rho_hn));
	is.read(reinterpret_cast<char*>(&data.rime_hn), sizeof(data.rime_hn)); 

	size_t s_fixedPositions;
	is.read(reinterpret_cast<char*>(&s_fixedPositions), sizeof(size_t));
	data.fixedPositions.resize(s_fixedPositions);
	for (size_t ii=0; ii<s_fixedPositions; ii++) is >> data.fixedPositions[ii];

	is.read(reinterpret_cast<char*>(&data.minDepthSubsurf), sizeof(data.minDepthSubsurf));
	is.read(reinterpret_cast<char*>(&data.maxNumberMeasTemperatures), sizeof(data.maxNumberMeasTemperatures));
	is.read(reinterpret_cast<char*>(&data.numberMeasTemperatures), sizeof(data.numberMeasTemperatures));
	is.read(reinterpret_cast<char*>(&data.numberFixedRates), sizeof(data.numberFixedRates));
	return is;
}

const std::string CurrentMeteo::toString() const
{
	std::ostringstream os;
	const double to_deg = 180. / mio::Cst::PI;
	os << "<CurrentMeteo>" << "\n";
	os << "" << date.toString(Date::ISO) << "\n";

	os << setw(8) << "TA=" << ta << " TSS=" << tss << " TSG=" << ts0 << "\n";
	os << setw(8) << "RH=" << rh << " rh_avg=" << rh_avg << "\n";
	os << setw(8) << "ISWR=" << iswr << " RSWR=" << rswr << " mAlbedo=" << mAlbedo << "\n";
	os << setw(8) << "diff=" << diff << " dir_h=" << dir_h << " Sun_elev=" << elev*to_deg << "° EA=" << ea << "\n";
	os << setw(8) << "PSUM=" << psum << " PSUM_PH=" << psum_ph << " HS=" << hs << " rho_hn=" << rho_hn << " PSUM_TECH=" << psum_tech << "\n";
	os << setw(8) << "VW=" << vw << " vw_avg=" << vw_avg << " vw_max=" << vw_max << " vw_drift=" << vw_drift << "\n";
	os << setw(8) << "DW=" << dw << "\n";
	os << setw(8) << "U*=" << ustar << " z0=" << z0 << " psi_s=" << psi_s << " psi_m=" << psi_m << "\n";
	os << setw(8) << "RIME_HN=" << rime_hn;
	//os << std::setprecision(10);
	if(!ts.empty()) os << "     ";
	for (unsigned int ii=0; ii<ts.size(); ii++) {
		os << "ts(" << zv_ts[ii] << ")=" << ts[ii] << " ";
	}
	if(!ts.empty()) os << "\n";
	if(conc.size()>0) os << "     ";
	for (unsigned int ii=0; ii<conc.size(); ii++) {
		os << "conc[" << ii << "]=" << conc[ii] << " ";
	}
	if(!conc.empty()) os << "\n";

	os << "</CurrentMeteo>\n";
	return os.str();
}

std::ostream& operator<<(std::ostream& os, const SN_SNOWSOIL_DATA& data)
{
	os << data.meta;
	os << data.profileDate;
	os.write(reinterpret_cast<const char*>(&data.nN), sizeof(data.nN));
	os.write(reinterpret_cast<const char*>(&data.Height), sizeof(data.Height));
	os.write(reinterpret_cast<const char*>(&data.nLayers), sizeof(data.nLayers));

	const size_t s_Ldata = data.Ldata.size();
	os.write(reinterpret_cast<const char*>(&s_Ldata), sizeof(size_t));
	for (size_t ii=0; ii<s_Ldata; ii++) os << data.Ldata[ii];

	os.write(reinterpret_cast<const char*>(&data.HS_last), sizeof(data.HS_last));
	os.write(reinterpret_cast<const char*>(&data.Albedo), sizeof(data.Albedo));
	os.write(reinterpret_cast<const char*>(&data.SoilAlb), sizeof(data.SoilAlb));
	os.write(reinterpret_cast<const char*>(&data.BareSoil_z0), sizeof(data.BareSoil_z0));
	os.write(reinterpret_cast<const char*>(&data.Canopy_Height), sizeof(data.Canopy_Height));
	os.write(reinterpret_cast<const char*>(&data.Canopy_LAI), sizeof(data.Canopy_LAI));
	os.write(reinterpret_cast<const char*>(&data.Canopy_BasalArea), sizeof(data.Canopy_BasalArea));
	os.write(reinterpret_cast<const char*>(&data.Canopy_Direct_Throughfall), sizeof(data.Canopy_Direct_Throughfall));
	os.write(reinterpret_cast<const char*>(&data.Canopy_diameter), sizeof(data.Canopy_diameter));
	os.write(reinterpret_cast<const char*>(&data.Canopy_lai_frac_top_default), sizeof(data.Canopy_lai_frac_top_default));
	os.write(reinterpret_cast<const char*>(&data.Canopy_int_cap_snow), sizeof(data.Canopy_int_cap_snow));
	os.write(reinterpret_cast<const char*>(&data.Canopy_alb_dry), sizeof(data.Canopy_alb_dry));
	os.write(reinterpret_cast<const char*>(&data.Canopy_alb_wet), sizeof(data.Canopy_alb_wet));
	os.write(reinterpret_cast<const char*>(&data.Canopy_alb_snow), sizeof(data.Canopy_alb_snow));
#ifndef SNOWPACK_CORE
	os.write(reinterpret_cast<const char*>(&data.Emissivity_soil), sizeof(data.Emissivity_soil));
	os.write(reinterpret_cast<const char*>(&data.WindScalingFactor), sizeof(data.WindScalingFactor));
	os.write(reinterpret_cast<const char*>(&data.ErosionLevel), sizeof(data.ErosionLevel));
	os.write(reinterpret_cast<const char*>(&data.TimeCountDeltaHS), sizeof(data.TimeCountDeltaHS));
#else
	os.write(reinterpret_cast<const char*>(&data.ErosionLevel), sizeof(data.ErosionLevel));
#endif
	return os;
}

std::istream& operator>>(std::istream& is, SN_SNOWSOIL_DATA& data)
{
	is >> data.meta;
	is >> data.profileDate;
	is.read(reinterpret_cast<char*>(&data.nN), sizeof(data.nN));
	is.read(reinterpret_cast<char*>(&data.Height), sizeof(data.Height));
	is.read(reinterpret_cast<char*>(&data.nLayers), sizeof(data.nLayers));

	size_t s_Ldata;
	is.read(reinterpret_cast<char*>(&s_Ldata), sizeof(size_t));
	data.Ldata.resize(s_Ldata);
	for (size_t ii=0; ii<s_Ldata; ii++) is >> data.Ldata[ii];

	is.read(reinterpret_cast<char*>(&data.HS_last), sizeof(data.HS_last));
	is.read(reinterpret_cast<char*>(&data.Albedo), sizeof(data.Albedo));
	is.read(reinterpret_cast<char*>(&data.SoilAlb), sizeof(data.SoilAlb));
	is.read(reinterpret_cast<char*>(&data.BareSoil_z0), sizeof(data.BareSoil_z0));
	is.read(reinterpret_cast<char*>(&data.Canopy_Height), sizeof(data.Canopy_Height));
	is.read(reinterpret_cast<char*>(&data.Canopy_LAI), sizeof(data.Canopy_LAI));
	is.read(reinterpret_cast<char*>(&data.Canopy_BasalArea), sizeof(data.Canopy_BasalArea));
	is.read(reinterpret_cast<char*>(&data.Canopy_Direct_Throughfall), sizeof(data.Canopy_Direct_Throughfall));
	is.read(reinterpret_cast<char*>(&data.Canopy_diameter), sizeof(data.Canopy_diameter));
	is.read(reinterpret_cast<char*>(&data.Canopy_lai_frac_top_default), sizeof(data.Canopy_lai_frac_top_default));
	is.read(reinterpret_cast<char*>(&data.Canopy_int_cap_snow), sizeof(data.Canopy_int_cap_snow));
	is.read(reinterpret_cast<char*>(&data.Canopy_alb_dry), sizeof(data.Canopy_alb_dry));
	is.read(reinterpret_cast<char*>(&data.Canopy_alb_wet), sizeof(data.Canopy_alb_wet));
	is.read(reinterpret_cast<char*>(&data.Canopy_alb_snow), sizeof(data.Canopy_alb_snow));
#ifndef SNOWPACK_CORE
	is.read(reinterpret_cast<char*>(&data.Emissivity_soil), sizeof(data.Emissivity_soil));
	is.read(reinterpret_cast<char*>(&data.WindScalingFactor), sizeof(data.WindScalingFactor));
	is.read(reinterpret_cast<char*>(&data.ErosionLevel), sizeof(data.ErosionLevel));
	is.read(reinterpret_cast<char*>(&data.TimeCountDeltaHS), sizeof(data.TimeCountDeltaHS));
#else
	is.read(reinterpret_cast<char*>(&data.ErosionLevel), sizeof(data.ErosionLevel));
#endif
	return is;
}

const std::string SN_SNOWSOIL_DATA::toString() const
{
	std::ostringstream os;
	os << "<SN_SNOWSOIL_DATA>\n";
	os << "" << meta.toString()   << "\n";
	os << "profileDate:                  " << profileDate.toString(Date::ISO) << "\n";
	os << "nN:                           " << nN << "\n";
	os << "Height:                       " << Height << "\n";
	os << "nLayers:                      " << nLayers << "\n";

	for(size_t ii=0; ii<nLayers; ii++)
		os << "" << Ldata[ii].toString();

	os << "HS_last:                      " << HS_last << "\n";
	os << "Albedo:                       " << Albedo << "\n";
	os << "SoilAlb:                      " << SoilAlb << "\n";
	os << "BareSoil_z0:                  " << BareSoil_z0 << "\n";
	os << "Canopy_Height:                " << Canopy_Height << "\n";
	os << "Canopy_LAI:                   " << Canopy_LAI << "\n";
	os << "Canopy_BasalArea:             " << Canopy_BasalArea << "\n";
	os << "Canopy_diameter:              " << Canopy_diameter << "\n";
	os << "Canopy_lai_frac_top_default:  " << Canopy_lai_frac_top_default << "\n";
	os << "Canopy_int_cap_snow:          " << Canopy_int_cap_snow << "\n";
	os << "Canopy_alb_dry:               " << Canopy_alb_dry << "\n";
	os << "Canopy_alb_wet:               " << Canopy_alb_wet << "\n";
	os << "Canopy_alb_snow:              " << Canopy_alb_snow << "\n";
	os << "Soil_Emissivity:              " << Emissivity_soil << "\n";
	os << "WindScalingFactor:            " << WindScalingFactor << "\n";
	os << "ErosionLevel:                 " << ErosionLevel << "\n";
	os << "TimeCountDeltaHS:             " << TimeCountDeltaHS << "\n";

	os << "</SN_SNOWSOIL_DATA>\n";
	return os.str();
}

const std::string SurfaceFluxes::toString() const
{
	std::ostringstream os;
	os << "<SurfaceFluxes>" << "\n";
	os << std::setprecision(10);
	os << "Long wave: lw_in=" << lw_in << " lw_out=" << lw_out << " lw_net=" << lw_net << "\n";
	os << "Short wave: sw_in=" << sw_in << " sw_out=" << sw_out << " qw=" << qw << "\n";
	os << "Short wave: sw_hor=" << sw_hor << " sw_dir=" << sw_dir << " sw_diff=" << sw_diff << "\n";
	os << "Albedo: mAlbedo=" << mAlbedo << " pAlbedo=" << pAlbedo << "\n";
	os << "Energy: qs=" << qs << " ql=" << ql << " qw=" << qw << " qr=" << qr << " qg=" << qg << " qg0=" << qg0 << "\n";
	os << "Energy: dIntEnergy=" << dIntEnergy << "\n";
	os << "Mass change: hoar=" << hoar << " drift=" << drift << " snow_depth_correction=" << dhs_corr << "\n";
	os << "Snow: mRho_hn=" << mRho_hn << " cRho_hn=" << cRho_hn << "\n";

	os << "" << mass.size() << " mass fluxes: ";
	for (unsigned int ii=1; ii<mass.size(); ii++) {
		os << "" << mass[ii] << " ";
	}
	os << "\n";
	os << "" << load.size() << " solutes fluxes: ";
	for (unsigned int ii=1; ii<load.size(); ii++) {
		os << "" << load[ii] << " ";
	}
	os << "\n";
	os << "</SurfaceFluxes>\n";

	return os.str();
}

LayerData::LayerData() : depositionDate(), hl(0.), ne(0), tl(0.),
                     phiSoil(0.), phiIce(0.), phiWater(0.), phiWaterPref(0.), phiVoids(0.),
                     cSoil(SnowStation::number_of_solutes), cIce(SnowStation::number_of_solutes), cWater(SnowStation::number_of_solutes), cVoids(SnowStation::number_of_solutes),
                     SoilRho(0.), SoilK(0.), SoilC(0.),
                     rg(0.), sp(0.), dd(0.), rb(0.), mk(0), hr(0.), CDot(0.), metamo(0.), salinity(0.), h(Constants::undefined), dsm(0.)
{
}

std::ostream& operator<<(std::ostream& os, const LayerData& data)
{
	os << data.depositionDate;
	os.write(reinterpret_cast<const char*>(&data.hl), sizeof(data.hl));
	os.write(reinterpret_cast<const char*>(&data.ne), sizeof(data.ne));
	os.write(reinterpret_cast<const char*>(&data.tl), sizeof(data.tl));
	os.write(reinterpret_cast<const char*>(&data.phiSoil), sizeof(data.phiSoil));
	os.write(reinterpret_cast<const char*>(&data.phiIce), sizeof(data.phiIce));
	os.write(reinterpret_cast<const char*>(&data.phiWater), sizeof(data.phiWater));
	os.write(reinterpret_cast<const char*>(&data.phiWaterPref), sizeof(data.phiWaterPref));
	os.write(reinterpret_cast<const char*>(&data.phiVoids), sizeof(data.phiVoids));

	const size_t s_csoil = data.cSoil.size();
	os.write(reinterpret_cast<const char*>(&s_csoil), sizeof(size_t));
	os.write(reinterpret_cast<const char*>(&data.cSoil[0]), static_cast<streamsize>(s_csoil*sizeof(data.cSoil[0])));

	const size_t s_cice = data.cIce.size();
	os.write(reinterpret_cast<const char*>(&s_cice), sizeof(size_t));
	os.write(reinterpret_cast<const char*>(&data.cIce[0]), static_cast<streamsize>(s_cice*sizeof(data.cIce[0])));

	const size_t s_cwater = data.cWater.size();
	os.write(reinterpret_cast<const char*>(&s_cwater), sizeof(size_t));
	os.write(reinterpret_cast<const char*>(&data.cWater[0]), static_cast<streamsize>(s_cwater*sizeof(data.cWater[0])));

	const size_t s_cvoids = data.cVoids.size();
	os.write(reinterpret_cast<const char*>(&s_cvoids), sizeof(size_t));
	os.write(reinterpret_cast<const char*>(&data.cVoids[0]), static_cast<streamsize>(s_cvoids*sizeof(data.cVoids[0])));

	os.write(reinterpret_cast<const char*>(&data.SoilRho), sizeof(data.SoilRho));
	os.write(reinterpret_cast<const char*>(&data.SoilK), sizeof(data.SoilK));
	os.write(reinterpret_cast<const char*>(&data.SoilC), sizeof(data.SoilC));
	os.write(reinterpret_cast<const char*>(&data.rg), sizeof(data.rg));
	os.write(reinterpret_cast<const char*>(&data.sp), sizeof(data.sp));
	os.write(reinterpret_cast<const char*>(&data.dd), sizeof(data.dd));
	os.write(reinterpret_cast<const char*>(&data.rb), sizeof(data.rb));
	os.write(reinterpret_cast<const char*>(&data.mk), sizeof(data.mk));

	os.write(reinterpret_cast<const char*>(&data.hr), sizeof(data.hr));
	os.write(reinterpret_cast<const char*>(&data.CDot), sizeof(data.CDot));
	os.write(reinterpret_cast<const char*>(&data.metamo), sizeof(data.metamo));
	os.write(reinterpret_cast<const char*>(&data.salinity), sizeof(data.salinity));
	os.write(reinterpret_cast<const char*>(&data.h), sizeof(data.h));
	os.write(reinterpret_cast<const char*>(&data.dsm), sizeof(data.dsm));
	return os;
}

std::istream& operator>>(std::istream& is, LayerData& data)
{
	is >> data.depositionDate;
	is.read(reinterpret_cast<char*>(&data.hl), sizeof(data.hl));
	is.read(reinterpret_cast<char*>(&data.ne), sizeof(data.ne));
	is.read(reinterpret_cast<char*>(&data.tl), sizeof(data.tl));
	is.read(reinterpret_cast<char*>(&data.phiSoil), sizeof(data.phiSoil));
	is.read(reinterpret_cast<char*>(&data.phiIce), sizeof(data.phiIce));
	is.read(reinterpret_cast<char*>(&data.phiWater), sizeof(data.phiWater));
	is.read(reinterpret_cast<char*>(&data.phiWaterPref), sizeof(data.phiWaterPref));
	is.read(reinterpret_cast<char*>(&data.phiVoids), sizeof(data.phiVoids));

	size_t s_csoil;
	is.read(reinterpret_cast<char*>(&s_csoil), sizeof(size_t));
	data.cSoil.resize(s_csoil);
	is.read(reinterpret_cast<char*>(&data.cSoil[0]), static_cast<streamsize>(s_csoil*sizeof(data.cSoil[0])));

	size_t s_cice;
	is.read(reinterpret_cast<char*>(&s_cice), sizeof(size_t));
	data.cIce.resize(s_cice);
	is.read(reinterpret_cast<char*>(&data.cIce[0]), static_cast<streamsize>(s_cice*sizeof(data.cIce[0])));

	size_t s_cwater;
	is.read(reinterpret_cast<char*>(&s_cwater), sizeof(size_t));
	data.cWater.resize(s_cwater);
	is.read(reinterpret_cast<char*>(&data.cWater[0]), static_cast<streamsize>(s_cwater*sizeof(data.cWater[0])));

	size_t s_cvoids;
	is.read(reinterpret_cast<char*>(&s_cvoids), sizeof(size_t));
	data.cVoids.resize(s_cvoids);
	is.read(reinterpret_cast<char*>(&data.cVoids[0]), static_cast<streamsize>(s_cvoids*sizeof(data.cVoids[0])));

	is.read(reinterpret_cast<char*>(&data.SoilRho), sizeof(data.SoilRho));
	is.read(reinterpret_cast<char*>(&data.SoilK), sizeof(data.SoilK));
	is.read(reinterpret_cast<char*>(&data.SoilC), sizeof(data.SoilC));
	is.read(reinterpret_cast<char*>(&data.rg), sizeof(data.rg));
	is.read(reinterpret_cast<char*>(&data.sp), sizeof(data.sp));
	is.read(reinterpret_cast<char*>(&data.dd), sizeof(data.dd));
	is.read(reinterpret_cast<char*>(&data.rb), sizeof(data.rb));
	is.read(reinterpret_cast<char*>(&data.mk), sizeof(data.mk));

	is.read(reinterpret_cast<char*>(&data.hr), sizeof(data.hr));
	is.read(reinterpret_cast<char*>(&data.CDot), sizeof(data.CDot));
	is.read(reinterpret_cast<char*>(&data.metamo), sizeof(data.metamo));
	is.read(reinterpret_cast<char*>(&data.salinity), sizeof(data.salinity));
	is.read(reinterpret_cast<char*>(&data.h), sizeof(data.h));
	is.read(reinterpret_cast<char*>(&data.dsm), sizeof(data.dsm));
	return is;
}

const std::string LayerData::toString() const
{
	std::ostringstream os;
	os << "<LayerData>\n";

	os << "" << depositionDate.toString(mio::Date::ISO) << "\n";
	os << "\theight:" << hl << " (" << ne << "elements) at " << tl << "K\n";
	os << "\tvolumetric contents: " << phiIce << " ice, " << phiWater << " water, " << phiWaterPref << " water_pref, " << phiVoids << " voids, ";
	os << "" << phiSoil << " soil, total = " << phiIce+phiWater+phiWaterPref+phiVoids+phiSoil << "%\n";
	os << "\tSoil properties: " << SoilRho << " kg/m^3, " << SoilK << " W/(m*K), " << SoilC << " J/K\n";
	os << "\tSoil microstructure: rg=" << rg << " sp=" << sp << " dd=" << dd << " rb=" << rb << " mk=" << mk << "\n";
	os << "\tStability: surface hoar=" << hr << " kg/m^2, stress rate=" << CDot << " Pa/s, metamo=" << metamo << "dsm=" << dsm << "\n";
	os << "\tNumber of solutes: " << cSoil.size() << " in soil, " << cIce.size() << " in ice, " << cWater.size() << " in water, " << cVoids.size() << " in voids\n";

	os << "</LayerData>\n";
	return os.str();
}<|MERGE_RESOLUTION|>--- conflicted
+++ resolved
@@ -1146,7 +1146,6 @@
                              type(0), metamo(0.), salinity(0.), dth_w(0.), res_wat_cont(0.), Qmf(0.), QIntmf(0.),
                              dEps(0.), Eps(0.), Eps_e(0.), Eps_v(0.), Eps_Dot(0.), Eps_vDot(0.), E(0.),
                              S(0.), C(0.), CDot(0.), ps2rb(0.),
-<<<<<<< HEAD
 #ifndef SNOWPACK_CORE
                              s_strength(0.),
 #endif
@@ -1156,12 +1155,9 @@
 #endif
                              soot_ppmv(0.), VG(*this), lwc_source(0.), PrefFlowArea(0.), SlopeParFlux(0.), Qph_up(0.), Qph_down(0.),
 #ifndef SNOWPACK_CORE
-                             dsm(0.),
+                             dsm(0.), rime(0.),
 #endif
                              ID(in_ID) {}
-=======
-                             s_strength(0.), hard(0.), S_dr(0.), crit_cut_length(Constants::undefined), soot_ppmv(0.), VG(*this), lwc_source(0.), PrefFlowArea(0.), SlopeParFlux(0.), Qph_up(0.), Qph_down(0.), dsm(0.), rime(0.), ID(in_ID) {}
->>>>>>> 6a9a023f
 
 ElementData::ElementData(const ElementData& cc) :
                              depositionDate(cc.depositionDate), L0(cc.L0), L(cc.L),
@@ -1172,7 +1168,6 @@
                              type(cc.type), metamo(cc.metamo), salinity(cc.salinity), dth_w(cc.dth_w), res_wat_cont(cc.res_wat_cont), Qmf(cc.Qmf), QIntmf(cc.QIntmf),
                              dEps(cc.dEps), Eps(cc.Eps), Eps_e(cc.Eps_e), Eps_v(cc.Eps_v), Eps_Dot(cc.Eps_Dot), Eps_vDot(cc.Eps_vDot), E(cc.E),
                              S(cc.S), C(cc.C), CDot(cc.CDot), ps2rb(cc.ps2rb),
-<<<<<<< HEAD
 #ifndef SNOWPACK_CORE
                              s_strength(cc.s_strength),
 #endif
@@ -1182,12 +1177,9 @@
 #endif
                              soot_ppmv(cc.soot_ppmv), VG(*this), lwc_source(cc.lwc_source), PrefFlowArea(cc.PrefFlowArea), SlopeParFlux(cc.SlopeParFlux), Qph_up(cc.Qph_up), Qph_down(cc.Qph_down),
 #ifndef SNOWPACK_CORE
-                             dsm(cc.dsm),
+                             dsm(cc.dsm), rime(cc.rime),
 #endif
                              ID(cc.ID) {}
-=======
-                             s_strength(cc.s_strength), hard(cc.hard), S_dr(cc.S_dr), crit_cut_length(cc.crit_cut_length), soot_ppmv(cc.soot_ppmv), VG(*this), lwc_source(cc.lwc_source), PrefFlowArea(cc.PrefFlowArea), SlopeParFlux(cc.SlopeParFlux), Qph_up(cc.Qph_up), Qph_down(cc.Qph_down), dsm(cc.dsm), rime(cc.rime), ID(cc.ID) {}
->>>>>>> 6a9a023f
 
 std::ostream& operator<<(std::ostream& os, const ElementData& data)
 {
@@ -1932,13 +1924,12 @@
 SnowStation::SnowStation(const bool& i_useCanopyModel, const bool& i_useSoilLayers, const bool& i_useSeaIceModule) :
 	meta(), cos_sl(1.), sector(0), Cdata(NULL), Seaice(NULL), pAlbedo(0.), Albedo(0.),
 	SoilAlb(0.), SoilEmissivity(0.), BareSoil_z0(0.), SoilNode(0), Ground(0.),
-<<<<<<< HEAD
-	cH(0.), mH(0.), mass_sum(0.), swe(0.), lwc_sum(0.), hn(0.), rho_hn(0.), hn_redeposit(0.), rho_hn_redeposit(0.), ErosionLevel(0), ErosionMass(0.), ErosionLength(0.),
-#ifndef SNOWPACK_CORE
-=======
-	cH(0.), mH(0.), mass_sum(0.), swe(0.), lwc_sum(0.), hn(0.), rho_hn(0.), rime_hn(0.),
+	cH(0.), mH(0.), mass_sum(0.), swe(0.), lwc_sum(0.), hn(0.), rho_hn(0.),
+#ifndef SNOWPACK_CORE
+	rime_hn(0.),
+#endif
 	hn_redeposit(0.), rho_hn_redeposit(0.), ErosionLevel(0), ErosionMass(0.), ErosionLength(0.),
->>>>>>> 6a9a023f
+#ifndef SNOWPACK_CORE
 	S_class1(0), S_class2(0), S_d(0.), z_S_d(0.), S_n(0.), z_S_n(0.),
 	S_s(0.), z_S_s(0.), S_4(0.), z_S_4(0.), S_5(0.), z_S_5(0.),
 #endif
@@ -1963,14 +1954,13 @@
 SnowStation::SnowStation(const SnowStation& c) :
 	meta(c.meta), cos_sl(c.cos_sl), sector(c.sector), Cdata(c.Cdata), Seaice(c.Seaice), pAlbedo(c.pAlbedo), Albedo(c.Albedo),
 	SoilAlb(c.SoilAlb), SoilEmissivity(c.SoilEmissivity), BareSoil_z0(c.BareSoil_z0), SoilNode(c.SoilNode), Ground(c.Ground),
-<<<<<<< HEAD
-	cH(c.cH), mH(c.mH), mass_sum(c.mass_sum), swe(c.swe), lwc_sum(c.lwc_sum), hn(c.hn), rho_hn(c.rho_hn), hn_redeposit(c.hn_redeposit), rho_hn_redeposit(c.rho_hn_redeposit),
+	cH(c.cH), mH(c.mH), mass_sum(c.mass_sum), swe(c.swe), lwc_sum(c.lwc_sum), hn(c.hn), rho_hn(c.rho_hn),
+#ifndef SNOWPACK_CORE
+	rime_hn(c.rime_hn),
+#endif
+	hn_redeposit(c.hn_redeposit), rho_hn_redeposit(c.rho_hn_redeposit),
 	ErosionLevel(c.ErosionLevel), ErosionMass(c.ErosionMass), ErosionLength(c.ErosionLength),
 #ifndef SNOWPACK_CORE
-=======
-	cH(c.cH), mH(c.mH), mass_sum(c.mass_sum), swe(c.swe), lwc_sum(c.lwc_sum), hn(c.hn), rho_hn(c.rho_hn), rime_hn(c.rime_hn),
-	hn_redeposit(c.hn_redeposit), rho_hn_redeposit(c.rho_hn_redeposit), ErosionLevel(c.ErosionLevel), ErosionMass(c.ErosionMass), ErosionLength(c.ErosionLength),
->>>>>>> 6a9a023f
 	S_class1(c.S_class1), S_class2(c.S_class2), S_d(c.S_d), z_S_d(c.z_S_d), S_n(c.S_n), z_S_n(c.z_S_n),
 	S_s(c.S_s), z_S_s(c.z_S_s), S_4(c.S_4), z_S_4(c.z_S_4), S_5(c.S_5), z_S_5(c.z_S_5),
 #endif
@@ -2020,7 +2010,9 @@
 		lwc_sum = source.lwc_sum;
 		hn = source.hn;
 		rho_hn = source.rho_hn;
+#ifndef SNOWPACK_CORE
 		rime_hn = source.rime_hn;
+#endif
 		hn_redeposit = source.hn_redeposit;
 		rho_hn_redeposit = source.rho_hn_redeposit;
 		ErosionLevel = source.ErosionLevel;
@@ -2473,11 +2465,8 @@
 			Edata[e].metamo = SSdata.Ldata[ll].metamo;
 			Edata[e].salinity = SSdata.Ldata[ll].salinity;
 			Edata[e].h = SSdata.Ldata[ll].h;
-<<<<<<< HEAD
-#ifndef SNOWPACK_CORE
-=======
+#ifndef SNOWPACK_CORE
 			Edata[e].dsm = SSdata.Ldata[ll].dsm;
->>>>>>> 6a9a023f
 			Edata[e].S_dr = INIT_STABILITY;
 #endif
 			Edata[e].hard = IOUtils::nodata;
@@ -2939,7 +2928,9 @@
 	os.write(reinterpret_cast<const char*>(&data.lwc_sum), sizeof(data.lwc_sum));
 	os.write(reinterpret_cast<const char*>(&data.hn), sizeof(data.hn));
 	os.write(reinterpret_cast<const char*>(&data.rho_hn), sizeof(data.rho_hn));
+#ifndef SNOWPACK_CORE
 	os.write(reinterpret_cast<const char*>(&data.rime_hn), sizeof(data.rime_hn)); 
+#endif
 	os.write(reinterpret_cast<const char*>(&data.hn_redeposit), sizeof(data.hn_redeposit));
 	os.write(reinterpret_cast<const char*>(&data.rho_hn_redeposit), sizeof(data.rho_hn_redeposit));
 	os.write(reinterpret_cast<const char*>(&data.ErosionLevel), sizeof(data.ErosionLevel));
@@ -3029,7 +3020,9 @@
 	is.read(reinterpret_cast<char*>(&data.lwc_sum), sizeof(data.lwc_sum));
 	is.read(reinterpret_cast<char*>(&data.hn), sizeof(data.hn));
 	is.read(reinterpret_cast<char*>(&data.rho_hn), sizeof(data.rho_hn));
+#ifndef SNOWPACK_CORE
 	is.read(reinterpret_cast<char*>(&data.rime_hn), sizeof(data.rime_hn));
+#endif
 	is.read(reinterpret_cast<char*>(&data.hn_redeposit), sizeof(data.hn_redeposit));
 	is.read(reinterpret_cast<char*>(&data.rho_hn_redeposit), sizeof(data.rho_hn_redeposit));
 	is.read(reinterpret_cast<char*>(&data.ErosionLevel), sizeof(data.ErosionLevel));
@@ -3154,7 +3147,10 @@
           iswr(0.), rswr(0.), mAlbedo(0.), diff(0.), dir_h(0.), elev(0.), ea(0.), tss(0.), tss_a12h(0.), tss_a24h(0.), ts0(0.),
           psum(0.), psum_ph(IOUtils::nodata), psum_tech(IOUtils::nodata), hs(0.), hs_a3h(0.), hs_rate(0.), geo_heat(IOUtils::nodata), adv_heat(IOUtils::nodata),
           surf_melt(0.), snowdrift(0.), sublim(0.), odc(0.), p(0.),
-          ts(), zv_ts(), conc(SnowStation::number_of_solutes, 0.), rho_hn(0.), rime_hn(0.), lwc_hn(0.),
+          ts(), zv_ts(), conc(SnowStation::number_of_solutes, 0.), rho_hn(0.),
+#ifndef SNOWPACK_CORE
+          rime_hn(0.), lwc_hn(0.),
+#endif
           fixedPositions(), minDepthSubsurf(), maxNumberMeasTemperatures(),
           numberMeasTemperatures(mio::IOUtils::unodata), numberFixedRates()
 {}
@@ -3359,7 +3355,9 @@
 	for (size_t ii=0; ii<s_conc; ii++) os << "" << data.conc[ii];
 
 	os.write(reinterpret_cast<const char*>(&data.rho_hn), sizeof(data.rho_hn));
+#ifndef SNOWPACK_CORE
 	os.write(reinterpret_cast<const char*>(&data.rime_hn), sizeof(data.rime_hn)); 
+#endif
     
 	const size_t s_fixedPositions = data.fixedPositions.size();
 	os.write(reinterpret_cast<const char*>(&s_fixedPositions), sizeof(size_t));
@@ -3429,7 +3427,9 @@
 	for (size_t ii=0; ii<s_conc; ii++) is >> data.conc[ii];
 
 	is.read(reinterpret_cast<char*>(&data.rho_hn), sizeof(data.rho_hn));
+#ifndef SNOWPACK_CORE
 	is.read(reinterpret_cast<char*>(&data.rime_hn), sizeof(data.rime_hn)); 
+#endif
 
 	size_t s_fixedPositions;
 	is.read(reinterpret_cast<char*>(&s_fixedPositions), sizeof(size_t));
@@ -3458,7 +3458,9 @@
 	os << setw(8) << "VW=" << vw << " vw_avg=" << vw_avg << " vw_max=" << vw_max << " vw_drift=" << vw_drift << "\n";
 	os << setw(8) << "DW=" << dw << "\n";
 	os << setw(8) << "U*=" << ustar << " z0=" << z0 << " psi_s=" << psi_s << " psi_m=" << psi_m << "\n";
+#ifndef SNOWPACK_CORE
 	os << setw(8) << "RIME_HN=" << rime_hn;
+#endif
 	//os << std::setprecision(10);
 	if(!ts.empty()) os << "     ";
 	for (unsigned int ii=0; ii<ts.size(); ii++) {

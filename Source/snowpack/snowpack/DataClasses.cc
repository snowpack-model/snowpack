/*
 *  SNOWPACK stand-alone
 *
 *  Copyright WSL Institute for Snow and Avalanche Research SLF, DAVOS, SWITZERLAND
*/
/*  This file is part of Snowpack.
    Snowpack is free software: you can redistribute it and/or modify
    it under the terms of the GNU General Public License as published by
    the Free Software Foundation, either version 3 of the License, or
    (at your option) any later version.

    Snowpack is distributed in the hope that it will be useful,
    but WITHOUT ANY WARRANTY; without even the implied warranty of
    MERCHANTABILITY or FITNESS FOR A PARTICULAR PURPOSE.  See the
    GNU General Public License for more details.

    You should have received a copy of the GNU General Public License
    along with Snowpack.  If not, see <http://www.gnu.org/licenses/>.
*/
/**
 * @file DataClasses.cc
 * @version 11.03
 * @brief This module contains the definitions of data classes
 */

#include <snowpack/DataClasses.h>
#include <snowpack/Utils.h>
#include <snowpack/snowpackCore/Canopy.h>
#include <snowpack/snowpackCore/Metamorphism.h>
#include <snowpack/snowpackCore/Solver.h>
#include <snowpack/Laws_sn.h>
#include <snowpack/snowpackCore/Aggregate.h>

#include <cstdio>
#include <fstream>
#include <sstream>
#include <assert.h>

using namespace mio;
using namespace std;

/// Number of top elements left untouched by the join functions
const size_t SnowStation::number_top_elements = 5;
unsigned short SnowStation::number_of_solutes = 0;

/// Snow elements with a LWC above this threshold are considered at least to be moist
const double SnowStation::thresh_moist_snow = 0.003;
const double SnowStation::thresh_moist_soil = 0.0001;

/// The default ratio between height_new_elem and comb_thresh_l, in case comb_thresh_l is not explicitly defined.
const double SnowStation::comb_thresh_l_ratio = 0.75;

/// Volumetric ice content (1), i.e., about 46 kg m-3
const double SnowStation::comb_thresh_ice = 0.05;
const double SnowStation::comb_thresh_water = 0.01; ///< Water content (1)
const double SnowStation::comb_thresh_dd = 0.2;     ///< Dendricity (1)
const double SnowStation::comb_thresh_sp = 0.05;    ///< Sphericity (1)
const double SnowStation::comb_thresh_rg = 0.125;   ///< Grain radius (mm)

RunInfo::RunInfo()
            : version(SN_VERSION), computation_date(getRunDate()),
              compilation_date(getCompilationDate()), user(IOUtils::getLogName()) {}

RunInfo::RunInfo(const RunInfo& orig)
            : version(orig.version), computation_date(orig.computation_date),
              compilation_date(orig.compilation_date), user(orig.user) {}

mio::Date RunInfo::getRunDate()
{
	Date localdate;
	localdate.setFromSys();
	return localdate;
}

std::string RunInfo::getCompilationDate()
{
	std::stringstream ss;
	ss << __DATE__ << ", " << __TIME__;
	return ss.str();
}

void ZwischenData::reset()
{
	hoar24.resize(48, 0.0);
	drift24.resize(48, 0.0);
	hn3.resize(144, 0.0);
	hn24.resize(144, 0.0);
}

std::ostream& operator<<(std::ostream& os, const ZwischenData& data)
{
	const size_t s_hoar24 = data.hoar24.size();
	os.write(reinterpret_cast<const char*>(&s_hoar24), sizeof(size_t));
	os.write(reinterpret_cast<const char*>(&data.hoar24[0]), static_cast<streamsize>(s_hoar24*sizeof(data.hoar24[0])));
	os.write(reinterpret_cast<const char*>(&data.drift24[0]), static_cast<streamsize>(s_hoar24*sizeof(data.drift24[0])));

	const size_t s_hn3 = data.hn3.size();
	os.write(reinterpret_cast<const char*>(&s_hn3), sizeof(size_t));
	os.write(reinterpret_cast<const char*>(&data.hn3[0]), static_cast<streamsize>(s_hn3*sizeof(data.hn3[0])));
	os.write(reinterpret_cast<const char*>(&data.hn24[0]), static_cast<streamsize>(s_hn3*sizeof(data.hn24[0])));
	return os;
}

std::istream& operator>>(std::istream& is, ZwischenData& data)
{
	size_t s_hoar24, s_hn3;
	is.read(reinterpret_cast<char*>(&s_hoar24), sizeof(size_t));
	data.hoar24.resize(s_hoar24);
	data.drift24.resize(s_hoar24);
	is.read(reinterpret_cast<char*>(&data.hoar24[0]), static_cast<streamsize>(s_hoar24*sizeof(data.hoar24[0])));
	is.read(reinterpret_cast<char*>(&data.drift24[0]), static_cast<streamsize>(s_hoar24*sizeof(data.drift24[0])));

	is.read(reinterpret_cast<char*>(&s_hn3), sizeof(size_t));
	data.hn3.resize(s_hn3);
	data.hn24.resize(s_hn3);
	is.read(reinterpret_cast<char*>(&data.hn3[0]), static_cast<streamsize>(s_hn3*sizeof(data.hn3[0])));
	is.read(reinterpret_cast<char*>(&data.hn24[0]), static_cast<streamsize>(s_hn3*sizeof(data.hn24[0])));
	return is;
}

SnowProfileLayer::SnowProfileLayer()
                  : profileDate(), stationname(), loc_for_snow(0), loc_for_wind(0),
                    depositionDate(), height(0.), rho(0.), T(0.), gradT(0.), v_strain_rate(0.),
                    theta_i(0.), theta_w(0.), theta_a(0.),
                    grain_size(0.), bond_size(0.), dendricity(0.), sphericity(0.), ogs(0.),
                    coordin_num(0.), marker(0), type(0), hard(IOUtils::nodata) {}

/**
 * @brief Generates a snow profile layer from element and upper node data
 * @param dateOfProfile
 * @param Edata
 * @param Ndata
 */
void SnowProfileLayer::generateLayer(const ElementData& Edata, const NodeData& Ndata)
{
	depositionDate = Edata.depositionDate;
	height = M_TO_CM(Ndata.z + Ndata.u);
	T = IOUtils::K_TO_C(Ndata.T);
	gradT = Edata.gradT;
	rho = Edata.Rho;
	theta_i = Edata.theta[ICE];
	theta_w = Edata.theta[WATER];
	theta_a = Edata.theta[AIR];
	grain_size = 2. * Edata.rg;
	bond_size = 2. * Edata.rb;
	dendricity = Edata.dd;
	sphericity = Edata.sp;
	ogs = Edata.ogs; // in mm
	coordin_num = Edata.N3;
	marker = static_cast<unsigned short int>( Edata.mk%100 );
	type = Edata.type;
	v_strain_rate = fabs(Edata.Eps_vDot);
	hard = Edata.hard;
}

/**
 * @brief Generates a surface hoar layer from top element and node data
 * @param dateOfProfile
 * @param Edata
 * @param Ndata
 */
void SnowProfileLayer::generateLayer(const ElementData& Edata, const NodeData& Ndata, const mio::Date& dateOfProfile, const double hoar_density_surf)
{
	const double hoar_size = Ndata.hoar/hoar_density_surf; // (m)

	depositionDate = dateOfProfile;
	height = M_TO_CM(Ndata.z + Ndata.u) + M_TO_CM(hoar_size);
	rho = hoar_density_surf;
	T = IOUtils::K_TO_C(Ndata.T + (2./3.)*hoar_size*Edata.gradT);
	gradT = Edata.gradT;
	v_strain_rate = 0.;
	theta_i = hoar_density_surf/Constants::density_ice;
	theta_w = 0.;
	theta_a = 1. - theta_i;
	grain_size = M_TO_MM(hoar_size);
	bond_size = grain_size/3.;
	dendricity = 0.;
	sphericity = 0.;
	ogs = std::min(4.e-1, grain_size); // in mm, see opticalEquivalentGrainSize();
	coordin_num = 2.;
	marker = 3;
	type = 660;
	hard = 1;
}

/**
 * @brief Generates a snow profile from snow station data (1 element = 1 layer)
 * @param dateOfProfile
 * @param Xdata
 * @param hoar_density_surf
 * @param hoar_min_size_surf
 */
std::vector<SnowProfileLayer> SnowProfileLayer::generateProfile(const mio::Date& dateOfProfile, const SnowStation& Xdata, const double hoar_density_surf, const double hoar_min_size_surf)
{
	const size_t nE = Xdata.getNumberOfElements();
	const vector<NodeData>& NDS = Xdata.Ndata;
	const vector<ElementData>& EMS = Xdata.Edata;
	const double cos_sl = Xdata.cos_sl;
	const bool surf_hoar = (NDS[nE].hoar > (hoar_density_surf * MM_TO_M(hoar_min_size_surf)));

	// Generate the profile data from the element data (1 layer = 1 element)
	unsigned char snowloc = 0;
	string mystation = Xdata.meta.getStationID();
	if (isdigit(mystation[mystation.length()-1])) {
		snowloc = static_cast<unsigned char>( mystation[mystation.length()-1] - '0' ); //trick to convert the number as char to a number
		if (mystation.length() > 2)
			mystation = mystation.substr(0, mystation.length()-1);
	}

	const size_t nL = surf_hoar? (nE+1 - Xdata.SoilNode) : (nE - Xdata.SoilNode);
	std::vector<SnowProfileLayer> Pdata(nL);

	for(size_t ll=0, e=Xdata.SoilNode; ll<nL; ll++, e++) { // We dump only snow layers
		// Write profile meta data
		Pdata[ll].profileDate = dateOfProfile;
		Pdata[ll].stationname = mystation;
		Pdata[ll].loc_for_snow = snowloc;
		Pdata[ll].loc_for_wind = 1;

		// Write snow layer data
		if (ll < nE) {
			Pdata[ll].generateLayer(EMS[e], NDS[e+1]);
		} else { // add a SH layer
			Pdata[ll].generateLayer(EMS[nE-1], NDS[nE], dateOfProfile, hoar_density_surf);
		}
		Pdata[ll].height = (Pdata[ll].height - Xdata.Ground)/cos_sl;
	}

	return Pdata;
}

/**
 * @brief Determines the averaged quantities of the current layer with another layer
 * @param Lp1 Thickness (weight) of layer Pdata
 * @param Lp0 Thickness (weight) of current layer
 * @param profile_layer to average with
 */
void SnowProfileLayer::average(const double& Lp0, const double& Lp1, const SnowProfileLayer& profile_layer)
{
	const double layerThickness = Lp0 + Lp1;

	height += Lp1;
	if (Lp1 > Lp0) {
		depositionDate = profile_layer.depositionDate;
	}
	rho         = (Lp1*profile_layer.rho + Lp0*rho) / layerThickness;
	T           = profile_layer.T;
	gradT       = (Lp1*profile_layer.gradT + Lp0*gradT) / layerThickness;
	v_strain_rate = (Lp1*profile_layer.v_strain_rate + Lp0*v_strain_rate) / layerThickness;
	theta_w     = (Lp1*profile_layer.theta_w + Lp0*theta_w) / layerThickness;
	theta_i     = (Lp1*profile_layer.theta_i + Lp0*theta_i) / layerThickness;
	dendricity  = (Lp1*profile_layer.dendricity + Lp0*dendricity) / layerThickness;
	sphericity  = (Lp1*profile_layer.sphericity + Lp0*sphericity) / layerThickness;
	coordin_num = (Lp1*profile_layer.coordin_num + Lp0*coordin_num) / layerThickness;
	grain_size  = (Lp1*profile_layer.grain_size + Lp0*grain_size) / layerThickness;
	ogs         = (Lp1*profile_layer.ogs + Lp0*ogs) / layerThickness;
	bond_size   = (Lp1*profile_layer.bond_size + Lp0*bond_size) / layerThickness;
	hard        = (Lp1*profile_layer.hard + Lp0*hard) / layerThickness;
	marker      = std::max(profile_layer.marker, marker);
}

const std::string BoundCond::toString() const
{
	std::ostringstream os;
	os << "<BoundCond>\n";
	os << "\tlw_out=" << lw_out << " lw_net=" << lw_net << "\n";
	os << "\tQsensible=" << qs << " Qlatent=" << ql << " Qrain=" << qr << " Qgeo=" << qg << "\n";
	os <<"</BoundCond>\n";
	return os.str();
}

void BoundCond::reset()
{
  lw_out=0;  ///< outgoing longwave radiation
  lw_net=0;  ///< net longwave radiation
  qs=0;      ///< sensible heat
  ql=0;      ///< latent heat
  qr=0;      ///< rain energy
  qg=0;
}



SurfaceFluxes::SurfaceFluxes()
  : lw_in(0.), lw_out(0.), lw_net(0.), qs(0.), ql(0.), hoar(0.), qr(0.), qg(0.), qg0(0.), sw_hor(0.),
    sw_in(0.), sw_out(0.), qw(0.), sw_dir(0.), sw_diff(0.), pAlbedo(0.), mAlbedo(0.), dIntEnergy(0.), dIntEnergySoil(0.), meltFreezeEnergy(0.), meltFreezeEnergySoil(0.),
    meltMass(0.), refreezeMass(0.),
    drift(0.), mass(N_MASS_CHANGES, 0.), load(SnowStation::number_of_solutes), dhs_corr(0.), cRho_hn(Constants::undefined), mRho_hn(Constants::undefined) {}

void SurfaceFluxes::reset(const bool& cumsum_mass)
{
	if (cumsum_mass) { // Do not reset cumulated mass balance
		lw_in   = 0.;
		lw_out  = 0.;
		lw_net  = 0.;
		qs      = 0.;
		ql      = 0.;
		qr      = 0.;
		qg      = 0.;
		qg0     = 0.;
		sw_hor  = 0.;
		sw_in   = 0.;
		sw_out  = 0.;
		qw      = 0.;
		sw_dir  = 0.;
		sw_diff = 0.;
		pAlbedo = 0.;
		mAlbedo = 0.;
		dIntEnergy = 0.;
		dIntEnergySoil = 0.;
		meltFreezeEnergy = 0.;
		meltFreezeEnergySoil = 0.;
		meltMass = 0;
		refreezeMass = 0;
		mass[MS_HNW] = 0.;
		mass[MS_RAIN] = 0.;
	} else {
		*this = SurfaceFluxes(); //reset everything
	}
}

/**
* @brief Compute ground heat flux at soil/snow boundary
* @param Xdata
*/
void SurfaceFluxes::compSnowSoilHeatFlux(const SnowStation& Xdata) {
	if (Xdata.SoilNode > 0) { // with soil
		const ElementData& E_snow = Xdata.Edata[Xdata.SoilNode];
		const ElementData& E_soil = Xdata.Edata[Xdata.SoilNode-1];

		if (Xdata.getNumberOfElements()-1 < Xdata.SoilNode) { // with soil but no snow
			qg0 += -E_soil.k[TEMPERATURE] * E_soil.gradT;
		} else { // with soil & snow
			qg0 += ( ( -E_snow.k[TEMPERATURE] * E_snow.gradT ) + ( -E_soil.k[TEMPERATURE] * E_soil.gradT ) ) / 2.;
			// Take care of energy flow between snow and soil in case of shortwave absorption by the soil:
			qg0 -= E_soil.sw_abs;
		}

	} else if (Xdata.getNumberOfElements() > 0) { // without soil but with snow
		if ((Xdata.getNumberOfElements() < 3) && (Xdata.Edata[0].theta[WATER] >= 0.9 * Xdata.Edata[0].res_wat_cont)) {
			qg0 += 0.;
		} else {
			qg0 += -Xdata.Edata[0].k[TEMPERATURE] * Xdata.Edata[0].gradT;
		}
	} else { // neither soil nor snow
		qg0 = Constants::undefined;
	}
}

/**
 * @brief Assign surface data from SnowStation and BoundCond to SurfaceFluxes.
 * @param Bdata
 * @param Xdata
 * @param Mdata
 */
void SurfaceFluxes::collectSurfaceFluxes(const BoundCond& Bdata,
                                         SnowStation& Xdata, const CurrentMeteo& Mdata)
{
	// 1) Short wave fluxes and Albedo.
	//     Depending on settings (sw_mode) and conditions,
	//     sw_in and sw_out may differ slightly from the original input
	sw_in  += Mdata.iswr;
	sw_out += Mdata.rswr;
	qw     += Mdata.iswr - Mdata.rswr;

	pAlbedo += Xdata.pAlbedo;
	if (Mdata.mAlbedo != Constants::undefined && mAlbedo != Constants::undefined)
		mAlbedo += Mdata.mAlbedo;
	else
		mAlbedo = Constants::undefined;

	// 2) Long wave fluxes.
	lw_out += Bdata.lw_out;
	lw_net += Bdata.lw_net;
	lw_in  +=  Atmosphere::blkBody_Radiation(Mdata.ea, Mdata.ta);

	// 3) Turbulent fluxes.
	qs += Bdata.qs;
	//ql += Bdata.ql; //HACK needed because latent heat ql not linearized w/ respect to Tss!!!
	qr += Bdata.qr;

	// 4) Ground heat fluxes
	//    The ground heat flux at soil/snow boundary is computed after compTemperatureProfile
	qg += Bdata.qg;

	// 5) Change of internal energy
	if (Xdata.getNumberOfElements() > Xdata.SoilNode) {
		dIntEnergy += Xdata.dIntEnergy;
		meltFreezeEnergy += Xdata.meltFreezeEnergy;
	}
	if(Xdata.SoilNode>0) {
		dIntEnergySoil += Xdata.dIntEnergySoil;
		// Now take care of the source and sink terms:
		dIntEnergySoil += (mass[MS_SOIL_RUNOFF] * Constants::specific_heat_water * (Xdata.Edata[0].Te - Constants::meltfreeze_tk));
		if (Xdata.SoilNode <  Xdata.getNumberOfElements()) {
			dIntEnergySoil -= mass[MS_SNOWPACK_RUNOFF] * Constants::specific_heat_water * (Xdata.Edata[Xdata.SoilNode].Te - Constants::meltfreeze_tk);
		}
		if (Xdata.SoilNode == Xdata.getNumberOfElements()) {
			//Note: at this stage, MS_RAIN is still in kg/m^2! In Main.cc, it is recalculated to kg/m^2/h if PRECIP_RATES==TRUE.
			dIntEnergySoil -= (mass[MS_RAIN] + mass[MS_EVAPORATION] + mass[MS_SUBLIMATION]) * Constants::specific_heat_water * (Xdata.Edata[Xdata.SoilNode-1].Te - Constants::meltfreeze_tk);
		}
		meltFreezeEnergySoil += Xdata.meltFreezeEnergySoil;
	}

	// 6) Collect total masses of snowpack
	mass[MS_TOTALMASS] = mass[MS_SWE] = mass[MS_WATER] = 0.;
	Xdata.compSnowpackMasses();
	mass[MS_TOTALMASS] = Xdata.mass_sum;
	mass[MS_SWE] = Xdata.swe;
	mass[MS_WATER] = Xdata.lwc_sum;
	
	// 7) Melt and refreeze mass
	meltMass += Xdata.meltMassTot;
	refreezeMass += Xdata.refreezeMassTot;
}

/**
 * @brief If multiple surface fluxes have been summed over multiple time steps, the
 * fluxes then need to be averaged by the number of steps. The albedos are also
 * averaged in this method.
 * @param factor Averaging factor (for example, 1/Nsteps)
 */
void SurfaceFluxes::multiplyFluxes(const double& factor)
{
	lw_in *= factor;
	lw_out *= factor;
	lw_net *= factor;
	qs *= factor;
	ql *= factor;
	qr *= factor;
	qg *= factor;
	qg0 *= factor;
	sw_hor *= factor;
	sw_in *= factor;
	sw_out *= factor;
	qw *= factor;
	sw_dir *= factor;
	sw_diff *= factor;
	if (pAlbedo != Constants::undefined)
		pAlbedo *= factor;
	if (mAlbedo != Constants::undefined)
		mAlbedo *= factor;
}

std::ostream& operator<<(std::ostream& os, const SurfaceFluxes& data)
{
	os.write(reinterpret_cast<const char*>(&data.lw_in), sizeof(data.lw_in));
	os.write(reinterpret_cast<const char*>(&data.lw_out), sizeof(data.lw_out));
	os.write(reinterpret_cast<const char*>(&data.lw_net), sizeof(data.lw_net));
	os.write(reinterpret_cast<const char*>(&data.qs), sizeof(data.qs));
	os.write(reinterpret_cast<const char*>(&data.ql), sizeof(data.ql));
	os.write(reinterpret_cast<const char*>(&data.hoar), sizeof(data.hoar));
	os.write(reinterpret_cast<const char*>(&data.qr), sizeof(data.qr));
	os.write(reinterpret_cast<const char*>(&data.qg), sizeof(data.qg));
	os.write(reinterpret_cast<const char*>(&data.qg0), sizeof(data.qg0));
	os.write(reinterpret_cast<const char*>(&data.sw_hor), sizeof(data.sw_hor));
	os.write(reinterpret_cast<const char*>(&data.sw_in), sizeof(data.sw_in));
	os.write(reinterpret_cast<const char*>(&data.sw_out), sizeof(data.sw_out));
	os.write(reinterpret_cast<const char*>(&data.qw), sizeof(data.qw));
	os.write(reinterpret_cast<const char*>(&data.sw_dir), sizeof(data.sw_dir));
	os.write(reinterpret_cast<const char*>(&data.sw_diff), sizeof(data.sw_diff));
	os.write(reinterpret_cast<const char*>(&data.pAlbedo), sizeof(data.pAlbedo));
	os.write(reinterpret_cast<const char*>(&data.mAlbedo), sizeof(data.mAlbedo));
	os.write(reinterpret_cast<const char*>(&data.dIntEnergy), sizeof(data.dIntEnergy));
	os.write(reinterpret_cast<const char*>(&data.dIntEnergySoil), sizeof(data.dIntEnergySoil));
	os.write(reinterpret_cast<const char*>(&data.meltFreezeEnergy), sizeof(data.meltFreezeEnergy));
	os.write(reinterpret_cast<const char*>(&data.meltFreezeEnergySoil), sizeof(data.meltFreezeEnergySoil));
	os.write(reinterpret_cast<const char*>(&data.meltMass), sizeof(data.meltMass));
	os.write(reinterpret_cast<const char*>(&data.refreezeMass), sizeof(data.refreezeMass));

	os.write(reinterpret_cast<const char*>(&data.drift), sizeof(data.drift));

	const size_t s_mass = data.mass.size();
	os.write(reinterpret_cast<const char*>(&s_mass), sizeof(size_t));
	os.write(reinterpret_cast<const char*>(&data.mass[0]), static_cast<streamsize>(s_mass*sizeof(data.mass[0])));

	const size_t s_load = data.load.size();
	os.write(reinterpret_cast<const char*>(&s_load), sizeof(size_t));
	os.write(reinterpret_cast<const char*>(&data.load[0]), static_cast<streamsize>(s_load*sizeof(data.load[0])));

	os.write(reinterpret_cast<const char*>(&data.dhs_corr), sizeof(data.dhs_corr));
	os.write(reinterpret_cast<const char*>(&data.cRho_hn), sizeof(data.cRho_hn));
	os.write(reinterpret_cast<const char*>(&data.mRho_hn), sizeof(data.mRho_hn));
	return os;
}

std::istream& operator>>(std::istream& is, SurfaceFluxes& data)
{
	is.read(reinterpret_cast<char*>(&data.lw_in), sizeof(data.lw_in));
	is.read(reinterpret_cast<char*>(&data.lw_out), sizeof(data.lw_out));
	is.read(reinterpret_cast<char*>(&data.lw_net), sizeof(data.lw_net));
	is.read(reinterpret_cast<char*>(&data.qs), sizeof(data.qs));
	is.read(reinterpret_cast<char*>(&data.ql), sizeof(data.ql));
	is.read(reinterpret_cast<char*>(&data.hoar), sizeof(data.hoar));
	is.read(reinterpret_cast<char*>(&data.qr), sizeof(data.qr));
	is.read(reinterpret_cast<char*>(&data.qg), sizeof(data.qg));
	is.read(reinterpret_cast<char*>(&data.qg0), sizeof(data.qg0));
	is.read(reinterpret_cast<char*>(&data.sw_hor), sizeof(data.sw_hor));
	is.read(reinterpret_cast<char*>(&data.sw_in), sizeof(data.sw_in));
	is.read(reinterpret_cast<char*>(&data.sw_out), sizeof(data.sw_out));
	is.read(reinterpret_cast<char*>(&data.qw), sizeof(data.qw));
	is.read(reinterpret_cast<char*>(&data.sw_dir), sizeof(data.sw_dir));
	is.read(reinterpret_cast<char*>(&data.sw_diff), sizeof(data.sw_diff));
	is.read(reinterpret_cast<char*>(&data.pAlbedo), sizeof(data.pAlbedo));
	is.read(reinterpret_cast<char*>(&data.mAlbedo), sizeof(data.mAlbedo));
	is.read(reinterpret_cast<char*>(&data.dIntEnergy), sizeof(data.dIntEnergy));
	is.read(reinterpret_cast<char*>(&data.dIntEnergySoil), sizeof(data.dIntEnergySoil));
	is.read(reinterpret_cast<char*>(&data.meltFreezeEnergy), sizeof(data.meltFreezeEnergy));
	is.read(reinterpret_cast<char*>(&data.meltFreezeEnergySoil), sizeof(data.meltFreezeEnergySoil));
	is.read(reinterpret_cast<char*>(&data.meltMass), sizeof(data.meltMass));
	is.read(reinterpret_cast<char*>(&data.refreezeMass), sizeof(data.refreezeMass));

	is.read(reinterpret_cast<char*>(&data.drift), sizeof(data.drift));

	size_t s_mass;
	is.read(reinterpret_cast<char*>(&s_mass), sizeof(size_t));
	data.mass.resize(s_mass);
	is.read(reinterpret_cast<char*>(&data.mass[0]), static_cast<streamsize>(s_mass*sizeof(data.mass[0])));

	size_t s_load;
	is.read(reinterpret_cast<char*>(&s_load), sizeof(size_t));
	data.load.resize(s_load);
	is.read(reinterpret_cast<char*>(&data.load[0]), static_cast<streamsize>(s_load*sizeof(data.load[0])));

	is.read(reinterpret_cast<char*>(&data.dhs_corr), sizeof(data.dhs_corr));
	is.read(reinterpret_cast<char*>(&data.cRho_hn), sizeof(data.cRho_hn));
	is.read(reinterpret_cast<char*>(&data.mRho_hn), sizeof(data.mRho_hn));
	return is;
}



/**
 * @brief Initialize all the CData elements value with values by default or
 *with values read from the SNO file.
 *This function is called in SnowStation::initialize, whch is called by XXX in the main().
 * @param snow soil data SN_SNOWSOIL_DATA& SSdata created in the main.
 * @author Adrien Michel
 */

void CanopyData::initialize(const SN_SNOWSOIL_DATA& SSdata, const bool useCanopyModel){

  int_cap_snow = SSdata.Canopy_int_cap_snow; //iMax in Gouttevin,2015
  if(useCanopyModel &&  (int_cap_snow < 0.0 || int_cap_snow == mio::IOUtils::nodata ))
  {
    std::stringstream msg;
    msg << "Value provided for CanopySnowIntCapacity(" << int_cap_snow << ") in soil file is not valid, the default value of 5.9 sill be used.";
    prn_msg(__FILE__, __LINE__, "wrn", Date(),msg.str().c_str());
    int_cap_snow = 5.9;
  }

  /// Specific interception capacity for rain (I_LAI) (mm/LAI)
  int_cap_rain = 0.3;
  /** Coef in interception function, see (Pomeroy et al,1998) where a value of 0.7 was
   * found to be appropriate for hourly time-step, but smaller time steps require smaller
   * values, 0.5 was found reasoanble by using the SnowMIP2 data (2007-12-09)
  */
  interception_timecoef = 0.5;

  /// RADIATION BALANCE
  can_alb_dry = SSdata.Canopy_alb_dry;  // Albedo of dry canopy (calibr: 0.09, Alptal)
  if(useCanopyModel &&  (can_alb_dry < 0.0 || can_alb_dry> 1.0 || can_alb_dry == mio::IOUtils::nodata ))
  {
    std::stringstream msg;
    msg << "Value provided for CanopyAlbedoDry (" << can_alb_dry << ") in soil file is not valid, the default value of 0.11 will be used.";
    prn_msg(__FILE__, __LINE__, "wrn", Date(),msg.str().c_str());
    can_alb_dry = 0.11;
  }

  can_alb_wet = SSdata.Canopy_alb_wet;  // Albedo of wet canopy (calibr: 0.09, Alptal)
  if(useCanopyModel &&  (can_alb_wet < 0.0 || can_alb_wet > 1.0 ||  can_alb_wet == mio::IOUtils::nodata ))
  {
    std::stringstream msg;
    msg << "Value provided for CanopyAlbedoWet (" << can_alb_wet << ") in soil file is not valid, the default value of 0.11 will be used.";
    prn_msg(__FILE__, __LINE__, "wrn", Date(),msg.str().c_str());
    can_alb_wet = 0.11;
  }

  can_alb_snow = SSdata.Canopy_alb_snow;  // Albedo of snow covered albedo (calibr: 0.35, Alptal)
  if(useCanopyModel &&  (can_alb_snow < 0.0 || can_alb_snow > 1.0 || can_alb_snow == mio::IOUtils::nodata ))
  {
    std::stringstream msg;
    msg << "Value provided for CanopyAlbedoSnow (" << can_alb_snow << ") in soil file is not valid, the default value of 0.35 will be used.";
    prn_msg(__FILE__, __LINE__, "wrn", Date(),msg.str().c_str());
    can_alb_snow = 0.35;
  }

  krnt_lai = .75;       // Radiation transmissivity parameter, in the range 0.4-0.8 if the true LAI is used; higher if optical LAI is used.
                                            // (calibrated on Alptal)
  can_diameter = SSdata.Canopy_diameter;  // average canopy (tree) diameter [m], parameter in the new radiation transfer model
  if(useCanopyModel &&  (can_diameter < 0.0 || can_diameter == mio::IOUtils::nodata ))
  {
    std::stringstream msg;
    msg << "Value provided for CanopyDiameter (" << can_diameter << ") in soil file is not valid, the default value of 1.0 will be used.";
    prn_msg(__FILE__, __LINE__, "wrn", Date(),msg.str().c_str());
    can_diameter = 1.0;
  }

  ///  ENERGY BALANCE
  /// parameters for HeatMass and 2layercanopy
  biomass_heat_capacity = 2800.;	// from Linroth et al., 2013 (J Kg-1 K-1)
  biomass_density = 900.;		// from Linroth et al., 2013 (Kg m-3)

  lai_frac_top_default = SSdata.Canopy_lai_frac_top_default;	// fraction of total LAI that is attributed to the uppermost layer. Here calibrated for Alptal.
  if(useCanopyModel &&  (lai_frac_top_default < 0.0 || lai_frac_top_default > 1.0 || lai_frac_top_default == mio::IOUtils::nodata ))
  {
    std::stringstream msg;
    msg << "Value provided for CanopyFracLAIUpperLayer (" << lai_frac_top_default << ") in soil file is not valid, the default value of 0.5 will be used.";
    prn_msg(__FILE__, __LINE__, "wrn", Date(),msg.str().c_str());
    lai_frac_top_default = 0.5;
  }

  trunk_frac_height = 0.2;		// (optional) fraction of total tree height occupied by trunks,
                                    // used to calculate direct solar insolation of trunks.
  trunkalb = 0.09;			// trunk albedo
  et = 1.;				// trunk emissivity
  ///  TURBULENT HEAT EXCHANGE
  /// Stab. corr. aerodyn. resist. above and below canopy: 0=off and 1=on (Monin-Obukhov formulation)
  canopy_stabilitycorrection = true;
  /// Ratio between canopy height and roughness length
  roughmom_to_canopyheight_ratio = 0.10;
  /// As above for displacement height
  displ_to_canopyheight_ratio = 0.6667;
  /**
   * Fractional increase of aerodynamic resistance for evaporation of intercepted snow.
   * - 10.0 from Koivusalo and Kokkonen (2002)
   * - 8.0 calibration with Alptal data
   */
  raincrease_snow = 10.0;

  /// @brief Maximum allowed canopy temperature change (K hr-1)
  canopytemp_maxchange_perhour = 7.0;
  /// @brief (~=1, but Not allowed to be exactly 1)
  roughheat_to_roughmom_ratio = 0.9999;
  /// @brief minimum heat exchange (Wm-2K-1) at zero wind
  can_ch0 = 3.;
  /// @brief 1+CAN_RS_MULT = maximum factor to increase Cdata->rs below canopy
  can_rs_mult = 3.0;
  /// @brief TRANSPIRATION
  /// @brief Minimum canopy surface resistance, 500 (sm-1) is for needle leaf treas van den Hurk et al (2000) *75% Gustafsson et al (2003)
  rsmin = 375.0;
  /**
   * @brief gd (Pa-1) parameter for canopy surface resistance response to vapour pressure:
   * - 0.0003 = trees (needle or broadleafs)
   * - 0=crops, grass, tundra etc
   */
  f3_gd = 0.0003;
  /// @brief Root depth, determining the soil layers influenced by root water uptake
  rootdepth = 1.0;
  /// @brief Wilting point, defined as a fraction of water content at field capacity (-)
  wp_fraction = 0.17;
  /// @brief Wilting point pressure head, when using Richards equation for soil.
  h_wilt = -1.55E6;
  //@}

  // INITIALIZE CANOPY DATA
  // State variable
  temp = 273.15; // temperature (K)
  storage = 0.0; // intercepted water (kg m-2 or mm Water Equivalent)  temp;        ///< temperature (K)
  ec = 1.0;          ///< longwave emissivity (1)
  // parameters
  lai = SSdata.Canopy_LAI;
  if(useCanopyModel &&  (lai < 0.0 || lai == mio::IOUtils::nodata ))
  {
    std::stringstream msg;
    msg << "Value provided for LAI (" << lai << ") in soil file is not valid.";
		throw UnknownValueException(msg.str(), AT);
  }

  z0m = height*0.1;
  z0h = z0m*0.1;
  zdispl = height*0.66;

  height =  SSdata.Canopy_Height;
  if(useCanopyModel &&  (height < 0.0 || height == mio::IOUtils::nodata ))
  {
    std::stringstream msg;
    msg << "Value provided for height (" << height << ") in soil file is not ialid.";
		throw UnknownValueException(msg.str(), AT);
  }

  direct_throughfall = SSdata.Canopy_Direct_Throughfall;
  if(useCanopyModel &&  (direct_throughfall < 0.0 || direct_throughfall >1.0 || direct_throughfall == mio::IOUtils::nodata ))
  {
    std::stringstream msg;
    msg << "Value provided for direct throughfall (" << direct_throughfall << ") in soil file is not valid.";
		throw UnknownValueException(msg.str(), AT);
  }

  sigf= 1.-exp(-krnt_lai * (lai));;        ///< radiation transmissivity (1)

  // aerodynamic resistances
  ra = 0.;          ///< from canopy air to reference height
  rc = 0.;          ///< from canopy to canopy air
  rs = 0.;          ///< from subsurface to canpopy air
  rstransp = 0.;    ///< stomatal surface resistance for transpiration
  // Averaged variables
  canopyalb = can_alb_dry;  ///< canopy albedo [-]
  totalalb=0;    ///< total albedo above canopy and snow/soil surface [-]
  wetfraction = 0.; ///< fraction of canopy covered by interception [-]
  intcapacity = 0.; ///< maximum interception storage [mm]
  // Radiations
  rswrac = 0.;      ///< upward shortwave above canopy
  iswrac = 0.;	    ///< downward shortwave radiation above canopy
  rswrbc = 0.;      ///< upward shortwave below canopy
  iswrbc = 0.;      ///< downward shortwave radiation below canopy
  ilwrac = 0.;      ///< downward longwave radiation ABOVE canopy
  rlwrac = 0.;      ///< upward longwave radiation ABOVE canopy
  ilwrbc = 0.;      ///< downward longwave radiation BELOW canopy
  rlwrbc = 0.;      ///< upward longwave radiation BELOW canopy
  rsnet = 0.;       ///< net shortwave radiation
  rlnet = 0.;       ///< net longwave radiation
  // Turbulent fluxes
  sensible = 0.;
  latent = 0.;
  latentcorr = 0.;
  // Evap fluxes
  transp = 0.;
  intevap = 0.;
  // Mass fluxes
  interception = 0.;
  throughfall = 0.;
  snowunload = 0.;

  snowfac = 0.;     ///< snowfall above canopy
  rainfac = 0.;     ///< rainfall above canopy
  liquidfraction = 0.;
  sigftrunk = 0.;   ///< radiation interception cross section for trunk layer ()
  Ttrunk = 273.15; // trunk temperature (K)
  CondFluxCanop = 0.; ///< biomass heat storage flux towards Canopy (if 1L) towards Leaves (if 2L). (>0 towards canopy)
  CondFluxTrunks = 0.; ///< biomass heat storage flux towards Trunks (if 2L)
  LWnet_Trunks = 0.; ///< net LW to trunks (>0 towards trunks)
  SWnet_Trunks= 0.; ///< net SW to trunks (>0 towards trunks)
  QStrunks = 0.;      ///< sensible heat flux from trunks (>0 if heat lost from trunk)
  forestfloor_alb = 0.; ///< albedo of the forest floor
  BasalArea =  SSdata.Canopy_BasalArea; ///< basal area of trees on the stand
  if(useCanopyModel &&  (BasalArea < 0.0 || BasalArea == mio::IOUtils::nodata ))
  {
    std::stringstream msg;
    msg << "Value provided for CanopyBasalArea (" << BasalArea << ") in soil file is not valid, the default value of 0.004 will be used.";
    prn_msg(__FILE__, __LINE__, "wrn", Date(),msg.str().c_str());
    BasalArea=0.004;
  }

  HMLeaves=3.*4190.;     ///< Leaves heat mass (J K-1 /m2 ground surface)
  HMTrunks=30.*4190.;     ///< Trunks heat mass (J K-1 /m2 ground surface)
}

void CanopyData::reset(const bool& cumsum_mass)
{
	if (cumsum_mass) { // Do not reset cumulated mass balance
		// radiation
		rswrac=0.;
		iswrac=0.;
		rswrbc=0.;
		iswrbc=0.;
		ilwrac=0.;
		rlwrac=0.;
		ilwrbc=0.;
		rlwrbc=0.;
		rsnet=0.;
		rlnet=0.;
		// turbulent heat fluxes
		sensible=0.0;
		latent=0.0;
		latentcorr=0.0;
		// 2layer canopy model
		CondFluxCanop = 0.;
		CondFluxTrunks = 0.;
		QStrunks = 0.;
		LWnet_Trunks = 0.;
		SWnet_Trunks = 0.;
		forestfloor_alb = 0.;
		// auxiliaries
		canopyalb=0.0;
		totalalb=0.0;
		intcapacity=0.0;
	} else {
		initializeSurfaceExchangeData();
	}
}

/**
 * @brief If multiple fluxes have been summed over multiple time steps, the
 * fluxes then need to be averaged by the number of steps. The albedos are also
 * averaged in this method.
 * @param factor Averaging factor (for example, 1/Nsteps)
 */
void CanopyData::multiplyFluxes(const double& factor)
{
	rswrac *= factor;
	iswrac *= factor;
	rswrbc *= factor;
	iswrbc *= factor;
	ilwrac *= factor;
	rlwrac *= factor;
	ilwrbc *= factor;
	rlwrbc *= factor;
	rsnet *= factor;
	rlnet *= factor;
	// turbulent heat fluxes
	sensible *= factor;
	latent *= factor;
	latentcorr *= factor;
	// 2Layer canopy model
	CondFluxCanop *= factor;
	CondFluxTrunks *= factor;
	QStrunks *= factor;
	LWnet_Trunks *= factor;
	SWnet_Trunks *= factor;
	forestfloor_alb *= factor;
	// auxiliaries
	canopyalb *= factor;
	totalalb *= factor;
	intcapacity *= factor;
}

std::ostream& operator<<(std::ostream& os, const CanopyData& data)
{
	os.write(reinterpret_cast<const char*>(&data.storage), sizeof(data.storage));
	os.write(reinterpret_cast<const char*>(&data.temp), sizeof(data.temp));
	os.write(reinterpret_cast<const char*>(&data.sigf), sizeof(data.sigf));
	os.write(reinterpret_cast<const char*>(&data.ec), sizeof(data.ec));

	os.write(reinterpret_cast<const char*>(&data.lai), sizeof(data.lai));
	os.write(reinterpret_cast<const char*>(&data.z0m), sizeof(data.z0m));
	os.write(reinterpret_cast<const char*>(&data.z0h), sizeof(data.z0h));
	os.write(reinterpret_cast<const char*>(&data.zdispl), sizeof(data.zdispl));
	os.write(reinterpret_cast<const char*>(&data.height), sizeof(data.height));
	os.write(reinterpret_cast<const char*>(&data.direct_throughfall), sizeof(data.direct_throughfall));

	os.write(reinterpret_cast<const char*>(&data.ra), sizeof(data.ra));
	os.write(reinterpret_cast<const char*>(&data.rc), sizeof(data.rc));
	os.write(reinterpret_cast<const char*>(&data.rs), sizeof(data.rs));
	os.write(reinterpret_cast<const char*>(&data.rstransp), sizeof(data.rstransp));
	os.write(reinterpret_cast<const char*>(&data.canopyalb), sizeof(data.canopyalb));
	os.write(reinterpret_cast<const char*>(&data.totalalb), sizeof(data.totalalb));
	os.write(reinterpret_cast<const char*>(&data.wetfraction), sizeof(data.wetfraction));
	os.write(reinterpret_cast<const char*>(&data.intcapacity), sizeof(data.intcapacity));

	os.write(reinterpret_cast<const char*>(&data.rswrac), sizeof(data.rswrac));
	os.write(reinterpret_cast<const char*>(&data.iswrac), sizeof(data.iswrac));
	os.write(reinterpret_cast<const char*>(&data.rswrbc), sizeof(data.rswrbc));
	os.write(reinterpret_cast<const char*>(&data.iswrbc), sizeof(data.iswrbc));
	os.write(reinterpret_cast<const char*>(&data.ilwrac), sizeof(data.ilwrac));
	os.write(reinterpret_cast<const char*>(&data.rlwrac), sizeof(data.rlwrac));
	os.write(reinterpret_cast<const char*>(&data.ilwrbc), sizeof(data.ilwrbc));
	os.write(reinterpret_cast<const char*>(&data.rlwrbc), sizeof(data.rlwrbc));
	os.write(reinterpret_cast<const char*>(&data.rsnet), sizeof(data.rsnet));
	os.write(reinterpret_cast<const char*>(&data.rlnet), sizeof(data.rlnet));

	os.write(reinterpret_cast<const char*>(&data.sensible), sizeof(data.sensible));
	os.write(reinterpret_cast<const char*>(&data.latent), sizeof(data.latent));
	os.write(reinterpret_cast<const char*>(&data.latentcorr), sizeof(data.latentcorr));

	os.write(reinterpret_cast<const char*>(&data.transp), sizeof(data.transp));
	os.write(reinterpret_cast<const char*>(&data.intevap), sizeof(data.intevap));

	os.write(reinterpret_cast<const char*>(&data.interception), sizeof(data.interception));
	os.write(reinterpret_cast<const char*>(&data.throughfall), sizeof(data.throughfall));
	os.write(reinterpret_cast<const char*>(&data.snowunload), sizeof(data.snowunload));

	os.write(reinterpret_cast<const char*>(&data.snowfac), sizeof(data.snowfac));
	os.write(reinterpret_cast<const char*>(&data.rainfac), sizeof(data.rainfac));
	os.write(reinterpret_cast<const char*>(&data.liquidfraction), sizeof(data.liquidfraction));
	os.write(reinterpret_cast<const char*>(&data.sigftrunk), sizeof(data.sigftrunk));
	os.write(reinterpret_cast<const char*>(&data.Ttrunk), sizeof(data.Ttrunk));
	os.write(reinterpret_cast<const char*>(&data.CondFluxCanop), sizeof(data.CondFluxCanop));
	os.write(reinterpret_cast<const char*>(&data.CondFluxTrunks), sizeof(data.CondFluxTrunks));
	os.write(reinterpret_cast<const char*>(&data.LWnet_Trunks), sizeof(data.LWnet_Trunks));
	os.write(reinterpret_cast<const char*>(&data.SWnet_Trunks), sizeof(data.SWnet_Trunks));
	os.write(reinterpret_cast<const char*>(&data.QStrunks), sizeof(data.QStrunks));
	os.write(reinterpret_cast<const char*>(&data.forestfloor_alb), sizeof(data.forestfloor_alb));
	os.write(reinterpret_cast<const char*>(&data.BasalArea), sizeof(data.BasalArea));
	os.write(reinterpret_cast<const char*>(&data.HMLeaves), sizeof(data.HMLeaves));
	os.write(reinterpret_cast<const char*>(&data.HMTrunks), sizeof(data.HMTrunks));

	os.write(reinterpret_cast< const char*>(&data.int_cap_snow), sizeof(data.int_cap_snow));
	os.write(reinterpret_cast< const char*>(&data.int_cap_rain), sizeof(data.int_cap_rain));
	os.write(reinterpret_cast< const char*>(&data.interception_timecoef), sizeof(data.interception_timecoef));
	os.write(reinterpret_cast<const char*>(&data.can_alb_dry), sizeof(data.can_alb_dry));
	os.write(reinterpret_cast<const char*>(&data.can_alb_wet), sizeof(data.can_alb_wet));
	os.write(reinterpret_cast<const char*>(&data.can_alb_snow), sizeof(data.can_alb_snow));
	os.write(reinterpret_cast<const char*>(&data.krnt_lai), sizeof(data.krnt_lai));
	os.write(reinterpret_cast<const char*>(&data.can_diameter), sizeof(data.can_diameter));
	os.write(reinterpret_cast<const char*>(&data.biomass_heat_capacity), sizeof(data.biomass_heat_capacity));
	os.write(reinterpret_cast<const char*>(&data.lai_frac_top_default), sizeof(data.lai_frac_top_default));
	os.write(reinterpret_cast<const char*>(&data.trunk_frac_height), sizeof(data.trunk_frac_height));
	os.write(reinterpret_cast<const char*>(&data.trunkalb), sizeof(data.trunkalb));
	os.write(reinterpret_cast<const char*>(&data.et), sizeof(data.et));
	os.write(reinterpret_cast<const char*>(&data.canopy_stabilitycorrection), sizeof(data.canopy_stabilitycorrection));
	os.write(reinterpret_cast<const char*>(&data.roughmom_to_canopyheight_ratio), sizeof(data.roughmom_to_canopyheight_ratio));
	os.write(reinterpret_cast<const char*>(&data.displ_to_canopyheight_ratio), sizeof(data.displ_to_canopyheight_ratio));
	os.write(reinterpret_cast<const char*>(&data.raincrease_snow), sizeof(data.raincrease_snow));
	os.write(reinterpret_cast<const char*>(&data.canopytemp_maxchange_perhour), sizeof(data.canopytemp_maxchange_perhour));
	os.write(reinterpret_cast<const char*>(&data.roughheat_to_roughmom_ratio), sizeof(data.roughheat_to_roughmom_ratio));
	os.write(reinterpret_cast<const char*>(&data.can_ch0), sizeof(data.can_ch0));
	os.write(reinterpret_cast<const char*>(&data.can_rs_mult), sizeof(data.can_rs_mult));
	os.write(reinterpret_cast<const char*>(&data.rsmin), sizeof(data.rsmin));
	os.write(reinterpret_cast<const char*>(&data.f3_gd), sizeof(data.f3_gd));
	os.write(reinterpret_cast<const char*>(&data.rootdepth), sizeof(data.rootdepth));
	os.write(reinterpret_cast<const char*>(&data.wp_fraction), sizeof(data.wp_fraction));
	os.write(reinterpret_cast<const char*>(&data.h_wilt), sizeof(data.h_wilt));

	return os;
}

std::istream& operator>>(std::istream& is, CanopyData& data)
{
	is.read(reinterpret_cast<char*>(&data.storage), sizeof(data.storage));
	is.read(reinterpret_cast<char*>(&data.temp), sizeof(data.temp));
	is.read(reinterpret_cast<char*>(&data.sigf), sizeof(data.sigf));
	is.read(reinterpret_cast<char*>(&data.ec), sizeof(data.ec));

	is.read(reinterpret_cast<char*>(&data.lai), sizeof(data.lai));
	is.read(reinterpret_cast<char*>(&data.z0m), sizeof(data.z0m));
	is.read(reinterpret_cast<char*>(&data.z0h), sizeof(data.z0h));
	is.read(reinterpret_cast<char*>(&data.zdispl), sizeof(data.zdispl));
	is.read(reinterpret_cast<char*>(&data.height), sizeof(data.height));
	is.read(reinterpret_cast<char*>(&data.direct_throughfall), sizeof(data.direct_throughfall));

	is.read(reinterpret_cast<char*>(&data.ra), sizeof(data.ra));
	is.read(reinterpret_cast<char*>(&data.rc), sizeof(data.rc));
	is.read(reinterpret_cast<char*>(&data.rs), sizeof(data.rs));
	is.read(reinterpret_cast<char*>(&data.rstransp), sizeof(data.rstransp));
	is.read(reinterpret_cast<char*>(&data.canopyalb), sizeof(data.canopyalb));
	is.read(reinterpret_cast<char*>(&data.totalalb), sizeof(data.totalalb));
	is.read(reinterpret_cast<char*>(&data.wetfraction), sizeof(data.wetfraction));
	is.read(reinterpret_cast<char*>(&data.intcapacity), sizeof(data.intcapacity));

	is.read(reinterpret_cast<char*>(&data.rswrac), sizeof(data.rswrac));
	is.read(reinterpret_cast<char*>(&data.iswrac), sizeof(data.iswrac));
	is.read(reinterpret_cast<char*>(&data.rswrbc), sizeof(data.rswrbc));
	is.read(reinterpret_cast<char*>(&data.iswrbc), sizeof(data.iswrbc));
	is.read(reinterpret_cast<char*>(&data.ilwrac), sizeof(data.ilwrac));
	is.read(reinterpret_cast<char*>(&data.rlwrac), sizeof(data.rlwrac));
	is.read(reinterpret_cast<char*>(&data.ilwrbc), sizeof(data.ilwrbc));
	is.read(reinterpret_cast<char*>(&data.rlwrbc), sizeof(data.rlwrbc));
	is.read(reinterpret_cast<char*>(&data.rsnet), sizeof(data.rsnet));
	is.read(reinterpret_cast<char*>(&data.rlnet), sizeof(data.rlnet));

	is.read(reinterpret_cast<char*>(&data.sensible), sizeof(data.sensible));
	is.read(reinterpret_cast<char*>(&data.latent), sizeof(data.latent));
	is.read(reinterpret_cast<char*>(&data.latentcorr), sizeof(data.latentcorr));

	is.read(reinterpret_cast<char*>(&data.transp), sizeof(data.transp));
	is.read(reinterpret_cast<char*>(&data.intevap), sizeof(data.intevap));

	is.read(reinterpret_cast<char*>(&data.interception), sizeof(data.interception));
	is.read(reinterpret_cast<char*>(&data.throughfall), sizeof(data.throughfall));
	is.read(reinterpret_cast<char*>(&data.snowunload), sizeof(data.snowunload));

	is.read(reinterpret_cast<char*>(&data.snowfac), sizeof(data.snowfac));
	is.read(reinterpret_cast<char*>(&data.rainfac), sizeof(data.rainfac));
	is.read(reinterpret_cast<char*>(&data.liquidfraction), sizeof(data.liquidfraction));
	is.read(reinterpret_cast<char*>(&data.sigftrunk), sizeof(data.sigftrunk));
	is.read(reinterpret_cast<char*>(&data.Ttrunk), sizeof(data.Ttrunk));
	is.read(reinterpret_cast<char*>(&data.CondFluxCanop), sizeof(data.CondFluxCanop));
	is.read(reinterpret_cast<char*>(&data.CondFluxTrunks), sizeof(data.CondFluxTrunks));
	is.read(reinterpret_cast<char*>(&data.LWnet_Trunks), sizeof(data.LWnet_Trunks));
	is.read(reinterpret_cast<char*>(&data.SWnet_Trunks), sizeof(data.SWnet_Trunks));
	is.read(reinterpret_cast<char*>(&data.QStrunks), sizeof(data.QStrunks));
	is.read(reinterpret_cast<char*>(&data.forestfloor_alb), sizeof(data.forestfloor_alb));
	is.read(reinterpret_cast<char*>(&data.BasalArea), sizeof(data.BasalArea));
	is.read(reinterpret_cast<char*>(&data.HMLeaves), sizeof(data.HMLeaves));
	is.read(reinterpret_cast<char*>(&data.HMTrunks), sizeof(data.HMTrunks));

	is.read(reinterpret_cast<char*>(&data.int_cap_snow), sizeof(data.int_cap_snow));
	is.read(reinterpret_cast<char*>(&data.int_cap_rain), sizeof(data.int_cap_rain));
	is.read(reinterpret_cast<char*>(&data.interception_timecoef), sizeof(data.interception_timecoef));
	is.read(reinterpret_cast<char*>(&data.can_alb_dry), sizeof(data.can_alb_dry));
	is.read(reinterpret_cast<char*>(&data.can_alb_wet), sizeof(data.can_alb_wet));
	is.read(reinterpret_cast<char*>(&data.can_alb_snow), sizeof(data.can_alb_snow));
	is.read(reinterpret_cast<char*>(&data.krnt_lai), sizeof(data.krnt_lai));
	is.read(reinterpret_cast<char*>(&data.can_diameter), sizeof(data.can_diameter));
	is.read(reinterpret_cast<char*>(&data.biomass_heat_capacity), sizeof(data.biomass_heat_capacity));
 	is.read(reinterpret_cast<char*>(&data.lai_frac_top_default), sizeof(data.lai_frac_top_default));
	is.read(reinterpret_cast<char*>(&data.trunk_frac_height), sizeof(data.trunk_frac_height));
 	is.read(reinterpret_cast<char*>(&data.trunkalb), sizeof(data.trunkalb));
 	is.read(reinterpret_cast<char*>(&data.et), sizeof(data.et));
 	is.read(reinterpret_cast<char*>(&data.canopy_stabilitycorrection), sizeof(data.canopy_stabilitycorrection));
	is.read(reinterpret_cast<char*>(&data.roughmom_to_canopyheight_ratio), sizeof(data.roughmom_to_canopyheight_ratio));
	is.read(reinterpret_cast<char*>(&data.displ_to_canopyheight_ratio), sizeof(data.displ_to_canopyheight_ratio));
	is.read(reinterpret_cast<char*>(&data.raincrease_snow), sizeof(data.raincrease_snow));
	is.read(reinterpret_cast<char*>(&data.canopytemp_maxchange_perhour), sizeof(data.canopytemp_maxchange_perhour));
	is.read(reinterpret_cast<char*>(&data.roughheat_to_roughmom_ratio), sizeof(data.roughheat_to_roughmom_ratio));
	is.read(reinterpret_cast<char*>(&data.can_ch0), sizeof(data.can_ch0));
	is.read(reinterpret_cast<char*>(&data.can_rs_mult), sizeof(data.can_rs_mult));
	is.read(reinterpret_cast<char*>(&data.rsmin), sizeof(data.rsmin));
	is.read(reinterpret_cast<char*>(&data.f3_gd), sizeof(data.f3_gd));
	is.read(reinterpret_cast<char*>(&data.rootdepth), sizeof(data.rootdepth));
	is.read(reinterpret_cast<char*>(&data.wp_fraction), sizeof(data.wp_fraction));
	is.read(reinterpret_cast<char*>(&data.h_wilt), sizeof(data.h_wilt));

	return is;
}

const std::string CanopyData::toString() const
{
	std::ostringstream os;
	os << "<CanopyData>" << "\n";
	os << "\tstorage:                           " << storage << "\n";
	os << "\ttemp:                              " << temp << "\n";
	os << "\tsigf:                              " <<  sigf << "\n";
	os << "\tec:                                " << ec << "\n";
	os << "\theight:                            " << height << "\n";
	os << "\tlai:                               " << lai << "\n";
 	os << "\tdirect_throughfall:                " << direct_throughfall << "\n";
	os << "\tz0m:                               " << z0m <<  "\n";
	os << "\tz0h:                               " <<  z0h << "\n";
	os << "\tzdispl:                            " << zdispl << "\n";
	os << "_____________________________________" <<  "\n";
	os << "\tra:                                " << ra << "\n";
	os << "\trc:                                " <<  rc << "\n";
	os << "\tdrs:                               " << rs << "\n";
	os << "\trstransp:                          " << rstransp << "\n";
	os << "\tcanopyalb:                         " << canopyalb << "\n";
	os << "\ttotalalb:                          " << totalalb << "\n";
	os << "\twetfraction:                       " << wetfraction << "\n";
	os << "\tintcapacity:                       " << intcapacity << "\n";
	os << "\trswrac:                            " << rswrac << "\n";
	os << "\tiswrac:                            " << iswrac << "\n";
	os << "_____________________________________" <<  "\n";
	os << "\tiswrbc:                            " << iswrbc << "\n";
	os << "\tilwrac:                            " << ilwrac << "\n";
	os << "\trlwrac:                            " << rlwrac << "\n";
	os << "\tilwrbc:                            " << ilwrbc << "\n";
	os << "\trlwrbc:                            " << rlwrbc << "\n";
	os << "\trsnet:                             " << rsnet << "\n";
	os << "\trlnet:                             " << rlnet << "\n";
	os << "\tsensible:                          " << sensible << "\n";
	os << "\tlatent:                            " << latent << "\n";
	os << "\tlatentcorr:                        " << latentcorr << "\n";
	os << "_____________________________________" <<  "\n";
	os << "\ttransp:                            " << transp << "\n";
	os << "\tintevap:                           " << intevap << "\n";
	os << "\tinterception:                      " << interception << "\n";
	os << "\tthroughfall:                       " << throughfall << "\n";
	os << "\tsnowunload:                        " << snowunload << "\n";
	os << "\tint_cap_snow:                      " << int_cap_snow << "\n";
  	os << "\tint_cap_rain:                      " << int_cap_rain << "\n";
  	os << "\tinterception_timecoef:             " << interception_timecoef << "\n";
	os << "\tcan_alb_dry:                       " << can_alb_dry << "\n";
	os << "\tcan_alb_wet:                       " << can_alb_wet << "\n";
	os << "_____________________________________" <<  "\n";
	os << "\tcan_alb_snow:                      " << can_alb_snow << "\n";
	os << "\tkrnt_lai:                          " << krnt_lai << "\n";
	os << "\tcan_diameter:                      " << can_diameter << "\n";
	os << "\tbiomass_heat_capacity:             " << biomass_heat_capacity << "\n";
	os << "\tbiomass_density:                   " << biomass_density << "\n";
	os << "\tlai_frac_top_default:              " << lai_frac_top_default << "\n";
	os << "\ttrunk_frac_height:                 " << trunk_frac_height << "\n";
	os << "\ttrunkalb:                          " << trunkalb << "\n";
	os << "\tet:                                " << et << "\n";
	os << "\tcanopy_stabilitycorrection:        " << canopy_stabilitycorrection << "\n";
	os << "_____________________________________" <<  "\n";
	os << "\troughmom_to_canopyheight_ratio:    " << roughmom_to_canopyheight_ratio << "\n";
	os << "\tdispl_to_canopyheight_ratio:       " << displ_to_canopyheight_ratio << "\n";
	os << "\traincrease_snow:                   " << raincrease_snow << "\n";
	os << "\tcanopytemp_maxchange_perhour:      " << canopytemp_maxchange_perhour << "\n";
	os << "\troughheat_to_roughmom_ratio:       " << roughheat_to_roughmom_ratio << "\n";
	os << "\tcan_ch0:                           " << can_ch0 << "\n";
	os << "\tcan_rs_mult:                       " << can_rs_mult << "\n";
	os << "\trsmin:                             " << rsmin << "\n";
	os << "\tf3_gd:                             " << f3_gd << "\n";
	os << "\trootdepth:                         " << rootdepth << "\n";
	os << "_____________________________________" <<  "\n";
	os << "\twp_fraction:                       " << wp_fraction << "\n";
	os << "\th_wilt:                            " << h_wilt << "\n";
	os << "\tsnowfac:                           " << snowfac << "\n";
	os << "\trainfac:                           " << rainfac << "\n";
	os << "\tliquidfraction:                    " << liquidfraction << "\n";
	os << "\tsigftrunk:                         " << sigftrunk << "\n";
	os << "\tTtrunk:                            " << Ttrunk << "\n";
	os << "\tCondFluxCanop:                     " << CondFluxCanop << "\n";
	os << "\tCondFluxTrunks:                    " << CondFluxTrunks << "\n";
	os << "\tLWnet_Trunks:                      " << LWnet_Trunks << "\n";
	os << "_____________________________________" <<  "\n";
	os << "\tSWnet_Trunks:                      " << SWnet_Trunks << "\n";
	os << "\tQStrunks:                          " << QStrunks << "\n";
	os << "\tforestfloor_alb:                   " << forestfloor_alb << "\n";
	os << "\tBasalArea:                         " << BasalArea << "\n";
	os << "\tHMLeaves:                          " << HMLeaves << "\n";
	os << "\tHMTrunks:                          " << HMLeaves << "\n";

	os << "</CanopyData>\n";
	return os.str();
}


/**
 * @brief Function called to initialize the canopy "Surface" exchange
 * data (to enable accumulated mass and energy fluxes)
 */
void CanopyData::initializeSurfaceExchangeData()
{
	// radiation
	rswrac=0.; // upward shortwave above canopy
	iswrac=0.; // downward shortwave radiation above canopy
	rswrbc=0.; // upward shortwave below canopy
	iswrbc=0.; // downward shortwave radiation below canopy
	ilwrac=0.; // downward longwave radiation ABOVE canopy
	rlwrac=0.; // upward longwave radiation ABOVE canopy
	ilwrbc=0.; // downward longwave radiation BELOW canopy
	rlwrbc=0.; // upward longwave radiation BELOW canopy
	rsnet=0.;  // net shortwave radiation absorbed by canopy
	rlnet=0.;  // net longwave radiation absorbed by canopy
	// turbulent heat fluxes
	sensible = 0.0;
	latent = 0.0;
	latentcorr = 0.0;
	// 2layer canopy model
	CondFluxCanop = 0.;
	CondFluxTrunks = 0.;
	LWnet_Trunks = 0.;
	SWnet_Trunks = 0.;
	forestfloor_alb = 0.;
	QStrunks = 0.;
	// mass fluxes
	transp = 0.0;
	intevap = 0.0;
	interception = 0.0;
	throughfall = 0.0;
	snowunload = 0.0;
	snowfac = 0.0; // snowfall above canopy
	rainfac = 0.0; // rainfall above canopy
	// auxiliaries
	canopyalb = 0.0;
	totalalb = 0.0;
	intcapacity = 0.0;
}

// Class ElementData
const unsigned short int ElementData::noID = static_cast<unsigned short int>(-1);
ElementData::ElementData(const unsigned short int& in_ID) : depositionDate(), L0(0.), L(0.),
                             Te(0.), gradT(0.), meltfreeze_tk(Constants::meltfreeze_tk),
                             theta((size_t)N_COMPONENTS), h(Constants::undefined), conc((size_t)N_COMPONENTS, SnowStation::number_of_solutes), k((size_t)N_SN_FIELDS), c((size_t)N_SN_FIELDS), soil((size_t)N_SOIL_FIELDS),
                             Rho(0.), M(0.), sw_abs(0.),
                             rg(0.), dd(0.), sp(0.), ogs(0.), rb(0.), N3(0.), mk(0),
                             type(0), metamo(0.), salinity(0.), dth_w(0.), res_wat_cont(0.), Qmf(0.), QIntmf(0.),
                             dEps(0.), Eps(0.), Eps_e(0.), Eps_v(0.), Eps_Dot(0.), Eps_vDot(0.), E(0.),
                             S(0.), C(0.), CDot(0.), ps2rb(0.),
#ifndef SNOWPACK_CORE
                             s_strength(0.),
#endif
                             hard(0.),
#ifndef SNOWPACK_CORE
                             S_dr(0.), crit_cut_length(Constants::undefined),
#endif
                             soot_ppmv(0.), VG(*this), lwc_source(0.), PrefFlowArea(0.), SlopeParFlux(0.), Qph_up(0.), Qph_down(0.),
#ifndef SNOWPACK_CORE
                             dsm(0.),
#endif
                             ID(in_ID) {}

ElementData::ElementData(const ElementData& cc) :
                             depositionDate(cc.depositionDate), L0(cc.L0), L(cc.L),
                             Te(cc.Te), gradT(cc.gradT), meltfreeze_tk(cc.meltfreeze_tk),
                             theta(cc.theta), h(cc.h), conc(cc.conc), k(cc.k), c(cc.c), soil(cc.soil),
                             Rho(cc.Rho), M(cc.M), sw_abs(cc.sw_abs),
                             rg(cc.rg), dd(cc.dd), sp(cc.sp), ogs(cc.ogs), rb(cc.rb), N3(cc.N3), mk(cc.mk),
                             type(cc.type), metamo(cc.metamo), salinity(cc.salinity), dth_w(cc.dth_w), res_wat_cont(cc.res_wat_cont), Qmf(cc.Qmf), QIntmf(cc.QIntmf),
                             dEps(cc.dEps), Eps(cc.Eps), Eps_e(cc.Eps_e), Eps_v(cc.Eps_v), Eps_Dot(cc.Eps_Dot), Eps_vDot(cc.Eps_vDot), E(cc.E),
                             S(cc.S), C(cc.C), CDot(cc.CDot), ps2rb(cc.ps2rb),
#ifndef SNOWPACK_CORE
                             s_strength(cc.s_strength),
#endif
                             hard(cc.hard),
#ifndef SNOWPACK_CORE
                             S_dr(cc.S_dr), crit_cut_length(cc.crit_cut_length),
#endif
                             soot_ppmv(cc.soot_ppmv), VG(*this), lwc_source(cc.lwc_source), PrefFlowArea(cc.PrefFlowArea), SlopeParFlux(cc.SlopeParFlux), Qph_up(cc.Qph_up), Qph_down(cc.Qph_down),
#ifndef SNOWPACK_CORE
                             dsm(cc.dsm),
#endif
                             ID(cc.ID) {}

std::ostream& operator<<(std::ostream& os, const ElementData& data)
{
	os << data.depositionDate;
	os.write(reinterpret_cast<const char*>(&data.L0), sizeof(data.L0));
	os.write(reinterpret_cast<const char*>(&data.L), sizeof(data.L));
	os.write(reinterpret_cast<const char*>(&data.Te), sizeof(data.Te));
	os.write(reinterpret_cast<const char*>(&data.gradT), sizeof(data.gradT));
	os.write(reinterpret_cast<const char*>(&data.meltfreeze_tk), sizeof(data.meltfreeze_tk));

	const size_t s_theta = data.theta.size();
	os.write(reinterpret_cast<const char*>(&s_theta), sizeof(size_t));
	os.write(reinterpret_cast<const char*>(&data.theta[0]), static_cast<streamsize>(s_theta*sizeof(data.theta[0])));
	os.write(reinterpret_cast<const char*>(&data.h), sizeof(data.h));
	os << data.conc;

	const size_t s_k = data.k.size();
	os.write(reinterpret_cast<const char*>(&s_k), sizeof(size_t));
	os.write(reinterpret_cast<const char*>(&data.k[0]), static_cast<streamsize>(s_k*sizeof(data.k[0])));

	const size_t s_c = data.c.size();
	os.write(reinterpret_cast<const char*>(&s_c), sizeof(size_t));
	os.write(reinterpret_cast<const char*>(&data.c[0]), static_cast<streamsize>(s_c*sizeof(data.c[0])));

	const size_t s_soil = data.soil.size();
	os.write(reinterpret_cast<const char*>(&s_soil), sizeof(size_t));
	os.write(reinterpret_cast<const char*>(&data.soil[0]), static_cast<streamsize>(s_soil*sizeof(data.soil[0])));

	os.write(reinterpret_cast<const char*>(&data.Rho), sizeof(data.Rho));
	os.write(reinterpret_cast<const char*>(&data.M), sizeof(data.M));
	os.write(reinterpret_cast<const char*>(&data.sw_abs), sizeof(data.sw_abs));
	os.write(reinterpret_cast<const char*>(&data.rg), sizeof(data.rg));
	os.write(reinterpret_cast<const char*>(&data.dd), sizeof(data.dd));
	os.write(reinterpret_cast<const char*>(&data.sp), sizeof(data.sp));
	os.write(reinterpret_cast<const char*>(&data.ogs), sizeof(data.ogs));
	os.write(reinterpret_cast<const char*>(&data.rb), sizeof(data.rb));
	os.write(reinterpret_cast<const char*>(&data.N3), sizeof(data.N3));
	os.write(reinterpret_cast<const char*>(&data.mk), sizeof(data.mk));
	os.write(reinterpret_cast<const char*>(&data.type), sizeof(data.type));
	os.write(reinterpret_cast<const char*>(&data.metamo), sizeof(data.metamo));
	os.write(reinterpret_cast<const char*>(&data.salinity), sizeof(data.salinity));
	os.write(reinterpret_cast<const char*>(&data.dth_w), sizeof(data.dth_w));
	os.write(reinterpret_cast<const char*>(&data.res_wat_cont), sizeof(data.res_wat_cont));
	os.write(reinterpret_cast<const char*>(&data.Qmf), sizeof(data.Qmf));
	os.write(reinterpret_cast<const char*>(&data.QIntmf), sizeof(data.QIntmf));

	os.write(reinterpret_cast<const char*>(&data.dEps), sizeof(data.dEps));
	os.write(reinterpret_cast<const char*>(&data.Eps), sizeof(data.Eps));
	os.write(reinterpret_cast<const char*>(&data.Eps_e), sizeof(data.Eps_e));
	os.write(reinterpret_cast<const char*>(&data.Eps_v), sizeof(data.Eps_v));
	os.write(reinterpret_cast<const char*>(&data.Eps_Dot), sizeof(data.Eps_Dot));
	os.write(reinterpret_cast<const char*>(&data.Eps_vDot), sizeof(data.Eps_vDot));
	os.write(reinterpret_cast<const char*>(&data.E), sizeof(data.E));

	os.write(reinterpret_cast<const char*>(&data.S), sizeof(data.S));
	os.write(reinterpret_cast<const char*>(&data.C), sizeof(data.C));
	os.write(reinterpret_cast<const char*>(&data.CDot), sizeof(data.CDot));
	os.write(reinterpret_cast<const char*>(&data.ps2rb), sizeof(data.ps2rb));
#ifndef SNOWPACK_CORE
	os.write(reinterpret_cast<const char*>(&data.s_strength), sizeof(data.s_strength));
#endif
	os.write(reinterpret_cast<const char*>(&data.hard), sizeof(data.hard));
#ifndef SNOWPACK_CORE
	os.write(reinterpret_cast<const char*>(&data.S_dr), sizeof(data.S_dr));
	os.write(reinterpret_cast<const char*>(&data.crit_cut_length), sizeof(data.crit_cut_length));
#endif
	os.write(reinterpret_cast<const char*>(&data.soot_ppmv), sizeof(data.soot_ppmv));
	os.write(reinterpret_cast<const char*>(&data.VG), sizeof(data.VG));
	os.write(reinterpret_cast<const char*>(&data.lwc_source), sizeof(data.lwc_source));
	os.write(reinterpret_cast<const char*>(&data.PrefFlowArea), sizeof(data.PrefFlowArea));
	os.write(reinterpret_cast<const char*>(&data.SlopeParFlux), sizeof(data.SlopeParFlux));
	os.write(reinterpret_cast<const char*>(&data.Qph_up), sizeof(data.Qph_up));
	os.write(reinterpret_cast<const char*>(&data.Qph_down), sizeof(data.Qph_down));
#ifndef SNOWPACK_CORE
	os.write(reinterpret_cast<const char*>(&data.dsm), sizeof(data.dsm));
#endif
	os.write(reinterpret_cast<const char*>(&data.ID), sizeof(data.ID));
	return os;
}

std::istream& operator>>(std::istream& is, ElementData& data)
{
	is >> data.depositionDate;
	is.read(reinterpret_cast<char*>(&data.L0), sizeof(data.L0));
	is.read(reinterpret_cast<char*>(&data.L), sizeof(data.L));
	is.read(reinterpret_cast<char*>(&data.Te), sizeof(data.Te));
	is.read(reinterpret_cast<char*>(&data.gradT), sizeof(data.gradT));
	is.read(reinterpret_cast<char*>(&data.meltfreeze_tk), sizeof(data.meltfreeze_tk));

	size_t s_theta;
	is.read(reinterpret_cast<char*>(&s_theta), sizeof(size_t));
	data.theta.resize(s_theta);
	is.read(reinterpret_cast<char*>(&data.theta[0]), static_cast<streamsize>(s_theta*sizeof(data.theta[0])));
	is.read(reinterpret_cast<char*>(&data.h), sizeof(data.h));
	is >> data.conc;

	size_t s_k;
	is.read(reinterpret_cast<char*>(&s_k), sizeof(size_t));
	data.k.resize(s_k);
	is.read(reinterpret_cast<char*>(&data.k[0]), static_cast<streamsize>(s_k*sizeof(data.k[0])));

	size_t s_c;
	is.read(reinterpret_cast<char*>(&s_c), sizeof(size_t));
	data.c.resize(s_c);
	is.read(reinterpret_cast<char*>(&data.c[0]), static_cast<streamsize>(s_c*sizeof(data.c[0])));

	size_t s_soil;
	is.read(reinterpret_cast<char*>(&s_soil), sizeof(size_t));
	data.soil.resize(s_soil);
	is.read(reinterpret_cast<char*>(&data.soil[0]), static_cast<streamsize>(s_soil*sizeof(data.soil[0])));

	is.read(reinterpret_cast<char*>(&data.Rho), sizeof(data.Rho));
	is.read(reinterpret_cast<char*>(&data.M), sizeof(data.M));
	is.read(reinterpret_cast<char*>(&data.sw_abs), sizeof(data.sw_abs));
	is.read(reinterpret_cast<char*>(&data.rg), sizeof(data.rg));
	is.read(reinterpret_cast<char*>(&data.dd), sizeof(data.dd));
	is.read(reinterpret_cast<char*>(&data.sp), sizeof(data.sp));
	is.read(reinterpret_cast<char*>(&data.ogs), sizeof(data.ogs));
	is.read(reinterpret_cast<char*>(&data.rb), sizeof(data.rb));
	is.read(reinterpret_cast<char*>(&data.N3), sizeof(data.N3));
	is.read(reinterpret_cast<char*>(&data.mk), sizeof(data.mk));
	is.read(reinterpret_cast<char*>(&data.type), sizeof(data.type));
	is.read(reinterpret_cast<char*>(&data.metamo), sizeof(data.metamo));
	is.read(reinterpret_cast<char*>(&data.salinity), sizeof(data.salinity));
	is.read(reinterpret_cast<char*>(&data.dth_w), sizeof(data.dth_w));
	is.read(reinterpret_cast<char*>(&data.res_wat_cont), sizeof(data.res_wat_cont));
	is.read(reinterpret_cast<char*>(&data.Qmf), sizeof(data.Qmf));
	is.read(reinterpret_cast<char*>(&data.QIntmf), sizeof(data.QIntmf));

	is.read(reinterpret_cast<char*>(&data.dEps), sizeof(data.dEps));
	is.read(reinterpret_cast<char*>(&data.Eps), sizeof(data.Eps));
	is.read(reinterpret_cast<char*>(&data.Eps_e), sizeof(data.Eps_e));
	is.read(reinterpret_cast<char*>(&data.Eps_v), sizeof(data.Eps_v));
	is.read(reinterpret_cast<char*>(&data.Eps_Dot), sizeof(data.Eps_Dot));
	is.read(reinterpret_cast<char*>(&data.Eps_vDot), sizeof(data.Eps_vDot));
	is.read(reinterpret_cast<char*>(&data.E), sizeof(data.E));

	is.read(reinterpret_cast<char*>(&data.S), sizeof(data.S));
	is.read(reinterpret_cast<char*>(&data.C), sizeof(data.C));
	is.read(reinterpret_cast<char*>(&data.CDot), sizeof(data.CDot));
	is.read(reinterpret_cast<char*>(&data.ps2rb), sizeof(data.ps2rb));
#ifndef SNOWPACK_CORE
	is.read(reinterpret_cast<char*>(&data.s_strength), sizeof(data.s_strength));
#endif
	is.read(reinterpret_cast<char*>(&data.hard), sizeof(data.hard));
#ifndef SNOWPACK_CORE
	is.read(reinterpret_cast<char*>(&data.S_dr), sizeof(data.S_dr));
	is.read(reinterpret_cast<char*>(&data.crit_cut_length), sizeof(data.crit_cut_length));
#endif
	is.read(reinterpret_cast<char*>(&data.soot_ppmv), sizeof(data.soot_ppmv));
	is.read(reinterpret_cast<char*>(&data.VG), sizeof(data.VG));
	is.read(reinterpret_cast<char*>(&data.lwc_source), sizeof(data.lwc_source));
	is.read(reinterpret_cast<char*>(&data.PrefFlowArea), sizeof(data.PrefFlowArea));
	is.read(reinterpret_cast<char*>(&data.SlopeParFlux), sizeof(data.SlopeParFlux));
	is.read(reinterpret_cast<char*>(&data.Qph_up), sizeof(data.Qph_up));
	is.read(reinterpret_cast<char*>(&data.Qph_down), sizeof(data.Qph_down));
#ifndef SNOWPACK_CORE
	is.read(reinterpret_cast<char*>(&data.dsm), sizeof(data.dsm));
#endif
	is.read(reinterpret_cast<char*>(&data.ID), sizeof(data.ID));
	return is;
}

double ElementData::getYoungModule(const double& rho_slab, const Young_Modulus& model)
{
	switch (model) {
		case Sigrist: {//This is the parametrization by Sigrist, 2006
			static const double A = 968.e6; //in Pa
			const double E_local = A * pow( rho_slab/Constants::density_ice, 2.94 ); //in Pa
			return E_local;
		}
		case Pow: {
			const double E_local = 5.07e9 * (pow((rho_slab/Constants::density_ice), 5.13));
			return E_local;
		}
		case Exp: {
			const double E_local = 1.873e5 * exp(0.0149*(rho_slab));
			return E_local;
		}
		default:
			throw mio::UnknownValueException("Selected Young's modulus model has not been implemented", AT);
	}
}

/**
 * @brief Check volumetric content
 * @version 11.01
 * @return sum of volumetric contents (1)
 */
bool ElementData::checkVolContent() const
{
	bool ret = true;
	/*if(fabs(L*Rho - M) > 0.001) {
		prn_msg(__FILE__, __LINE__, "wrn", Date(), "Inconsistent mass: M = %1.4f, L*Rho = %1.4f * %1.4f = %1.4f", M, L, Rho, L*Rho);
		ret = false;
	}*/

	double sum = 0.;
	for (unsigned int i = 0; i < N_COMPONENTS; i++) {
		sum += theta[i];
	}
	if (sum <= 0.99 || sum >= 1.01) {
		prn_msg(__FILE__, __LINE__, "wrn", Date(), "SUM of volumetric contents = %1.4f", sum);
		ret = false;
	}
	if(theta[SOIL] < -Constants::eps) {
		prn_msg(__FILE__, __LINE__, "wrn", Date(), "Negative SOIL volumetric content: %1.4f", theta[SOIL]);
		ret = false;
	}
	if(theta[ICE] < -Constants::eps) {
		prn_msg(__FILE__, __LINE__, "wrn", Date(), "Negative ICE volumetric content: %1.4f", theta[ICE]);
		ret = false;
	}
	if(theta[WATER] < -Constants::eps) {
		prn_msg(__FILE__, __LINE__, "wrn", Date(), "Negative WATER volumetric content: %1.4f", theta[WATER]);
		ret = false;
	}
	if(theta[AIR] < -Constants::eps) {
		prn_msg(__FILE__, __LINE__, "wrn", Date(), "Negative AIR volumetric content: %1.4f", theta[AIR]);
		ret = false;
	}

	return ret;
}

/**
 * @brief Computes heat capacity of an element based on volumetric contents
 * @version 11.01
 * set the effective heat capacity (J kg-1 K-1)
 */
void ElementData::heatCapacity()
{
	double c_p;

	c_p  = Constants::density_air * theta[AIR] * Constants::specific_heat_air;
	c_p += Constants::density_ice * theta[ICE] * Constants::specific_heat_ice;
	c_p += Constants::density_water * (theta[WATER] + theta[WATER_PREF]) * Constants::specific_heat_water;
	c_p += soil[SOIL_RHO] * theta[SOIL] * soil[SOIL_C];
	c_p /= Rho;
	c[TEMPERATURE] = c_p;
}

/**
 * @brief Computes cold content of an element, taking meltfreeze_tk as reference
 * @version 10.08
 * @return Cold content (J m-2)
 */
double ElementData::coldContent() const
{
	return (Rho * c[TEMPERATURE] * (Te - Constants::meltfreeze_tk) * L);
}

/**
 * @brief Updates element density
 * @version 17.12
 */
void ElementData::updDensity()
{
	// Calculate element density
	Rho = theta[ICE] * Constants::density_ice +
              (theta[WATER] + theta[WATER_PREF]) * Constants::density_water +
              salinity * SeaIce::betaS +						//salinity = bulk salinity
              theta[SOIL] * soil[SOIL_RHO];
	M = Rho * L;
	return;
}

/**
 * @brief Opical equivalent grain size\n
 * CROCUS implementation as described in Vionnet et al., 2012. The detailed snowpack scheme Crocus and
 * its implementation in SURFEX v7.2, Geosci. Model Dev., 5, 773-791, 10.5194/gmd-5-773-2012. (see section 3.6)
 */
void ElementData::opticalEquivalentGrainSize()
{
	// NOTE Be careful regarding dimension!!!
	if (dd > Constants::eps2)
		ogs = 2. * (1.e-1 * (0.5 * (dd + (1. - dd) * (4. - sp)))); // (mm)
	else
		ogs = 2. * (0.5 * ((2. * rg * sp) + (1. - sp) * std::max(4.e-1, rg))); // rg in mm
}

/**
 * @brief Density dependent extinction coefficient -> Michi's magic trick... out of his magic hat
 * @version 9Y.mm
 * @return Density dependent extinction coefficient (m-1)
 */
double ElementData::extinction() const
{
	return(Rho/10. + 30.);
	//return(Edata->Rho/10. + 30.);
	//return(Edata->Rho/7.  + 70.);
	//return(Edata->Rho/7.  + 75. - 0.0*Edata->theta[WATER]);
}

/**
 * @brief Estimate the residual water content RWC by Vol \n
 * From work by Coleou and Lesaffre, 1998, Ann. Glaciol., 26, 64-68. \n
 * Experimental range:
 * - density unsoaked: 235 to 580
 * - density soaked: 328 to 589 kg m-3
 * - RWC by Mass 0.049 to 0.029
 * @note That function will limit range to 0.0264 to 0.08 RWC by Vol
 * @version 11.01
 * @return residual water content of snow element (1)
 */
void ElementData::snowResidualWaterContent()
{
	res_wat_cont = snowResidualWaterContent(theta[ICE]);
}

double ElementData::snowResidualWaterContent(const double& theta_i)
{
	double resWatCont;

	static const double fraction = Constants::density_water/Constants::density_ice;
	static const double limit_theta_i = 1. - fraction * ((1. + 0.0165 * fraction) - sqrt((1. + 0.0165 * fraction)*(1. + 0.0165 * fraction) - 4. * fraction * 0.0264)) / (2. * fraction);	// abc-formula

	if (theta_i > limit_theta_i) {
		// This case is the limiting case where:
		//            theta_i + (theta_r * (Constants::density_water/Constants::density_ice)) >= 1.0
		// In that case, set the residual water content equal to the pore space
		resWatCont = (1. - theta_i) * (Constants::density_ice/Constants::density_water);
	} else {
		if (theta_i > 0.23) {
			resWatCont = 0.0264 + 0.0099 * (1. - theta_i) / theta_i;
		} else {
			resWatCont = 0.08 - 0.1023 * (theta_i - 0.03);
		}
	}
	return std::min(resWatCont, 0.08); //NOTE: std::min() only needed in case of theta_i < 0.03
}

/**
 * @brief Field Capacity Soil is dependent on grain properties.
 * This nice formulation is based on some tedious curve fitting by
 * Martina Luetschg. The data stems from Scheffer und Schachtschabel
 * (Richtwerte Baugrund), which once more proves that "nomen est omen".
 * If my name was "Schachtschabel", I would never ever be dealing with
 * wet soils and Baugrund.
 * For the USDA soil classes used if Richards equation is used, the field capacity is obtained using the Saxton formula (K.E. Saxton et al., 1986, Estimating generalized soil-water characteristics from texture. Soil Sci. Soc. Amer. J. 50(4):1031-1036) and defined in the VG class
 * @author Michael Lehning & Adrien michel
 * @version 9Y.mm
 * @return Soil field capacity (-)
 */
double ElementData::soilFieldCapacity() const
{
	double fc;
  if (VG.defined == true)
  {
    fc=VG.field_capacity;
  }
  else{
  	if (!(rg > 0.)) {
  		fc = std::min(SnLaws::field_capacity_soil, (1. - theta[SOIL]) * 0.1);
  	} else {
  		//Follow implementation by Tobias Hipp master thesis.
  		//Note that the value of 0.0976114 is more precise and the value of 60.8057 is
  		//slightly different from what is mentioned in thesis, to make the function continuous over rg.
  		if(rg<17.0) {
  			fc = std::min(0.95, 0.32 / sqrt(rg) + 0.02);
  		} else {
  			if(rg<60.8057) {
  				fc=0.0976114-0.002*(rg-17.0);
  			} else {
  				fc=0.01;
  			}
  		}
  	}
  }
	return std::min(1. - theta[SOIL], fc);		// Ensure that the field capacity does not exceed the pore space.
}

/**
 * @brief RelativeHumidity
 * @author Nander Wever et al.
 * @brief Relative humidity in soil.
 * The formulation is based on Saito et al., 2006 "Numerical analysis of
 * coupled water vapor and heat transport in the vadose zone".
 * Calculated from the pressure head using a thermodynamic relationship
 * between liquid water and water vapor in soil pores (Philip and de Vries, 1957)
 * @author Margaux Couttet
 * @param Edata element data
 * @param Temperature temperature (K)
 * @return Soil relative humidity (-)
 */

double ElementData::RelativeHumidity() const
{
	if (VG.defined == true) {
		return (std::max(0., std::min(1., exp(h * Constants::g / (Constants::gas_constant * Te))))); //see eq. [18] from Saito et al., 2006
	} else {
		if ((theta[WATER] + theta[WATER_PREF]) < soilFieldCapacity() ) {
			return (0.5 * ( 1. - cos (std::min(Constants::pi, (theta[WATER] + theta[WATER_PREF]) * Constants::pi / (soilFieldCapacity() * 1.6)))));
		} else {
			return 1.;
		}
	}
}

/**
 * @brief SNOW ELASTICITY  :  This important routine was programmed by Marc Christen, who took it directly
 * from Mellor's famous 1975 paper on SNOW MECHANICS in the GRINDLEWALD symposium. Dimensions
 * are in [Pa]. (Presently, it is NOT temperature dependent.)
 * @version 9Y.mm
 * @return Module of elasticity (Pa)
 */
double ElementData::snowElasticity() const
{
	if (Rho > 1000.)
		return Constants::big;

	const double g = (Rho >= 70.)? ((Rho/1000.0)*8.235)-0.47 : ((70./1000.0)*8.235 )-0.47;
	const double he = pow(10.0, g);
	return (he * 100000.0);
}

/**
 * @brief Computes the enhancement of hydrostatically applied stress (overburden) in the necks (or bonds)
 * @version 11.01
 * @return Enhancement factor for neck stress (1))
 */
double ElementData::neckStressEnhancement() const
{
	const double stressEnhance = (4. / (N3 * theta[ICE])) * Optim::pow2(rg/rb);
	return stressEnhance;
}

/**
 * @brief A non-generic function to compute the concave neck radius (mm). \n
 * It is assumed that the neck is bound by a sphere fitting between the two grains side by side
 * such as the sphere goes to RB from the axis (this is a quick and dirty approximation)
 * @author Mathias Bavay
 * @version 9.mm
 * @return Concave neck radius (mm)
 */
double ElementData::concaveNeckRadius() const
{
	if ( (rg - rb) < Constants::eps ) {
		prn_msg(__FILE__, __LINE__, "wrn", Date(), "Infinite radius of curvature, rg(%lf) = rb(%lf); return Constants::big!", rg, rb);
		return Constants::big;
	} else {
		return Optim::pow2(rb) / (2. * (rg - rb));
	}
}

/**
 * @brief Computes the neck (or bond) length (mm)
 * @version 11.01
 * @return Neck length (mm)
 */
double ElementData::neckLength() const
{
	const double rc = concaveNeckRadius();
	return ((2. * rg * rc) / (rg + rc));
}

/**
 * @brief Relates the neck strain to the global volumetric strain
 * @version 11.01
 * @return Macro factor (1)
 */
double ElementData::neck2VolumetricStrain() const
{
	const double Ln = neckLength();
	return (Ln / (2. * rg + Ln));
}

/**
 * @brief Determine the type of snow \n
 * First revisited by Fierz and Bellaire 2006 and 2007
 * TODO needs to be adapted to international classification
 * @version 11.11
 * @return snow type code according to old-fashioned Swiss tradition
 */

void ElementData::snowType()
{
	type = snowType(dd, sp, 2.*rg, static_cast<unsigned short int>(mk%100), theta[WATER], res_wat_cont);
}

unsigned short int ElementData::getSnowType() const
{
	return snowType(dd, sp, 2.*rg, static_cast<unsigned short int>(mk%100), theta[WATER], res_wat_cont);
}

unsigned short int ElementData::snowType(const double& dendricity, const double& sphericity,
                          const double& grain_size, const unsigned short int& marker, const double& theta_w, const double& res_wat_cont_loc)
{
	int a=-1,b=-1,c=0;

	// Dry snow
	if (dendricity > 0.) { // Dry dendritic (new) snow: dendricity and sphericityhericity determine the class
		const int sw2 = (int)(sphericity*10.);
		if (dendricity > 0.80 ) { // ori 0.90, 27 Nov 2007 sb
			a = 1; b = 1; c = 0;
		} else if (dendricity > 0.70) { // ori 0.85, 27 Nov 2007 sb
			a = 1; b = 2; c = 1;
		} else if (dendricity > 0.65) { // ori 0.75, 27 Nov 2007 sb
			a = 2; b = 1; c = 0;
		} else if (dendricity > 0.60) { // ori 0.70, 27 Nov 2007 sb
			a = 2; b = 1; c = 1;
		} else if (dendricity > 0.30) {
			a = 2; b = 2; c = 0;
		} else if (dendricity > 0.05) {
			a = 2;
			switch (sw2) {
				case 0: case 1: case 2:
					b = 4; c = 0; break;
				case 3: case 4:
					b = 4; c = 1; break;
				case 5: case 6:
					b = 3; c = 1; break;
				default:
					b = 3; c = 0;
			}
		} else {
			switch (sw2) {
				case 0: case 1:
					a = 4; b = 4; c = 0; break;
				case 2: case 3: case 4:
					a = 4; b = 2; c = 1; break;
				case 5: case 6: case 7:
					a = 3;  b = 2; c = 1; break;
				default:
					a = 3; b = 3; c = 0;
			}
		}
	} else if (marker <= 2) {
		// Dry non-dendritic snow
		// Sphericity is most important for "a", while the marker is most important for "b","c"
		if (grain_size < 0.7) {
			const int sw2 = (int)(sphericity*10.);
			switch (sw2) {
				case 0: case 1:
					a = 4; b = 4; c = 0; break;
				case 2: case 3:
					a = 4; b = 3; c = 1; break;
				case 4: case 5:
					a = 4;  b = 3; c = 0; break;
				case 6: case 7:
					a = 3;  b = 4; c = 1; break;
				default:
					a = 3; b = 3; c = 0;
			}
		} else if (grain_size < 1.1) {
			if (sphericity < 0.2) {
				a = 4; b = 4; c = 0;
			} else if (sphericity < 0.4) {
				a = 4; b = 9; c = 0;
			} else { // sphericityhericity limited to sphericity_max=0.5 in Metamorphism.c
				a = 9; b = 9 ; c = 0;
			}
		} else if (grain_size < 1.5) {
			if (sphericity < 0.2) {
				a = 4; b = 5; c = 0;
			} else if (sphericity < 0.4) {
				a = 4; b = 9; c = 1;
			} else { // sphericityhericity limited to sphericity_max=0.5 in Metamorphism.c
				a = 9; b = 9 ; c = 0;
			}
		} else {
			if (sphericity < 0.2) {
				a = 5; b = 5; c = 0;
			} else if (sphericity < 0.4) {
				a = 5; b = 9; c = 1;
			} else { // sphericityhericity limited to sphericity_max=0.5 in Metamorphism.c
				a = 9; b = 5 ; c = 1;
			}
		}
	}
	// Melt forms
	if (marker >= 10) {
		if (dendricity > 0.) { // Wet dendritic snow
			if (sphericity > 0.7) {
				b = a; a = 7; c = 0;
			} else {
				b = 7 ; c = 1;
			}
		} else { // Wet non-dendritic snow
			b = 7; c = 0;
			if (sphericity > 0.75) {
				a = 7;
			} else if (sphericity > 0.4 ) {
				if (grain_size <= 0.7) {
					b = a; a = 7;
				} else if (marker != 13 ) {
					if (grain_size <= 1.5) {
						a = 7; b = 9; c = 1;
					} else {
						a = 7; b = 5; c = 1;
					}
				} else {
					a = 7; b = 6;  c = 1;
				}
			} else {
				if (grain_size <= 1.5) {
					a = 4;
				} else {
					a = 5;
				}
				if (sphericity <= 0.2) {
					c = 1;
				}
			}
		}
	}
	// Now treat a couple of exceptions - note that the order is important
	if (b < 0) b = a;
	if ((marker >= 20) && (theta_w < 0.1 * res_wat_cont_loc)) { // MFcr Melt-Freeze
		c = 2;
	}
	switch (marker) {
		case 3: // SH   Surface Hoar
			a = 6; b = 6; c = 0;
			break;
		case 4: // PPgp Graupel
			a = 0; b = 0; c = 0;
			break;
		case 6: // technical Snow
			a = 0; b = 0; c= 6;
			break;
		case 7: case 8: case 17: case 18: case 27: case 28: // Glacier ice & IFil, that is, ice layers within the snowpack
			a = 8; b = 8; c = 0;
			break;
    default: // do nothing sinc we take care of exceptions here
      break;


	}

	return static_cast<unsigned short int>(a*100 + b*10 + c);
}

const std::string ElementData::toString() const
{
	std::ostringstream os;
	os << "<ElementData>\t";
	os << std::fixed << std::showpoint;
	os << "" << depositionDate.toString(mio::Date::ISO) << "\n";
	os << "\tL=" << setprecision(4) << L << " type=" << type << " marker=" << setprecision(2) << mk << " Density=" << Rho << " Mass=" << M << "\n";;

	os << "\tVolumetric contents: soil=" << setprecision(2) << theta[SOIL] << " ice=" << theta[ICE] << " water=" << theta[WATER] << " air=" << theta[AIR] << "\n";
	os << "\tGrains: gsz=2*rg=" <<  2.*rg << " ogs=" << ogs << " rb=" <<  rb << " dd=" <<  dd << " sp=" <<  sp << " N3=" << N3 << "\n";
	os << "\tMetamorphism: ps2rb=" << ps2rb << " metamo=" << metamo << " sw_abs=" << sw_abs << "\n";
	os << "\tMelting: dth_w=" << dth_w << " Qmf=" << Qmf << " res_wat_cont=" << res_wat_cont << "\n";
	os << "\tSoil: density=" << soil[SOIL_RHO] << " Conductivity=" << soil[SOIL_K] << " Capacity=" << soil[SOIL_C] << "\n";

#ifndef SNOWPACK_CORE
	os << "\tStrains: S=" <<  S << " C=" << C << " s_strength=" << s_strength << "\n";
#else
	os << "\tStrains: S=" <<  S << " C=" << C << "\n";
#endif
	os << "\tStrains: dEps=" << dEps << " Eps=" <<  Eps << " Eps_e=" <<  Eps_e << " Eps_v=" <<  Eps_v << "\n";
	os << "\tYoung's modulus of elasticity=" << E << "\n";
	os << "\tStrain rates Eps_Dot=" <<  Eps_Dot << " Eps_vDpt=" <<  Eps_vDot << " CDot=" <<  CDot << "\n";
#ifndef SNOWPACK_CORE
	os << "\tStability: S_dr=" << S_dr << " hard=" << hard << " dsm=" << dsm << "\n";
#else
	os << "\tHard=" << hard << "\n";
#endif
	os << "</ElementData>\n";
	return os.str();
}

std::ostream& operator<<(std::ostream& os, const NodeData& data)
{
	os.write(reinterpret_cast<const char*>(&data.z), sizeof(data.z));
	os.write(reinterpret_cast<const char*>(&data.u), sizeof(data.u));
	os.write(reinterpret_cast<const char*>(&data.f), sizeof(data.f));
	os.write(reinterpret_cast<const char*>(&data.udot), sizeof(data.udot));
	os.write(reinterpret_cast<const char*>(&data.T), sizeof(data.T));
#ifndef SNOWPACK_CORE
	os.write(reinterpret_cast<const char*>(&data.S_n), sizeof(data.S_n));
	os.write(reinterpret_cast<const char*>(&data.S_s), sizeof(data.S_s));
	os.write(reinterpret_cast<const char*>(&data.ssi), sizeof(data.ssi));
#endif
	os.write(reinterpret_cast<const char*>(&data.hoar), sizeof(data.hoar));

#ifndef SNOWPACK_CORE
	os.write(reinterpret_cast<const char*>(&data.dsm), sizeof(data.dsm));
	os.write(reinterpret_cast<const char*>(&data.S_dsm), sizeof(data.S_dsm));
	os.write(reinterpret_cast<const char*>(&data.Sigdsm), sizeof(data.Sigdsm));
#endif
	return os;
}

std::istream& operator>>(std::istream& is, NodeData& data)
{
	is.read(reinterpret_cast<char*>(&data.z), sizeof(data.z));
	is.read(reinterpret_cast<char*>(&data.u), sizeof(data.u));
	is.read(reinterpret_cast<char*>(&data.f), sizeof(data.f));
	is.read(reinterpret_cast<char*>(&data.udot), sizeof(data.udot));
	is.read(reinterpret_cast<char*>(&data.T), sizeof(data.T));
#ifndef SNOWPACK_CORE
	is.read(reinterpret_cast<char*>(&data.S_n), sizeof(data.S_n));
	is.read(reinterpret_cast<char*>(&data.S_s), sizeof(data.S_s));
	is.read(reinterpret_cast<char*>(&data.ssi), sizeof(data.ssi));
#endif
	is.read(reinterpret_cast<char*>(&data.hoar), sizeof(data.hoar));

#ifndef SNOWPACK_CORE
	is.read(reinterpret_cast<char*>(&data.dsm), sizeof(data.dsm));
	is.read(reinterpret_cast<char*>(&data.S_dsm), sizeof(data.S_dsm));
	is.read(reinterpret_cast<char*>(&data.Sigdsm), sizeof(data.Sigdsm));
#endif
	return is;
}

const std::string NodeData::toString() const
{
	std::ostringstream os;
	os << std::fixed << std::showpoint;
	os << "<NodeData>\n";
	os << "\tz=" << z << " T=" << T << " hoar=" << hoar << "\n";
	os << "\tCreep: u=" << u << " udot=" << udot << " f=" << f << "\n";
#ifndef SNOWPACK_CORE
	os << "\tStability: S_n=" << S_n << " S_s=" << S_s << " ssi=" << ssi << "\n";
#endif
	os << "</NodeData>\n";
	return os.str();
}

SnowStation::SnowStation(const bool& i_useCanopyModel, const bool& i_useSoilLayers, const bool& i_useSeaIceModule) :
	meta(), cos_sl(1.), sector(0), Cdata(NULL), Seaice(NULL), pAlbedo(0.), Albedo(0.),
	SoilAlb(0.), BareSoil_z0(0.), SoilNode(0), Ground(0.),
	cH(0.), mH(0.), mass_sum(0.), swe(0.), lwc_sum(0.), hn(0.), rho_hn(0.), ErosionLevel(0), ErosionMass(0.),
#ifndef SNOWPACK_CORE
	S_class1(0), S_class2(0), S_d(0.), z_S_d(0.), S_n(0.), z_S_n(0.),
	S_s(0.), z_S_s(0.), S_4(0.), z_S_4(0.), S_5(0.), z_S_5(0.),
#endif
	Ndata(), Edata(), Kt(NULL), ColdContent(0.), ColdContentSoil(0.), dIntEnergy(0.), dIntEnergySoil(0.), meltFreezeEnergy(0.), meltFreezeEnergySoil(0.), meltMassTot(0.), refreezeMassTot(0.),
	ReSolver_dt(-1),
#ifndef SNOWPACK_CORE
	windward(false), WindScalingFactor(1.), TimeCountDeltaHS(0.),
#endif
	nNodes(0), nElems(0), maxElementID(0), useCanopyModel(i_useCanopyModel), useSoilLayers(i_useSoilLayers)
{
	if (i_useCanopyModel)
		Cdata = new CanopyData;
	else
		Cdata = NULL;

	if (i_useSeaIceModule)
		Seaice = new SeaIce;
	else
		Seaice = NULL;
}

SnowStation::SnowStation(const SnowStation& c) :
	meta(c.meta), cos_sl(c.cos_sl), sector(c.sector), Cdata(c.Cdata), Seaice(c.Seaice), pAlbedo(c.pAlbedo), Albedo(c.Albedo),
	SoilAlb(c.SoilAlb),BareSoil_z0(c.BareSoil_z0), SoilNode(c.SoilNode), Ground(c.Ground),
	cH(c.cH), mH(c.mH), mass_sum(c.mass_sum), swe(c.swe), lwc_sum(c.lwc_sum), hn(c.hn), rho_hn(c.rho_hn), ErosionLevel(c.ErosionLevel), ErosionMass(c.ErosionMass),
#ifndef SNOWPACK_CORE
	S_class1(c.S_class1), S_class2(c.S_class2), S_d(c.S_d), z_S_d(c.z_S_d), S_n(c.S_n), z_S_n(c.z_S_n),
	S_s(c.S_s), z_S_s(c.z_S_s), S_4(c.S_4), z_S_4(c.z_S_4), S_5(c.S_5), z_S_5(c.z_S_5),
#endif
	Ndata(c.Ndata), Edata(c.Edata), Kt(NULL), ColdContent(c.ColdContent), ColdContentSoil(c.ColdContentSoil), dIntEnergy(c.dIntEnergy), dIntEnergySoil(c.dIntEnergySoil), meltFreezeEnergy(c.meltFreezeEnergy), meltFreezeEnergySoil(c.meltFreezeEnergySoil), meltMassTot(c.meltMassTot), refreezeMassTot(c.refreezeMassTot),
	ReSolver_dt(-1),
#ifndef SNOWPACK_CORE
	windward(c.windward), WindScalingFactor(c.WindScalingFactor), TimeCountDeltaHS(c.TimeCountDeltaHS),
#endif
	nNodes(c.nNodes), nElems(c.nElems), maxElementID(c.maxElementID), useCanopyModel(c.useCanopyModel), useSoilLayers(c.useSoilLayers) {
	if (c.Cdata != NULL) {
		// Deep copy pointer to sea ice object
		Cdata = new CanopyData(*c.Cdata);
	} else {
		Cdata = NULL;
	}
	if (c.Seaice != NULL) {
		// Deep copy pointer to sea ice object
		Seaice = new SeaIce(*c.Seaice);
	} else {
		Seaice = NULL;
	}
}

SnowStation& SnowStation::operator=(const SnowStation& source) {
	if(this != &source) {
		meta = source.meta;
		cos_sl = source.cos_sl;
		sector = source.sector;
		Cdata = source.Cdata;
		if (source.Seaice != NULL) {
			// Deep copy pointer to sea ice object
			Seaice = new SeaIce(*source.Seaice);
		} else {
			Seaice = NULL;
		}
		pAlbedo = source.pAlbedo;
		Albedo = source.Albedo;
		SoilAlb = source.SoilAlb;
		BareSoil_z0 = source.BareSoil_z0;
		SoilNode = source.SoilNode;
		Ground = source.Ground;
		cH = source.cH;
		mH = source.mH;
		mass_sum = source.mass_sum;
		swe = source.swe;
		lwc_sum = source.lwc_sum;
		hn = source.hn;
		rho_hn = source.rho_hn;
		ErosionLevel = source.ErosionLevel;
		ErosionMass = source.ErosionMass;
#ifndef SNOWPACK_CORE
		S_class1 = source.S_class1;
		S_class2 = source.S_class2;
		S_d = source.S_d;
		z_S_d = source.z_S_d;
		S_n = source.S_n;
		z_S_n = source.z_S_n;
		S_s = source.S_s;
		z_S_s = source.z_S_s;
		S_4 = source.S_4;
		z_S_4 = source.z_S_4;
		S_5 = source.S_5;
		z_S_5 = source.z_S_5;
#endif
		Ndata = source.Ndata;
		Edata = source.Edata;
		Kt = NULL;
		ColdContent = source.ColdContent;
		ColdContentSoil = source.ColdContentSoil;
		dIntEnergy = source.dIntEnergy;
		dIntEnergySoil = source.dIntEnergySoil;
		meltFreezeEnergy = source.meltFreezeEnergy;
		meltFreezeEnergySoil = source.meltFreezeEnergySoil;
		meltMassTot = source.meltMassTot;
		refreezeMassTot = source.refreezeMassTot;
		ReSolver_dt = source.ReSolver_dt;
#ifndef SNOWPACK_CORE
		windward = source.windward;
		WindScalingFactor = source.WindScalingFactor;
		TimeCountDeltaHS = source.TimeCountDeltaHS;
#endif
		nNodes = source.nNodes;
		nElems = source.nElems;
		maxElementID = source.maxElementID;
		useCanopyModel = source.useCanopyModel;
		useSoilLayers = source.useSoilLayers;
	}
	return *this;
}

SnowStation::~SnowStation()
{
	SD_MATRIX_DATA* pMat = (SD_MATRIX_DATA*) Kt;

	if (pMat != NULL) {
		if ( pMat->State == ConMatrix ){
			ReleaseConMatrix(&pMat->Mat.Con);
		} else if ( pMat->State == BlockMatrix  ){
			ReleaseBlockMatrix(&pMat->Mat.Block);
		}
		free(pMat);
	}

	if (Seaice != NULL) {
		delete Seaice;
		Seaice = NULL;
	}
}

/**
* @brief Computes the actual total masses of the snowpack (kg m-2)
*/
void SnowStation::compSnowpackMasses()
{
	mass_sum = swe = lwc_sum = 0.;
	for (size_t e = SoilNode; e < nElems; e++) {
		mass_sum += Edata[e].M;
		swe += Edata[e].L * Edata[e].Rho;
		lwc_sum += Edata[e].L * ((Edata[e].theta[WATER] + Edata[e].theta[WATER_PREF]) * Constants::density_water);
	}
}

/**
 * @brief Computes the internal energy change of the snowpack during one computation time step (J m-2)
 */
void SnowStation::compSnowpackInternalEnergyChange(const double& sn_dt)
{
	if (nElems > SoilNode) {
		const double i_meltFreezeEnergy = meltFreezeEnergy;
		meltFreezeEnergy = 0.;
		const double i_cold_content = ColdContent;
		ColdContent = 0.;
		for (size_t e=SoilNode; e<nElems; e++) {
			meltMassTot += (Edata[e].Qmf > 0.) ? (Edata[e].Qmf * Edata[e].L * sn_dt / Constants::lh_fusion) : (0.);
			refreezeMassTot += (Edata[e].Qmf < 0.) ? (-Edata[e].Qmf * Edata[e].L * sn_dt / Constants::lh_fusion) : (0.);
			meltFreezeEnergy -= Edata[e].Qmf * Edata[e].L * sn_dt;
			ColdContent += Edata[e].coldContent();
		}
		dIntEnergy += (ColdContent - i_cold_content) + (meltFreezeEnergy - i_meltFreezeEnergy);
	} else {
                meltFreezeEnergy = 0.;
		ColdContent = 0.;
		dIntEnergy = 0.;
	}
}

/**
 * @brief Computes the internal energy change of the soil during one computation time step (J m-2)
 */
void SnowStation::compSoilInternalEnergyChange(const double& sn_dt)
{
	if (SoilNode > 0) {
		const double i_meltFreezeEnergy = meltFreezeEnergySoil;
		meltFreezeEnergySoil = 0.;
		const double i_cold_content = ColdContentSoil;
		ColdContentSoil = 0.;
		double tmp_sum_QIntmf = 0.;
		for (size_t e=0; e<SoilNode; e++) {
			tmp_sum_QIntmf += Edata[e].QIntmf * Edata[e].L * sn_dt;
			Edata[e].QIntmf=0.;
			meltFreezeEnergySoil -= Edata[e].Qmf * Edata[e].L * sn_dt;
			ColdContentSoil += Edata[e].coldContent();
		}
		dIntEnergySoil += (ColdContentSoil - i_cold_content) + (meltFreezeEnergySoil - i_meltFreezeEnergy) - tmp_sum_QIntmf;
	} else {
                meltFreezeEnergySoil = 0.;
		ColdContentSoil = 0.;
		dIntEnergySoil = 0.;
	}
}

/**
 * @brief Computes the liquid water index defined as the ratio of total liquid water content (in mm w.e.) to calculated snow depth (in mm) divided by 0.03. Unit: (1)
 */
double SnowStation::getLiquidWaterIndex() const
{
	return (cH > Constants::eps) ? lwc_sum / (M_TO_MM(cH) * 0.03) : Constants::undefined;
}

/**
 * @brief Returns modelled internal snow or/and soil temperature (instantaneous value; degC),
 *        at a given position z perpendicular to slope (m) \n
 *        z must be less than computed height (Xdata->cH), otherwise modeled temperature is set to Constants::undefined
 * @version 11.03
 * @param z Sensor position perpendicular to slope (m)
 */
double SnowStation::getModelledTemperature(const double& z) const
{
	if ((z == Constants::undefined) || !((getNumberOfNodes() > 1) && (z < cH))) {
		return Constants::undefined;
	} else {
		const size_t n_up = findUpperNode(z, Ndata, getNumberOfNodes()); // Upper node number
		const double z_low = (Ndata[n_up-1].z + Ndata[n_up-1].u); // Lower node around position z of sensor
		const double z_up = (Ndata[n_up].z + Ndata[n_up].u); // Upper node around position z of sensor
		const double T_low = Ndata[n_up-1].T;
		const double T_up = Ndata[n_up].T;
		const double T = T_low + (T_up-T_low)*(z-z_low)/(z_up-z_low);
		return IOUtils::K_TO_C( T );
	}
}

/**
 * @brief Reallocate element and node data \n
 * Edata and Ndata as well as nElems and nNodes are reallocated or reset, respectively.
 * @param number_of_elements The new number of elements
 */
void SnowStation::resize(const size_t& number_of_elements)
{
	const size_t nEdata_old = Edata.size();
	try {
		Edata.resize(number_of_elements, ElementData(ElementData::noID));
		Ndata.resize(number_of_elements + 1);
	} catch(const exception& e){
		throw IOException(e.what(), AT); //this will catch all allocation exceptions
	}

	if (number_of_elements>nEdata_old) {
		for(size_t ii=nEdata_old; ii<Edata.size(); ii++) {
			if (Edata[ii].ID==ElementData::noID) Edata[ii].ID = ++maxElementID;
		}
	}

	nElems = Edata.size();
	nNodes = Ndata.size();
}

size_t SnowStation::getNumberOfElements() const
{
	return nElems;
}

size_t SnowStation::getNumberOfNodes() const
{
	return nNodes;
}

/**
 * @brief Find element with corresponding tag or return IOUtils::npos if not found
 * @param tag Tag to look for
 * @return Index of tagged element, IOUtils::npos if not found
 */
size_t SnowStation::find_tag(const size_t& tag) const
{
	for (size_t e=0; e<nElems; e++) {
		if (Edata[e].mk/100 == tag) {
			return e;
		}
	}

	return IOUtils::npos;
}

bool SnowStation::hasSoilLayers() const
{
	return useSoilLayers;
}

/**
 * @brief If more than NUMBER_TOP_ELEMENTS snow elements exist, attempt to reduce their number in the FEM mesh,
 * leaving NUMBER_TOP_ELEMENTS surface elements untouched \n
 * Pairs of elements within the snow cover satisfying the conditions of combineCondition() are combined
 * by placing everything in the lower element, setting the density of upper element to Constants::undefined,
 * and getting rid of node in between. \n
 * The elements being very similar and thus the microstructure parameters being approximately equal
 * as defined in combineCondition(), simply average the microstructure properties \n
 * NOTE that the condense element check is placed at the end of a time step, allowing elements do develop on their own.
 * @param i_number_top_elements The number of surface elements to be left untouched
 * @param reduce_n_elements When >0: enable more "aggressive" combining for layers deeper in the snowpack, to reduce the number of elements and thus the computational load. Values >=1 denote levels of aggressivity.
 * @param cond Condition to use to determine whether or not to combine: 1 = combineCondition, 2 = Aggregate::joinSimilarLayers, 3 = Aggregate::mergeThinLayer
 * @param comb_thresh_l Only used for cond == 1: both elements must be smaller than this value for an action to be taken.
 */
void SnowStation::combineElements(const size_t& i_number_top_elements, const int& reduce_n_elements, const size_t& cond, const double& comb_thresh_l)
{
	if (nElems - SoilNode < i_number_top_elements+1) {
		return;
	}

	size_t nRemove=0;       // Number of elements to be removed
	bool merge=false;
	for (size_t eLower = SoilNode, eUpper = SoilNode+1; eLower < nElems-i_number_top_elements; eLower++, eUpper++) {
		switch (cond) {
			case 1:	// merging WaterTransport
				merge = (combineCondition(Edata[eLower], Edata[eUpper], cH-Ndata[eUpper].z, reduce_n_elements, comb_thresh_l));
				break;
			case 2:	// aggregate first round
				merge = (Aggregate::joinSimilarLayers(Edata[eUpper], Edata[eLower]));
				break;
			case 3:	// aggregate second round
				merge = (Aggregate::mergeThinLayer(Edata[eUpper], Edata[eLower]));
				break;
			default:
				merge = false;
				break;
		}
		if (merge) {
			mergeElements(Edata[eLower], Edata[eUpper], true, (eUpper==nElems-1));
			nRemove++;
			Edata[eUpper].Rho = Constants::undefined;
			eLower++; eUpper++;
		}
	}
	if (nRemove > 0) {
		const size_t rnE = nElems - nRemove; //Reduced number of elements
		reduceNumberOfElements(rnE);
	}
}

/**
 * @brief Remove the upper "marked" element of two (snow only) \n
 * -# Merging two elements:
 *     -# density is undefined
 *     -# take the uppermost node of both
 * -# Removing melted or thin elements
 *     -# density is undefined AND length negative (*= -1.) as the latter will be used!
 *     -# keep upper node of lowest element
 * @param rnE Reduced number of elements
 */
void SnowStation::reduceNumberOfElements(const size_t& rnE)
{
	size_t eNew = SoilNode; // New element index
	double dL=0.;

	for (size_t e = SoilNode; e < nElems; e++) {
		if (Edata[e].Rho == Constants::undefined) {
			if (Edata[e].L > 0.0) { // Merging elements
				Ndata[eNew] = Ndata[e+1];
				Ndata[eNew].z = Ndata[e+1].z + Ndata[e+1].u + dL;
				Ndata[eNew].u = Ndata[e].udot = 0.;
#ifndef SNOWPACK_CORE
				Ndata[eNew].ssi = Ndata[e+1].ssi;
				Ndata[eNew].S_s = Ndata[e+1].S_s;
				Ndata[eNew].S_n = Ndata[e+1].S_n;
#endif
			} else { // Removing elements for negative length L
				dL += Edata[e].L;
			}
		} else {
			if (eNew < e) {
				Edata[eNew] = Edata[e];
				Ndata[eNew+1] = Ndata[e+1];
			}
			Ndata[eNew+1].z = Ndata[e+1].z + Ndata[e+1].u + dL;
			Ndata[eNew+1].u = Ndata[e+1].udot = 0.;
#ifndef SNOWPACK_CORE
			Ndata[eNew+1].ssi = Ndata[e+1].ssi;
			Ndata[eNew+1].S_s = Ndata[e+1].S_s;
			Ndata[eNew+1].S_n = Ndata[e+1].S_n;
#endif
			eNew++;
		}
	}

	resize(rnE);

	const double cH_old = cH;
	cH = Ndata[nNodes-1].z + Ndata[nNodes-1].u;
	if (mH!=Constants::undefined) mH -= (cH_old - cH);
	ErosionLevel = std::max(SoilNode, std::min(ErosionLevel, rnE-1));
}

/**
 * @brief This routine initializes the snow cover structure which contains all information about a station
 * including element, nodal and canopy data \n
 * Because you are working with layers, the first node is a special case; the rest can be generated in a loop ....
 * The bottom temperature at the beginning of the computation is given by the temperature at the top of the
 * lowest soil or snow layer \n
 * IMPORTANT: it is very important for Alpine3D that Cdata.height is initialized even if CANOPY = 0,
 * otherwise SnowInterface will not recognize the canopy grids (David 2007-06-25).
 * @version 10.02
 * @param SSdata
 * @param i_sector defines the exposition sector of the slope (width 360./number_slopes)
 */
void SnowStation::initialize(const SN_SNOWSOIL_DATA& SSdata, const size_t& i_sector)
{
	Albedo = SSdata.Albedo;
	SoilAlb = SSdata.SoilAlb;
	BareSoil_z0 = SSdata.BareSoil_z0;

#ifndef SNOWPACK_CORE
	WindScalingFactor = SSdata.WindScalingFactor;
	TimeCountDeltaHS = SSdata.TimeCountDeltaHS;
#endif

	meta = SSdata.meta;
	cos_sl = cos(meta.getSlopeAngle()*mio::Cst::to_rad);
	sector = i_sector;

	mH = cH = SSdata.Height;

	nNodes = SSdata.nN;
	nElems = SSdata.nN-1;
	resize(nElems);

	SoilNode = 0;
	Ground = 0.0;
	Ndata.front().z = 0.;
	Ndata.front().T = (SSdata.nLayers > 0)? SSdata.Ldata.front().tl : Constants::meltfreeze_tk;
	Ndata.front().u = 0.;
	Ndata.front().f = 0.;
	Ndata.front().udot = 0.;
	Ndata.front().hoar = 0.;
#ifndef SNOWPACK_CORE
	Ndata.front().S_n=6.;   // Interface static natural stability index
	Ndata.front().S_s=6.;   // Interface stability index Sk38 (skier)
#endif

	bool real_soil_no_sandwich = true;  // Switch to count real soil layers
	for (size_t ll = 0, n = 1; ll < SSdata.nLayers; ll++) {
		// Update ground heigth and SoilNode number
		if (SSdata.Ldata[ll].phiSoil > 0.0 && real_soil_no_sandwich) {
			Ground += SSdata.Ldata[ll].hl;
			SoilNode += SSdata.Ldata[ll].ne;
		} else {
			real_soil_no_sandwich = false;
		}

		const double dT = (ll>0)? (SSdata.Ldata[ll].tl - SSdata.Ldata[ll-1].tl) / static_cast<double>(SSdata.Ldata[ll].ne) : 0.;

		for (size_t le = 0; le < SSdata.Ldata[ll].ne; le++, n++ ) {
			Ndata[n].z = Ndata[n-1].z + SSdata.Ldata[ll].hl / static_cast<double>(SSdata.Ldata[ll].ne);
			Ndata[n].T = Ndata[n-1].T + dT;
			Ndata[n].u = 0.;
			Ndata[n].f = 0.;
			Ndata[n].udot = 0.;
#ifndef SNOWPACK_CORE
			Ndata[n].S_n = INIT_STABILITY;   // Static natural stability index
			Ndata[n].S_s = INIT_STABILITY;   // Alternative Stability Index (skier stability)
#endif
		}
	}

	if (SoilNode == 0 && useSoilLayers) {
		prn_msg(__FILE__, __LINE__, "err", Date(), "SNP_SOIL set but no soil layers given");
		throw IOException("Snowpack Initialization failed", AT);
	}

	// INITIALIZE THE ELEMENT DATA
	for (size_t ll = 0, e = 0; ll<SSdata.nLayers; ll++) {
		for (size_t le = 0; le < SSdata.Ldata[ll].ne; le++, e++) {
			// Element's JulianQ Date
			Edata[e].depositionDate = Date::rnd(SSdata.Ldata[ll].depositionDate, 1.);
			// Temperature data
			Edata[e].Te = (Ndata[e].T+Ndata[e+1].T) / 2.;
			Edata[e].L0 = Edata[e].L = (Ndata[e+1].z - Ndata[e].z);
			Edata[e].gradT = (Ndata[e+1].T-Ndata[e].T) / Edata[e].L;
			// Creep data
			Edata[e].E = Edata[e].Eps = Edata[e].S = Edata[e].Eps_Dot=0.0;
			Edata[e].Eps_v = Edata[e].Eps_e = Edata[e].Eps_vDot=0.0;
			// Very important to initialize the increments in length and strain
			Edata[e].dEps = 0.0;
			// Volumetric Components
			Edata[e].theta[SOIL]  = SSdata.Ldata[ll].phiSoil;
			Edata[e].theta[AIR]   = SSdata.Ldata[ll].phiVoids;
			Edata[e].theta[ICE]   = SSdata.Ldata[ll].phiIce;
			Edata[e].theta[WATER] = SSdata.Ldata[ll].phiWater;
			Edata[e].theta[WATER_PREF] = SSdata.Ldata[ll].phiWaterPref;
			Edata[e].soil[SOIL_RHO] = SSdata.Ldata[ll].SoilRho;
			Edata[e].soil[SOIL_K]   = SSdata.Ldata[ll].SoilK;
			Edata[e].soil[SOIL_C]   = SSdata.Ldata[ll].SoilC;
			for (size_t ii = 0; ii < SnowStation::number_of_solutes; ii++) {
				Edata[e].conc[SOIL][ii]  = SSdata.Ldata[ll].cSoil[ii];
				Edata[e].conc[ICE][ii]  = SSdata.Ldata[ll].cIce[ii];
				Edata[e].conc[WATER][ii] = SSdata.Ldata[ll].cWater[ii];
				Edata[e].conc[AIR][ii]  = SSdata.Ldata[ll].cVoids[ii];
			}
			Edata[e].updDensity();
			assert(Edata[e].Rho >= 0. || Edata[e].Rho==IOUtils::nodata); //we want positive density
			// conductivities, specific heat and moisture content
			Edata[e].k[TEMPERATURE] = Edata[e].k[SEEPAGE] = Edata[e].k[SETTLEMENT] = 0.;
			Edata[e].heatCapacity();
			Edata[e].c[SEEPAGE] = Edata[e].c[SETTLEMENT] = 0.;
			Edata[e].snowResidualWaterContent();
			// Set the initial short wave radiation to zero
			Edata[e].sw_abs = 0.;
			// Phase change variables
			Edata[e].Qmf = 0.;
			Edata[e].QIntmf = 0.;
			Edata[e].dth_w = 0.;
			// Micro-structure data
			Edata[e].dd = SSdata.Ldata[ll].dd;
			Edata[e].sp = SSdata.Ldata[ll].sp;
			Edata[e].rg = SSdata.Ldata[ll].rg;
			Edata[e].opticalEquivalentGrainSize();
			Edata[e].rb = SSdata.Ldata[ll].rb;
			Edata[e].N3 = Metamorphism::getCoordinationNumberN3(Edata[e].Rho);
			Edata[e].mk = SSdata.Ldata[ll].mk;
			Edata[e].snowType();
			Ndata[e+1].hoar = SSdata.Ldata[ll].hr;
			// Memories, memories
			Edata[e].CDot = SSdata.Ldata[ll].CDot;
			Edata[e].metamo = SSdata.Ldata[ll].metamo;
			Edata[e].salinity = SSdata.Ldata[ll].salinity;
#ifndef SNOWPACK_CORE
			Edata[e].S_dr = INIT_STABILITY;
#endif
			Edata[e].hard = IOUtils::nodata;
			Edata[e].M = Edata[e].Rho * Edata[e].L0;
			assert(Edata[e].M >= (-Constants::eps2)); //mass must be positive
		} // end of element layer for
	} // end of layer for

	ErosionLevel = (SSdata.ErosionLevel > 0)? static_cast<size_t>(SSdata.ErosionLevel) : std::max(SoilNode, nElems-1);

	// Find the real Cauchy stresses
	double SigC = 0.0;
	for(size_t e = nElems; e -->0; ) {
		if (e < nElems-1)
			SigC -= (.5*Edata[e+1].M) * Constants::g * cos_sl;
		SigC -= (.5*Edata[e].M) * Constants::g * cos_sl;

		Edata[e].C = SigC;
		assert(Edata[e].C<0.);
	}

	// Cold content and snowpack masses
	compSnowpackInternalEnergyChange(900.); // Time (900 s) will not matter as Qmf == 0. for all layers
	compSoilInternalEnergyChange(900.); // Time (900 s) will not matter as Qmf == 0. for all layers
	compSnowpackMasses();

<<<<<<< HEAD
	// INITIALIZE CANOPY DATA
	//HACK: do this in Canopy!
	if (Cdata != NULL) {
		Cdata->height = (SSdata.Canopy_Height > 0.0)? SSdata.Canopy_Height : 0.;
		Cdata->storage = 0.0; // intercepted water (kg m-2 or mm Water Equivalent)
		Cdata->temp = 273.15; // temperature (K)
		Cdata->Ttrunk = 273.15; // trunk temperature (K)
		Cdata->QStrunks = 0.;
		Cdata->SWnet_Trunks = 0.;
		Cdata->LWnet_Trunks = 0.;
		Cdata->CondFluxCanop = 0.;
		Cdata->CondFluxTrunks = 0.;
		Cdata->forestfloor_alb = 0.;
		Cdata->snowfac=0.;
		Cdata->rainfac=0.;
		Cdata->liquidfraction=0.;
		Cdata->canopyalb = Canopy::can_alb_dry; // albedo [-], which is a function of the dry canopy albedo and intercepted snow
		Cdata->wetfraction = 0.0;
		Cdata->intcapacity = 0.0;
		Cdata->ra = 0.0;
		Cdata->rc = 0.0;
		Cdata->rs = 0.0;
		Cdata->rstransp = 0.0;
		Cdata->sigftrunk = 0.;
		Cdata->HMLeaves=3.*4190.; //HACK what is this 4190?
		Cdata->HMTrunks=30.*4190.;
		if (useCanopyModel) {
			Cdata->BasalArea = SSdata.Canopy_BasalArea;
			Cdata->sigf = 1.-exp(-Canopy::krnt_lai * (Cdata->lai)); // 1-radiation transmissivity (-)
			Cdata->ec = 1.0; //longwave emissivity
			Cdata->lai = SSdata.Canopy_LAI;
			Cdata->z0m = Cdata->height*0.1;
			Cdata->z0h = Cdata->z0m*0.1;
			Cdata->zdispl = Cdata->height*0.66;
			Cdata->direct_throughfall = SSdata.Canopy_Direct_Throughfall;
			if (SSdata.Canopy_Direct_Throughfall < 0. || SSdata.Canopy_Direct_Throughfall > 1.) {
				prn_msg(__FILE__, __LINE__, "err", Date(), "Invalid Canopy Throughfall (%lf) given in sno file! It should be between 0 and 1.", SSdata.Canopy_Direct_Throughfall);
				throw IOException("Snowpack Initialization failed", AT);
			}
		} else {
			Cdata->BasalArea = 0.0;
			Cdata->storage = 0.0; // intercepted water (kg m-2 or mm Water Equivalent)
			Cdata->temp = 273.15; // temperature (K)
			Cdata->canopyalb = Canopy::can_alb_dry; // albedo [-], which is a function of the dry canopy albedo and intercepted snow
			Cdata->wetfraction = 0.0;
			Cdata->intcapacity = 0.0;
			Cdata->lai = 0.0;
			Cdata->sigf = 1.0; // radiation transmissivity (-)
			Cdata->ec = 1.0; //longwave emissivity
			Cdata->z0m = 0.0;
			Cdata->z0h = 0.0;
			Cdata->zdispl = 0.0;
			Cdata->direct_throughfall = 1.0;
			Cdata->ra = 0.0;
			Cdata->rc = 0.0;
			Cdata->rs = 0.0;
			Cdata->rstransp = 0.0;
		}
	}
=======
	Cdata.initialize(SSdata, useCanopyModel);
>>>>>>> 2373b010

	// Set time step to -1, so we can determine the first time ReSolver1d is called.
	ReSolver_dt = -1.;
}

/**
 * @brief Determine flexible maximum element length for combining two elements
 * - Function required for REDUCE_N_ELEMENTS function for "aggressive" combining for layers deeper in the
 *   snowpack, to reduce the number of elements and thus the computational load.
 * @param depth Distance of the element from the snow surface
 * @return Maximum element length.
 */
double SnowStation::flexibleMaxElemLength(const double& depth, const double& comb_thresh_l)
{
	static const double upper_limit_length=1.0;
	const double calc_length = static_cast<double>( int( int(depth * 100.) / 10) + 1) * comb_thresh_l;
	return std::min(calc_length, upper_limit_length);
}

/**
 * @brief Boolean routine to check whether two snow elements can be combined
 * - \b no \b action will be taken if one of the two elements is
 *      - a soil element
 *      - larger than comb_thresh_l
 *      - tagged
 *      - dry surface hoar (mk=3)
 *      - dendritic but not both
 * - \b otherwise we use criteria for dendricity, sphericity, volumetric ice or water content, grain size and marker
 * - Whatever type of thin elements are treated in WaterTransport::mergingElements()
 *
 * @param Edata0 Lower element
 * @param Edata1 Upper element
 * @param depth Distance of the element from the snow surface
 * @param reduce_n_elements When >0: enable more "aggressive" combining for layers deeper in the snowpack, to reduce the number of elements and thus the computational load. Values >=1 denote levels of aggressivity.
 * @return true if the two elements should be combined, false otherwise
 */
bool SnowStation::combineCondition(const ElementData& Edata0, const ElementData& Edata1, const double& depth, const int& reduce_n_elements, const double& comb_thresh_l)
{
	// Default max_elem_l
	double max_elem_l = comb_thresh_l;

	// When aggressive combining is activated, override max_elem_l when necessary
	if (reduce_n_elements > 0) {
		max_elem_l = flexibleMaxElemLength(depth, comb_thresh_l);
	}

	if ( (Edata0.L > max_elem_l) || (Edata1.L > max_elem_l) )
		return false;

	if ( (Edata0.mk%100 != Edata1.mk%100) && (depth < 10. || reduce_n_elements == 1) )
		return false;

	double comb_thresh_sp_flex;
	if (reduce_n_elements <= 1) {
		comb_thresh_sp_flex = comb_thresh_sp;
	} else {
		if (depth <= 10.) {
			comb_thresh_sp_flex = comb_thresh_sp;
		} else if (depth >= 20.) {
			comb_thresh_sp_flex = 1.01;
		} else {
			comb_thresh_sp_flex = (((1.01 - comb_thresh_sp) / 10.) * depth) + (2. * comb_thresh_sp - 1.01);
		}
	}

	if ( fabs(Edata0.sp - Edata1.sp) > comb_thresh_sp_flex )
		return false;

	if ( Edata0.theta[SOIL] > 0. || Edata1.theta[SOIL] > 0. )
		return false;

	if ( (Edata0.mk >= 100) || (Edata1.mk >= 100) )
		return false;

	if ( (Edata0.mk%100 == 3) || (Edata1.mk%100 == 3) )
		return false;

	if ( (Edata0.dd > comb_thresh_dd || Edata1.dd > comb_thresh_dd) &&
		!(Edata0.dd > comb_thresh_dd && Edata1.dd > comb_thresh_dd) ) {
		return false;
	} else if ( fabs(Edata0.dd - Edata1.dd) > comb_thresh_dd ) {
		return false;
	}

	double comb_thresh_ice_flex;
	if (reduce_n_elements <= 1) {
		comb_thresh_ice_flex = comb_thresh_ice;
	} else {
		if (depth <= 50.) {
			comb_thresh_ice_flex = comb_thresh_ice;
		} else if (depth >= 150.) {
			comb_thresh_ice_flex = comb_thresh_ice * 5.;
		} else {
			comb_thresh_ice_flex = (((4. * comb_thresh_ice) / 100.) * depth) - comb_thresh_ice;
		}
	}

	if ( fabs(Edata0.theta[ICE] - Edata1.theta[ICE]) > comb_thresh_ice_flex )
		return false;

	if ( fabs(Edata0.theta[WATER] - Edata1.theta[WATER]) > comb_thresh_water )
		return false;

	double comb_thresh_rg_flex;
	if (reduce_n_elements <= 1) {
		comb_thresh_rg_flex = comb_thresh_rg;
	} else {
		if (depth <= 10.) {
			comb_thresh_rg_flex = comb_thresh_rg;
		} else if ((depth > 10.) && (depth <= 50.)) {
			comb_thresh_rg_flex = ((4. * comb_thresh_rg / 40.) * depth);
		} else if ((depth > 50.) && (depth <= 150.)) {
			comb_thresh_rg_flex = ((45. * comb_thresh_rg / 100.) * depth) - (17.5 * comb_thresh_rg);
		} else {
			comb_thresh_rg_flex = comb_thresh_rg * 50.;
		}
	}

	if ( fabs(Edata0.rg - Edata1.rg) > comb_thresh_rg_flex )
		return false;

	return true;
}

/**
 * @brief Split the element provided as first argument.
 */
void SnowStation::splitElement(const size_t& e)
{
	resize(nElems+1);
	if(e!=nElems-2) { // If it is not the top node that needs splitting ...     (Note that we have to reference nElems-2, as resize has been called (thus nElems increased) already.)
		// then shift all elements and nodes above upward
		for(size_t ee = nElems-1; ee >= e+2; ee--) {
			Edata[ee]=Edata[ee-1];
			Ndata[ee+1]=Ndata[ee];
			Ndata[ee]=Ndata[ee-1];
		}
	}
	// Fill info of new element
	Edata[e+1]=Edata[e];
	// Half the element
	Edata[e].L*=0.5;
	Edata[e].L0*=0.5;
	Edata[e+1].L*=0.5;
	Edata[e+1].L0*=0.5;
	Edata[e].M*=0.5;
	Edata[e+1].M*=0.5;
	// Fill info of new node
	Ndata[e+2]=Ndata[e+1];
	Ndata[e+1].hoar=0.;
	Ndata[e+1].T=Edata[e].Te;
	// Position the new node correctly in the domain
	Ndata[e+1].z=(Ndata[e+2].z+Ndata[e].z)/2.;
	Ndata[e+2].u*=0.5;
	Ndata[e+1].u*=0.5;
}

/**
 * @brief Split elements when they are near the top of the snowpack, when REDUCE_N_ELEMENTS is used.
 * - This function split elements when they are getting closer to the top of the snowpack. This is required
 *   when using the "aggressive" merging option (REDUCE_N_ELEMENTS). When snow melt brings elements back to the
 *   snow surface, smaller layer spacing is required to accurately describe temperature and moisture gradients.
 * @param max_element_length If positive: maximum allowed element length (m), above which splitting is applied.
 *                           If argument is not positive: use function flexibleMaxElemLength.
 */
void SnowStation::splitElements(const double& max_element_length, const double& comb_thresh_l)
{
	//Return when no snow present
	if (nElems == SoilNode) return;

	for (size_t e = SoilNode; e < nElems; e++) {
		double max_elem_l = comb_thresh_l;
		const double depth = cH - Ndata[e].z;
		// If max_element_length > 0: take its value, else use function flexibleMaxElemLength.
		max_elem_l = (max_element_length > 0) ? (0.5 * max_element_length) : (flexibleMaxElemLength(depth, comb_thresh_l));
		if(0.5*(Edata[e].L) > max_elem_l) {
			splitElement(e);
		}
	}
}

/**
 * @brief Keep simulated snow depth within MAX_SIMULATED_HS range.
 * - This function deletes elements at the bottom of the snowpack when the simulated snow depth exceeds max_simulated_hs.
 *   Useful for simulations of Firn, in studies where one is only interested in the near surface processes.
 *   Note that this function will always keep at least one snow element.
 * @param max_simulated_hs If positive: maximum allowed modelled snow depth, above which elements will be removed.
 */
void SnowStation::CheckMaxSimHS(const double& max_simulated_hs) {
	if(max_simulated_hs > 0. && cH > max_simulated_hs) {
		double tmp_height = 0.;
		size_t e = nElems;
		for ( ; e-- > SoilNode; ) {
			// Find which element exceeds the max_simulated_hs
			tmp_height += Edata[e].L;
			if (tmp_height > max_simulated_hs) {
				if ( e+1 < nElems ) { //Check for the case where the top element L already exceeds max_simulated_hs, in case we skip element deletion.
					size_t i_offset = e+1;				// The new indexing offset
					size_t i = i_offset;
					for ( ; i < nElems; i++) {			// Go from the element above the one that was exceeding max_simulated_hs to the top element
						Edata[i-i_offset] = Edata[i];		// Shift all the elements down
						Ndata[i-i_offset] = Ndata[i];		// Shift the node down
					}
					Ndata[nElems-i_offset] = Ndata[nElems];		// Take care of the remaining top node
					resize(i-i_offset);
				}
				break;
			}
		}
	}
	return;
}

/**
 * @brief Merging two elements
 * - Joining:
 * 	- Keep the lower element, that is, the lowest snow element always survives!
 * 	- The properties of the upper and lower elements are (depth) averaged in an appropriate way.
 * 	- The new length is the sum of both
 * 	- Keep the birthday of the upper element
 * 	- Keep the tag of the upper element only if the lower is untagged (mk >= 100)
 * 	- @note Joining two elements may cause the tag (marker >= 100) to "jump" abruptly
 * - Removing:
 * 	- Remaining ice, liquid water, solutes, etc. are added to the lower element
 * 	- The length of the lower element is kept
 * 	- Keep the birthday of the lower element
 * @param EdataLower Properties of lower element
 * @param EdataUpper Properties of upper element
 * @param merge True if upper element is to be joined with lower one, false if upper element is to be removed
 * @param topElement set to true if the upper element is at the very top of the snow pack
 */
void SnowStation::mergeElements(ElementData& EdataLower, const ElementData& EdataUpper, const bool& merge, const bool& topElement)
{
	const double L_lower = EdataLower.L; //Thickness of lower element
	const double L_upper = EdataUpper.L; //Thickness of upper element
	double LNew = L_lower;               //Thickness of "new" element

	if (merge) {
		// Determine new element length under the condition of keeping the density of the lower element constant, if the density of the lower element is larger than the upper element.
		// This is only in case we are considering the top element, to deal with the common situation where top elements are being removed due to low
		// ice content as a result of melt. We don't want to transfer this low ice content to lower layers.
		if (EdataUpper.Rho != Constants::undefined && EdataLower.Rho != Constants::undefined && EdataUpper.Rho < EdataLower.Rho && topElement==true) {	// Check if densities are defined, which may not be the case if elements are already marked for removal (may happen when removing multiple adjacent elements).
			LNew += (EdataUpper.Rho * L_upper) / EdataLower.Rho;
		} else {
			LNew += L_upper;
		}
		EdataLower.depositionDate = EdataUpper.depositionDate;
		if (EdataLower.theta[ICE] + EdataUpper.theta[ICE] > 0.) {
			EdataLower.dd = ( EdataLower.theta[ICE]*L_lower*EdataLower.dd + EdataUpper.theta[ICE]*L_upper*EdataUpper.dd ) / (EdataLower.theta[ICE]*L_lower + EdataUpper.theta[ICE]*L_upper);
			EdataLower.sp = ( EdataLower.theta[ICE]*L_lower*EdataLower.sp + EdataUpper.theta[ICE]*L_upper*EdataUpper.sp ) / (EdataLower.theta[ICE]*L_lower + EdataUpper.theta[ICE]*L_upper);
			EdataLower.rg = ( EdataLower.theta[ICE]*L_lower*EdataLower.rg + EdataUpper.theta[ICE]*L_upper*EdataUpper.rg ) / (EdataLower.theta[ICE]*L_lower + EdataUpper.theta[ICE]*L_upper);
			EdataLower.rb = ( EdataLower.theta[ICE]*L_lower*EdataLower.rb + EdataUpper.theta[ICE]*L_upper*EdataUpper.rb ) / (EdataLower.theta[ICE]*L_lower + EdataUpper.theta[ICE]*L_upper);
			EdataLower.CDot = ( EdataLower.theta[ICE]*L_lower*EdataLower.CDot + EdataUpper.theta[ICE]*L_upper*EdataUpper.CDot ) / (EdataLower.theta[ICE]*L_lower + EdataUpper.theta[ICE]*L_upper);
		}
		EdataLower.opticalEquivalentGrainSize();
		EdataLower.Eps = EdataLower.Eps_v; //HACK: why?
		EdataLower.Eps_e = 0.0; // TODO (very old) Check whether not simply add the elastic
		                     //                 and viscous strains of the elements and average the stress? E is kept from Lower
	} else {
		EdataLower.E = EdataLower.Eps_e = EdataLower.Eps = EdataLower.Eps_v = EdataLower.dEps = 0.0;
	}

	EdataLower.L0 = EdataLower.L = LNew;
	EdataLower.M += EdataUpper.M;
	EdataLower.theta[ICE] = (L_upper*EdataUpper.theta[ICE] + L_lower*EdataLower.theta[ICE]) / LNew;
	EdataLower.theta[WATER] = (L_upper*EdataUpper.theta[WATER] + L_lower*EdataLower.theta[WATER]) / LNew;
	EdataLower.theta[WATER_PREF] = (L_upper*EdataUpper.theta[WATER_PREF] + L_lower*EdataLower.theta[WATER_PREF]) / LNew;
	EdataLower.theta[AIR] = 1.0 - EdataLower.theta[WATER] - EdataLower.theta[WATER_PREF] - EdataLower.theta[ICE] - EdataLower.theta[SOIL];
	EdataLower.salinity = (L_upper * EdataUpper.salinity + L_lower * EdataLower.salinity) / LNew;
	// For snow, check if there is enough space to store all ice if all water would freeze. This also takes care of cases where theta[AIR]<0.
	if ((merge==false && topElement==true) && EdataLower.theta[SOIL]<Constants::eps2 && EdataLower.theta[AIR] < (EdataLower.theta[WATER]+EdataLower.theta[WATER_PREF])*((Constants::density_water/Constants::density_ice)-1.)) {
		// Note: we can only do this for the uppermost snow element, as otherwise it is not possible to adapt the element length.
		// If there is not enough space, adjust element length:
		EdataLower.theta[AIR] = (EdataLower.theta[WATER]+EdataLower.theta[WATER_PREF])*((Constants::density_water/Constants::density_ice)-1.);
		const double tmpsum = EdataLower.theta[AIR]+EdataLower.theta[ICE]+EdataLower.theta[WATER]+EdataLower.theta[WATER_PREF];
		// Ensure that the element does not become larger than the sum of lengths of the original ones (no absolute element "growth")!
		LNew = std::min(LNew * tmpsum, L_lower + L_upper);
		EdataLower.L0 = EdataLower.L = LNew;
		EdataLower.theta[AIR] /= tmpsum;
		EdataLower.theta[ICE] /= tmpsum;
		EdataLower.theta[WATER] /= tmpsum;
		EdataLower.theta[WATER_PREF] /= tmpsum;
	}
	EdataLower.snowResidualWaterContent();
	EdataLower.updDensity();

	for (size_t ii = 0; ii < SnowStation::number_of_solutes; ii++) {
		for (size_t kk = 0; kk < N_COMPONENTS; kk++) {
			EdataLower.conc(kk,ii) = (L_upper*EdataUpper.conc(kk,ii) + L_lower*EdataLower.conc(kk,ii)) / LNew;
		}
	}
	EdataLower.dth_w = (L_upper*EdataUpper.dth_w + L_lower*EdataLower.dth_w) / LNew;
	EdataLower.Qmf = (EdataUpper.Qmf*L_upper + EdataLower.Qmf*L_lower) / LNew;	//Note: Qmf has units W/m^3, so it needs to be scaled with element lengths.
	EdataLower.sw_abs += EdataUpper.sw_abs;
	if ((EdataUpper.mk >= 100) && (EdataLower.mk < 100)) {
		EdataLower.mk += static_cast<short unsigned int>( (EdataUpper.mk/100)*100 );
	}
	EdataLower.heatCapacity();
}

/**
 * @brief returns if a snow profile can be considered as a glacier.
 * Practically, the hydrological criteria is that if a pixel contains more than 2 m
 * of pure ice anywhere, it is considered to be glaciated. The standard criteria is that
 * if the top 5 layers are made of pure ice, the pixel is glaciated.
 * Therefore, a glacier covered by seasonal snow is glaciated in regard to the hydrological criteria
 * but non-glaciated in regard to the standard criteria.
 * @param hydro if true, use an hydrologist criteria (default: false)
 * @return true if the profile belongs to a glacier
 */
bool SnowStation::isGlacier(const bool& hydro) const
{
	if (hydro) {
		//if more than 2m of pure ice in the whole profile -> hydrologically, glacier melt
		static const double ice_depth_glacier = 2.;
		double sum_ice_depth=0.;
		for (size_t layer_index=0; layer_index<nElems; layer_index++) {
			if ((Edata[layer_index].type==880) || (Edata[layer_index].mk % 10 == 7) || (Edata[layer_index].mk % 10 == 8))
				sum_ice_depth += Edata[layer_index].L;
		}

		return (sum_ice_depth>=ice_depth_glacier);
	} else {
		bool is_pure_ice=true;
		static const size_t check_depth=5;
		const size_t top_index = nElems-1;
		const size_t top_index_toCheck = top_index - check_depth;
		const size_t soil_index = SoilNode-1;
		const size_t end_index = (top_index_toCheck>soil_index)? top_index_toCheck : soil_index;

		if (nElems==0 || top_index==soil_index) return false; //there are only soil layers or none

		for (size_t layer_index=top_index+1; layer_index-- > end_index; ) { //because it is decremented right away when testing...
			const bool is_ice = (Edata[layer_index].type==880) || (Edata[layer_index].mk % 10 == 7) || (Edata[layer_index].mk % 10 == 8);
			if (!is_ice)  {
				is_pure_ice=false;
				break;
			}
		}

		return is_pure_ice;
	}
}

/**
 * @brief returns the height of a marked reference layer inside the model domain
 * Searches for the layer that is marked using (int(mk/1000)==9, e.g. 9000 or 9028) inside model domain
 * This is for example used to interpret snow height measurements with an arbitrary reference level
 * (i.e., not necessarily 0.) on a glacier, ice sheets or sea ice using the snow height driven mode.
 * @return height of top node of marked reference layer
 */
double SnowStation::findMarkedReferenceLayer() const
{
	if(nElems == 0) {
		return Constants::undefined;
	}
	for (size_t e = SoilNode; e < nElems; e++) {
		if (int(Edata[e].mk/1000) == 9) {
			return Ndata[e+1].z;
		}
	}
	return Constants::undefined;
}

std::ostream& operator<<(std::ostream& os, const SnowStation& data)
{
	os << data.meta;
	os.write(reinterpret_cast<const char*>(&data.cos_sl), sizeof(data.cos_sl));
	os.write(reinterpret_cast<const char*>(&data.sector), sizeof(data.sector));

	os << data.Cdata;
	//os << data.Seaice;	//HACK how to do this with a pointer?
	os.write(reinterpret_cast<const char*>(&data.pAlbedo), sizeof(data.pAlbedo));
	os.write(reinterpret_cast<const char*>(&data.Albedo), sizeof(data.Albedo));
	os.write(reinterpret_cast<const char*>(&data.SoilAlb), sizeof(data.SoilAlb));
	os.write(reinterpret_cast<const char*>(&data.BareSoil_z0), sizeof(data.BareSoil_z0));
	os.write(reinterpret_cast<const char*>(&data.SoilNode), sizeof(data.SoilNode));
	os.write(reinterpret_cast<const char*>(&data.Ground), sizeof(data.Ground));
	os.write(reinterpret_cast<const char*>(&data.cH), sizeof(data.cH));
	os.write(reinterpret_cast<const char*>(&data.mH), sizeof(data.mH));
	os.write(reinterpret_cast<const char*>(&data.mass_sum), sizeof(data.mass_sum));
	os.write(reinterpret_cast<const char*>(&data.swe), sizeof(data.swe));
	os.write(reinterpret_cast<const char*>(&data.lwc_sum), sizeof(data.lwc_sum));
	os.write(reinterpret_cast<const char*>(&data.hn), sizeof(data.hn));
	os.write(reinterpret_cast<const char*>(&data.rho_hn), sizeof(data.rho_hn));
	os.write(reinterpret_cast<const char*>(&data.ErosionLevel), sizeof(data.ErosionLevel));
	os.write(reinterpret_cast<const char*>(&data.ErosionMass), sizeof(data.ErosionMass));
#ifndef SNOWPACK_CORE
	os.write(reinterpret_cast<const char*>(&data.S_class1), sizeof(data.S_class1));
	os.write(reinterpret_cast<const char*>(&data.S_class2), sizeof(data.S_class2));
	os.write(reinterpret_cast<const char*>(&data.S_d), sizeof(data.S_d));
	os.write(reinterpret_cast<const char*>(&data.z_S_d), sizeof(data.z_S_d));
	os.write(reinterpret_cast<const char*>(&data.S_n), sizeof(data.S_n));
	os.write(reinterpret_cast<const char*>(&data.z_S_n), sizeof(data.z_S_n));
	os.write(reinterpret_cast<const char*>(&data.S_s), sizeof(data.S_s));
	os.write(reinterpret_cast<const char*>(&data.z_S_s), sizeof(data.z_S_s));
	os.write(reinterpret_cast<const char*>(&data.S_4), sizeof(data.S_4));
	os.write(reinterpret_cast<const char*>(&data.z_S_4), sizeof(data.z_S_4));
	os.write(reinterpret_cast<const char*>(&data.S_5), sizeof(data.S_5));
	os.write(reinterpret_cast<const char*>(&data.z_S_5), sizeof(data.z_S_5));
#endif

	const size_t s_Ndata = data.Ndata.size();
	os.write(reinterpret_cast<const char*>(&s_Ndata), sizeof(size_t));
	for (size_t ii=0; ii<s_Ndata; ii++) os << data.Ndata[ii];

	const size_t s_Edata = data.Edata.size();
	os.write(reinterpret_cast<const char*>(&s_Edata), sizeof(size_t));
	for (size_t ii=0; ii<s_Edata; ii++) os << data.Edata[ii];

	// void *Kt
	os.write(reinterpret_cast<const char*>(&data.ColdContent), sizeof(data.ColdContent));
	os.write(reinterpret_cast<const char*>(&data.ColdContentSoil), sizeof(data.ColdContentSoil));
	os.write(reinterpret_cast<const char*>(&data.dIntEnergy), sizeof(data.dIntEnergy));
	os.write(reinterpret_cast<const char*>(&data.dIntEnergySoil), sizeof(data.dIntEnergySoil));
	os.write(reinterpret_cast<const char*>(&data.meltFreezeEnergy), sizeof(data.meltFreezeEnergy));
	os.write(reinterpret_cast<const char*>(&data.meltFreezeEnergySoil), sizeof(data.meltFreezeEnergySoil));
	os.write(reinterpret_cast<const char*>(&data.meltMassTot), sizeof(data.meltMassTot));
	os.write(reinterpret_cast<const char*>(&data.refreezeMassTot), sizeof(data.refreezeMassTot));
	os.write(reinterpret_cast<const char*>(&data.ReSolver_dt), sizeof(data.ReSolver_dt));
#ifndef SNOWPACK_CORE
	os.write(reinterpret_cast<const char*>(&data.windward), sizeof(data.windward));
	os.write(reinterpret_cast<const char*>(&data.WindScalingFactor), sizeof(data.WindScalingFactor));
	os.write(reinterpret_cast<const char*>(&data.TimeCountDeltaHS), sizeof(data.TimeCountDeltaHS));
#endif

	//static member variables
	/*os.write(reinterpret_cast<const char*>(&data.comb_thresh_l), sizeof(data.comb_thresh_l));
	os.write(reinterpret_cast<const char*>(&data.comb_thresh_ice), sizeof(data.comb_thresh_ice));
	os.write(reinterpret_cast<const char*>(&data.comb_thresh_water), sizeof(data.comb_thresh_water));
	os.write(reinterpret_cast<const char*>(&data.comb_thresh_dd), sizeof(data.comb_thresh_dd));
	os.write(reinterpret_cast<const char*>(&data.comb_thresh_sp), sizeof(data.comb_thresh_sp));
	os.write(reinterpret_cast<const char*>(&data.comb_thresh_rg), sizeof(data.comb_thresh_rg));
	os.write(reinterpret_cast<const char*>(&data.thresh_moist_snow), sizeof(data.thresh_moist_snow));
	os.write(reinterpret_cast<const char*>(&data.thresh_moist_soil), sizeof(data.thresh_moist_soil));
	os.write(reinterpret_cast<const char*>(&data.number_top_elements), sizeof(data.number_top_elements));
	os.write(reinterpret_cast<const char*>(&data.number_of_solutes), sizeof(data.number_of_solutes));*/

	// private member variables:
	os.write(reinterpret_cast<const char*>(&data.nNodes), sizeof(data.nNodes));
	os.write(reinterpret_cast<const char*>(&data.nElems), sizeof(data.nElems));
	os.write(reinterpret_cast<const char*>(&data.maxElementID), sizeof(data.maxElementID));
	os.write(reinterpret_cast<const char*>(&data.useCanopyModel), sizeof(data.useCanopyModel));
	os.write(reinterpret_cast<const char*>(&data.useSoilLayers), sizeof(data.useSoilLayers));
	return os;
}

std::istream& operator>>(std::istream& is, SnowStation& data)
{
	// HACK: nothing is done for the void* Kt

	is >> data.meta;
	is.read(reinterpret_cast<char*>(&data.cos_sl), sizeof(data.cos_sl));
	is.read(reinterpret_cast<char*>(&data.sector), sizeof(data.sector));

	//is >> data.Cdata;
	//is >> data.Seaice;	//HACK how to do this with a pointer?
	is.read(reinterpret_cast<char*>(&data.pAlbedo), sizeof(data.pAlbedo));
	is.read(reinterpret_cast<char*>(&data.Albedo), sizeof(data.Albedo));
	is.read(reinterpret_cast<char*>(&data.SoilAlb), sizeof(data.SoilAlb));
	is.read(reinterpret_cast<char*>(&data.BareSoil_z0), sizeof(data.BareSoil_z0));
	is.read(reinterpret_cast<char*>(&data.SoilNode), sizeof(data.SoilNode));
	is.read(reinterpret_cast<char*>(&data.Ground), sizeof(data.Ground));
	is.read(reinterpret_cast<char*>(&data.cH), sizeof(data.cH));
	is.read(reinterpret_cast<char*>(&data.mH), sizeof(data.mH));
	is.read(reinterpret_cast<char*>(&data.mass_sum), sizeof(data.mass_sum));
	is.read(reinterpret_cast<char*>(&data.swe), sizeof(data.swe));
	is.read(reinterpret_cast<char*>(&data.lwc_sum), sizeof(data.lwc_sum));
	is.read(reinterpret_cast<char*>(&data.hn), sizeof(data.hn));
	is.read(reinterpret_cast<char*>(&data.rho_hn), sizeof(data.rho_hn));
	is.read(reinterpret_cast<char*>(&data.ErosionLevel), sizeof(data.ErosionLevel));
	is.read(reinterpret_cast<char*>(&data.ErosionMass), sizeof(data.ErosionMass));
#ifndef SNOWPACK_CORE
	is.read(reinterpret_cast<char*>(&data.S_class1), sizeof(data.S_class1));
	is.read(reinterpret_cast<char*>(&data.S_class2), sizeof(data.S_class2));
	is.read(reinterpret_cast<char*>(&data.S_d), sizeof(data.S_d));
	is.read(reinterpret_cast<char*>(&data.z_S_d), sizeof(data.z_S_d));
	is.read(reinterpret_cast<char*>(&data.S_n), sizeof(data.S_n));
	is.read(reinterpret_cast<char*>(&data.z_S_n), sizeof(data.z_S_n));
	is.read(reinterpret_cast<char*>(&data.S_s), sizeof(data.S_s));
	is.read(reinterpret_cast<char*>(&data.z_S_s), sizeof(data.z_S_s));
	is.read(reinterpret_cast<char*>(&data.S_4), sizeof(data.S_4));
	is.read(reinterpret_cast<char*>(&data.z_S_4), sizeof(data.z_S_4));
	is.read(reinterpret_cast<char*>(&data.S_5), sizeof(data.S_5));
	is.read(reinterpret_cast<char*>(&data.z_S_5), sizeof(data.z_S_5));
#endif

	size_t s_Ndata;
	is.read(reinterpret_cast<char*>(&s_Ndata), sizeof(size_t));
	data.Ndata.resize(s_Ndata);
	for (size_t ii=0; ii<s_Ndata; ii++) is >> data.Ndata[ii];

	size_t s_Edata;
	is.read(reinterpret_cast<char*>(&s_Edata), sizeof(size_t));
	data.Edata.resize( s_Edata, ElementData(ElementData::noID) );
	for (size_t ii=0; ii<s_Edata; ii++) is >> data.Edata[ii];

	data.Kt = NULL;

	is.read(reinterpret_cast<char*>(&data.ColdContent), sizeof(data.ColdContent));
	is.read(reinterpret_cast<char*>(&data.ColdContentSoil), sizeof(data.ColdContentSoil));
	is.read(reinterpret_cast<char*>(&data.dIntEnergy), sizeof(data.dIntEnergy));
	is.read(reinterpret_cast<char*>(&data.dIntEnergySoil), sizeof(data.dIntEnergySoil));
	is.read(reinterpret_cast<char*>(&data.meltFreezeEnergy), sizeof(data.meltFreezeEnergy));
	is.read(reinterpret_cast<char*>(&data.meltFreezeEnergySoil), sizeof(data.meltFreezeEnergySoil));
	is.read(reinterpret_cast<char*>(&data.meltMassTot), sizeof(data.meltMassTot));
	is.read(reinterpret_cast<char*>(&data.refreezeMassTot), sizeof(data.refreezeMassTot));
	is.read(reinterpret_cast<char*>(&data.ReSolver_dt), sizeof(data.ReSolver_dt));
#ifndef SNOWPACK_CORE
	is.read(reinterpret_cast<char*>(&data.windward), sizeof(data.windward));
	is.read(reinterpret_cast<char*>(&data.WindScalingFactor), sizeof(data.WindScalingFactor));
	is.read(reinterpret_cast<char*>(&data.TimeCountDeltaHS), sizeof(data.TimeCountDeltaHS));
#endif

	//static member variables
	/*is.read(reinterpret_cast<char*>(&data.comb_thresh_l), sizeof(data.comb_thresh_l));
	is.read(reinterpret_cast<char*>(&data.comb_thresh_ice), sizeof(data.comb_thresh_ice));
	is.read(reinterpret_cast<char*>(&data.comb_thresh_water), sizeof(data.comb_thresh_water));
	is.read(reinterpret_cast<char*>(&data.comb_thresh_dd), sizeof(data.comb_thresh_dd));
	is.read(reinterpret_cast<char*>(&data.comb_thresh_sp), sizeof(data.comb_thresh_sp));
	is.read(reinterpret_cast<char*>(&data.comb_thresh_rg), sizeof(data.comb_thresh_rg));
	is.read(reinterpret_cast<char*>(&data.thresh_moist_snow), sizeof(data.thresh_moist_snow));
	is.read(reinterpret_cast<char*>(&data.thresh_moist_soil), sizeof(data.thresh_moist_soil));
	is.read(reinterpret_cast<char*>(&data.number_top_elements), sizeof(data.number_top_elements));
	is.read(reinterpret_cast<char*>(&data.number_of_solutes), sizeof(data.number_of_solutes));*/

	// private member variables:
	is.read(reinterpret_cast<char*>(&data.nNodes), sizeof(data.nNodes));
	is.read(reinterpret_cast<char*>(&data.nElems), sizeof(data.nElems));
	is.read(reinterpret_cast<char*>(&data.maxElementID), sizeof(data.maxElementID));
	is.read(reinterpret_cast<char*>(&data.useCanopyModel), sizeof(data.useCanopyModel));
	is.read(reinterpret_cast<char*>(&data.useSoilLayers), sizeof(data.useSoilLayers));
	return is;
}

const std::string SnowStation::toString() const
{
	std::ostringstream os;
	os << "<SnowStation>" << "\n";
	os << "" << meta.toString();
	os << setprecision(4);
	//os << fixed;
	os << "" << nElems << " element(s) and " << nNodes << " node(s).";
	if(useSoilLayers)
		os << " Soil=true";
	else
		os << " Soil=false";
	if(useCanopyModel)
		os << " canopy=true";
	else
		os << " canopy=false";
	os << "\n";

	os << "Soil:\tSoilNode=" << SoilNode  << " depth=" << Ground << " BareSoil_z0=" << BareSoil_z0 << " SoilAlb=" << SoilAlb << "\n";
	os << "Snow:\tMeasured HS=" << mH << " Calculated HS=" << cH << " SWE=" << swe << " LWCtot" << lwc_sum << " New snow=" << hn << " of density=" << rho_hn << "\n";
	os << "Snow Albedo:\tAlbedo=" << Albedo << " parametrized Albedo=" << pAlbedo << "\n";
	os << "Energy:\tColdContent=" << ColdContent << " dIntEnergy=" << dIntEnergy;
#ifndef SNOWPACK_CORE
	os << "Snowdrift:\tsector=" << sector << " windward=" << windward << " ErosionLevel=" << ErosionLevel << " ErosionMass=" << ErosionMass << "\n";
	os << "WindScalingFactor:          " << WindScalingFactor << "\n";
	os << "TimeCountDeltaHS:           " << TimeCountDeltaHS << "\n";
#else
	os << "Snowdrift:\tsector=" << sector << " ErosionLevel=" << ErosionLevel << " ErosionMass=" << ErosionMass << "\n";
#endif
#ifndef SNOWPACK_CORE
	os << "Stability:\tS_d(" << z_S_d << ")=" << S_d << " S_n(" << z_S_n << ")=" << S_n << " S_s(" << z_S_s << ")=" << S_s;
	os << " S_1=" << S_class1 << " S_2=" << S_class2 << " S_4(" << z_S_4 << ")=" << S_4 << " S_5(" << z_S_5 << ")=" << S_5 << "\n";
#endif

	if(Kt==NULL)
		os << "Kt= NULL\n";
	else
		os << "Kt= " << hex << Kt << dec << "\n";
	/*for (unsigned int ii=1; ii<Ndata.size(); ii++) {
		os << Ndata[ii].toString();
	}
	for (unsigned int ii=1; ii<Edata.size(); ii++) {
		os << Edata[ii].toString();
	}*/
	//os << "Canopy=" << Cdata;

	os << "</SnowStation>\n";
	return os.str();
}

CurrentMeteo::CurrentMeteo()
        : date(), ta(0.), rh(0.), rh_avg(0.), vw(0.), vw_avg(0.), vw_max(0.), dw(0.),
          vw_drift(0.), dw_drift(0.), ustar(0.), z0(0.), psi_s(0.),
          iswr(0.), rswr(0.), mAlbedo(0.), diff(0.), dir_h(0.), elev(0.), ea(0.), tss(0.), tss_a12h(0.), tss_a24h(0.), ts0(0.),
          psum(0.), psum_ph(IOUtils::nodata), psum_tech(IOUtils::nodata), hs(0.), hs_a3h(0.), hs_rate(0.), geo_heat(IOUtils::nodata), adv_heat(IOUtils::nodata),
          surf_melt(0.), snowdrift(0.), sublim(0.), odc(0.), p(0.),
          ts(), zv_ts(), conc(SnowStation::number_of_solutes, 0.), rho_hn(0.),
          fixedPositions(), minDepthSubsurf(), maxNumberMeasTemperatures(),
          numberMeasTemperatures(mio::IOUtils::unodata), numberFixedRates()
{}


CurrentMeteo::CurrentMeteo(const SnowpackConfig& cfg)
        : date(), ta(0.), rh(0.), rh_avg(0.), vw(0.), vw_avg(0.), vw_max(0.), dw(0.),
          vw_drift(0.), dw_drift(0.), ustar(0.), z0(0.), psi_s(0.),
          iswr(0.), rswr(0.), mAlbedo(0.), diff(0.), dir_h(0.), elev(0.), ea(0.), tss(0.), tss_a12h(0.), tss_a24h(0.), ts0(0.),
          psum(0.), psum_ph(IOUtils::nodata), psum_tech(IOUtils::nodata), hs(0.), hs_a3h(0.), hs_rate(0.), geo_heat(IOUtils::nodata), adv_heat(IOUtils::nodata),
          surf_melt(0.), snowdrift(0.), sublim(0.), odc(0.), p(0.),
          ts(), zv_ts(), conc(SnowStation::number_of_solutes, 0.), rho_hn(0.),
          fixedPositions(), minDepthSubsurf(), maxNumberMeasTemperatures(),
          numberMeasTemperatures(mio::IOUtils::unodata), numberFixedRates()
{
	maxNumberMeasTemperatures = cfg.get("MAX_NUMBER_MEAS_TEMPERATURES", "SnowpackAdvanced");
	cfg.getValue("FIXED_POSITIONS", "SnowpackAdvanced", fixedPositions);
	minDepthSubsurf = cfg.get("MIN_DEPTH_SUBSURF", "SnowpackAdvanced");
	numberFixedRates = cfg.get("NUMBER_FIXED_RATES", "SnowpackAdvanced");
}

void CurrentMeteo::reset(const SnowpackConfig& i_cfg)
{
	*this = CurrentMeteo(i_cfg);
}

/* Description:
* - Measured and/or modelled temperatures can be monitored at fixed positions (m).
* - At most MAX_NUMBER_MEAS_TEMPERATURES can be monitored (by default 5). Measured temperatures
*     are read in from the input file. If you use the smet format, do not forget to properly
*     label the columns: TS1, TS2, TS3, etc.
* - User defined positions (m) should be provided in the advanced section, for example,
*     FIXED_POSITIONS = "0.25 0.50 -0.10":
* 	- positive values refer to heigths measured from the ground surface (snow only)
* 	- negative values refer to depths measured from either the ground surface or the snow surface in case no soil
*      layers are present
* 	- There may be be more FIXED_POSITIONS than measured temperatures. In that case, the first positions are
*      associated with measured values of TS1, TS2, etc. and the following will be associated with modelled
*      temperatures only
* @note:
* 	- A sensor must at least be covered by MIN_DEPTH_SUBSURF (m) snow for its temperature to be output
*/
void CurrentMeteo::setMeasTempParameters(const mio::MeteoData& md)
{
	for (size_t jj = maxNumberMeasTemperatures; jj-- > 0; ) {
		stringstream ss;
		ss << "HTS" << jj+1;
		if (md.param_exists(ss.str()) && (md(ss.str()) != Constants::undefined)) {
			fixedPositions.insert(fixedPositions.begin(), md(ss.str()));
		}
	}
	if (numberMeasTemperatures == IOUtils::unodata) {
		numberMeasTemperatures = getNumberMeasTemperatures(md);
	}
	if (numberMeasTemperatures > maxNumberMeasTemperatures) {
		prn_msg(__FILE__, __LINE__, "wrn", Date(),
		        "Too many measured temperatures (%u). Only the first %u will be used. Check input file!",
		        numberMeasTemperatures, maxNumberMeasTemperatures);
		numberMeasTemperatures = maxNumberMeasTemperatures;
	}
	if ((numberMeasTemperatures > 0) && (fixedPositions.empty())) {
		prn_msg(__FILE__, __LINE__, "wrn", Date(),
		        "%u measured temperatures available but no positions. Check FIXED_POSITIONS in SnowpackAdvanced section!",
		        numberMeasTemperatures);
	}
	if (fixedPositions.size() > maxNumberMeasTemperatures) {
		fixedPositions.resize(maxNumberMeasTemperatures);
		prn_msg(__FILE__, __LINE__, "wrn", Date(),
		        "Vector of positions resized to MAX_NUMBER_MEAS_TEMPERATURES (%u). Check FIXED_POSITIONS in SnowpackAdvanced section!",
		        maxNumberMeasTemperatures);
	}

	const size_t number_ts = std::max(numberMeasTemperatures, fixedPositions.size());
	ts.resize(number_ts, mio::IOUtils::nodata);
	zv_ts.resize(number_ts, mio::IOUtils::nodata);
}

/**
* @brief Returns the number of measured snow/soil temperatures stored in MeteoData
*/
size_t CurrentMeteo::getNumberMeasTemperatures() const
{
	return numberMeasTemperatures;
}

size_t CurrentMeteo::getNumberMeasTemperatures(const mio::MeteoData& md)
{
	size_t nrMeasTemperatures = 0;
	const size_t numberParams = md.getNrOfParameters();
	for (size_t ii=0; ii<numberParams; ii++) {
		stringstream ss;
		ss << "TS" << nrMeasTemperatures+1;
		if (md.getNameForParameter(ii) == ss.str()) {
			nrMeasTemperatures++;
		}
	}
	return nrMeasTemperatures;
}

void CurrentMeteo::getFixedPositions(std::vector<double>& positions) const
{
	positions = fixedPositions;
}

size_t CurrentMeteo::getNumberFixedPositions() const
{
	return fixedPositions.size();
}

size_t CurrentMeteo::getNumberFixedRates() const
{
	return numberFixedRates;
}

size_t CurrentMeteo::getMaxNumberMeasTemperatures() const
{
	return maxNumberMeasTemperatures;
}

void CurrentMeteo::copySnowTemperatures(const mio::MeteoData& md, const unsigned int& current_slope)
{
	std::vector<double> positions;
	getFixedPositions(positions);
	for (size_t jj=0; jj < positions.size(); jj++) {
		zv_ts[jj] = positions[jj];
		ts[jj] = mio::IOUtils::nodata;
		if (current_slope == 0) {
			stringstream ss;
			ss << "TS" << jj+1;
			if (md.param_exists(ss.str()) && (md(ss.str()) != mio::IOUtils::nodata)) {
				ts[jj] = md(ss.str());
			}
		}
	}
}

void CurrentMeteo::copySolutes(const mio::MeteoData& md, const size_t& i_number_of_solutes)
{
	if (i_number_of_solutes > 0) {
		for (size_t jj=0; jj < i_number_of_solutes; jj++) {
			conc[jj] = mio::IOUtils::nodata;
			stringstream ss;
			ss << "CONC" << jj;
			conc[jj] = md(ss.str());
		}
	} else {
		return;
	}
}

std::ostream& operator<<(std::ostream& os, const CurrentMeteo& data)
{
	os << data.date;
	os.write(reinterpret_cast<const char*>(&data.ta), sizeof(data.ta));
	os.write(reinterpret_cast<const char*>(&data.rh), sizeof(data.rh));
	os.write(reinterpret_cast<const char*>(&data.rh_avg), sizeof(data.rh_avg));
	os.write(reinterpret_cast<const char*>(&data.vw), sizeof(data.vw));
	os.write(reinterpret_cast<const char*>(&data.vw_avg), sizeof(data.vw_avg));
	os.write(reinterpret_cast<const char*>(&data.vw_max), sizeof(data.vw_max));
	os.write(reinterpret_cast<const char*>(&data.dw), sizeof(data.dw));
	os.write(reinterpret_cast<const char*>(&data.vw_drift), sizeof(data.vw_drift));
	os.write(reinterpret_cast<const char*>(&data.dw_drift), sizeof(data.dw_drift));
	os.write(reinterpret_cast<const char*>(&data.ustar), sizeof(data.ustar));
	os.write(reinterpret_cast<const char*>(&data.z0), sizeof(data.z0));
	os.write(reinterpret_cast<const char*>(&data.psi_s), sizeof(data.psi_s));
	os.write(reinterpret_cast<const char*>(&data.iswr), sizeof(data.iswr));
	os.write(reinterpret_cast<const char*>(&data.rswr), sizeof(data.rswr));
	os.write(reinterpret_cast<const char*>(&data.mAlbedo), sizeof(data.mAlbedo));
	os.write(reinterpret_cast<const char*>(&data.diff), sizeof(data.diff));
	os.write(reinterpret_cast<const char*>(&data.dir_h), sizeof(data.dir_h));
	os.write(reinterpret_cast<const char*>(&data.elev), sizeof(data.elev));
	os.write(reinterpret_cast<const char*>(&data.ea), sizeof(data.ea));
	os.write(reinterpret_cast<const char*>(&data.tss), sizeof(data.tss));
	os.write(reinterpret_cast<const char*>(&data.tss_a12h), sizeof(data.tss_a12h));
	os.write(reinterpret_cast<const char*>(&data.tss_a24h), sizeof(data.tss_a24h));
	os.write(reinterpret_cast<const char*>(&data.ts0), sizeof(data.ts0));
	os.write(reinterpret_cast<const char*>(&data.psum), sizeof(data.psum));
	os.write(reinterpret_cast<const char*>(&data.psum_ph), sizeof(data.psum_ph));
	os.write(reinterpret_cast<const char*>(&data.psum_tech), sizeof(data.psum_tech));
	os.write(reinterpret_cast<const char*>(&data.hs), sizeof(data.hs));
	os.write(reinterpret_cast<const char*>(&data.hs_a3h), sizeof(data.hs_a3h));
	os.write(reinterpret_cast<const char*>(&data.hs_rate), sizeof(data.hs_rate));
	os.write(reinterpret_cast<const char*>(&data.geo_heat), sizeof(data.geo_heat));
	os.write(reinterpret_cast<const char*>(&data.adv_heat), sizeof(data.adv_heat));
	os.write(reinterpret_cast<const char*>(&data.surf_melt), sizeof(data.surf_melt));
	os.write(reinterpret_cast<const char*>(&data.snowdrift), sizeof(data.snowdrift));
	os.write(reinterpret_cast<const char*>(&data.sublim), sizeof(data.sublim));
	os.write(reinterpret_cast<const char*>(&data.odc), sizeof(data.odc));
	os.write(reinterpret_cast<const char*>(&data.p), sizeof(data.p));

	const size_t s_ts = data.ts.size();
	os.write(reinterpret_cast<const char*>(&s_ts), sizeof(size_t));
	for (size_t ii=0; ii<s_ts; ii++) os << "" << data.ts[ii];

	const size_t s_zv_ts = data.zv_ts.size();
	os.write(reinterpret_cast<const char*>(&s_zv_ts), sizeof(size_t));
	for (size_t ii=0; ii<s_zv_ts; ii++) os << "" << data.zv_ts[ii];

	const size_t s_conc = data.conc.size();
	os.write(reinterpret_cast<const char*>(&s_conc), sizeof(size_t));
	for (size_t ii=0; ii<s_conc; ii++) os << "" << data.conc[ii];

	os.write(reinterpret_cast<const char*>(&data.rho_hn), sizeof(data.rho_hn));

	const size_t s_fixedPositions = data.fixedPositions.size();
	os.write(reinterpret_cast<const char*>(&s_fixedPositions), sizeof(size_t));
	for (size_t ii=0; ii<s_fixedPositions; ii++) os << "" << data.fixedPositions[ii];

	os.write(reinterpret_cast<const char*>(&data.minDepthSubsurf), sizeof(data.minDepthSubsurf));
	os.write(reinterpret_cast<const char*>(&data.maxNumberMeasTemperatures), sizeof(data.maxNumberMeasTemperatures));
	os.write(reinterpret_cast<const char*>(&data.numberMeasTemperatures), sizeof(data.numberMeasTemperatures));
	os.write(reinterpret_cast<const char*>(&data.numberFixedRates), sizeof(data.numberFixedRates));
	return os;
}

std::istream& operator>>(std::istream& is, CurrentMeteo& data)
{
	is >> data.date;
	is.read(reinterpret_cast<char*>(&data.ta), sizeof(data.ta));
	is.read(reinterpret_cast<char*>(&data.rh), sizeof(data.rh));
	is.read(reinterpret_cast<char*>(&data.rh_avg), sizeof(data.rh_avg));
	is.read(reinterpret_cast<char*>(&data.vw), sizeof(data.vw));
	is.read(reinterpret_cast<char*>(&data.vw_avg), sizeof(data.vw_avg));
	is.read(reinterpret_cast<char*>(&data.vw_max), sizeof(data.vw_max));
	is.read(reinterpret_cast<char*>(&data.dw), sizeof(data.dw));
	is.read(reinterpret_cast<char*>(&data.vw_drift), sizeof(data.vw_drift));
	is.read(reinterpret_cast<char*>(&data.dw_drift), sizeof(data.dw_drift));
	is.read(reinterpret_cast<char*>(&data.ustar), sizeof(data.ustar));
	is.read(reinterpret_cast<char*>(&data.z0), sizeof(data.z0));
	is.read(reinterpret_cast<char*>(&data.psi_s), sizeof(data.psi_s));
	is.read(reinterpret_cast<char*>(&data.iswr), sizeof(data.iswr));
	is.read(reinterpret_cast<char*>(&data.rswr), sizeof(data.rswr));
	is.read(reinterpret_cast<char*>(&data.mAlbedo), sizeof(data.mAlbedo));
	is.read(reinterpret_cast<char*>(&data.diff), sizeof(data.diff));
	is.read(reinterpret_cast<char*>(&data.dir_h), sizeof(data.dir_h));
	is.read(reinterpret_cast<char*>(&data.elev), sizeof(data.elev));
	is.read(reinterpret_cast<char*>(&data.ea), sizeof(data.ea));
	is.read(reinterpret_cast<char*>(&data.tss), sizeof(data.tss));
	is.read(reinterpret_cast<char*>(&data.tss_a12h), sizeof(data.tss_a12h));
	is.read(reinterpret_cast<char*>(&data.tss_a24h), sizeof(data.tss_a24h));
	is.read(reinterpret_cast<char*>(&data.ts0), sizeof(data.ts0));
	is.read(reinterpret_cast<char*>(&data.psum), sizeof(data.psum));
	is.read(reinterpret_cast<char*>(&data.psum_ph), sizeof(data.psum_ph));
	is.read(reinterpret_cast<char*>(&data.psum_tech), sizeof(data.psum_tech));
	is.read(reinterpret_cast<char*>(&data.hs), sizeof(data.hs));
	is.read(reinterpret_cast<char*>(&data.hs_a3h), sizeof(data.hs_a3h));
	is.read(reinterpret_cast<char*>(&data.hs_rate), sizeof(data.hs_rate));
	is.read(reinterpret_cast<char*>(&data.geo_heat), sizeof(data.geo_heat));
	is.read(reinterpret_cast<char*>(&data.adv_heat), sizeof(data.adv_heat));
	is.read(reinterpret_cast<char*>(&data.surf_melt), sizeof(data.surf_melt));
	is.read(reinterpret_cast<char*>(&data.snowdrift), sizeof(data.snowdrift));
	is.read(reinterpret_cast<char*>(&data.sublim), sizeof(data.sublim));
	is.read(reinterpret_cast<char*>(&data.odc), sizeof(data.odc));
	is.read(reinterpret_cast<char*>(&data.p), sizeof(data.p));

	size_t s_ts;
	is.read(reinterpret_cast<char*>(&s_ts), sizeof(size_t));
	data.ts.resize(s_ts);
	for (size_t ii=0; ii<s_ts; ii++) is >> data.ts[ii];

	size_t s_zv_ts;
	is.read(reinterpret_cast<char*>(&s_zv_ts), sizeof(size_t));
	data.zv_ts.resize(s_zv_ts);
	for (size_t ii=0; ii<s_zv_ts; ii++) is >> data.zv_ts[ii];

	size_t s_conc;
	is.read(reinterpret_cast<char*>(&s_conc), sizeof(size_t));
	data.conc.resize(s_conc);
	for (size_t ii=0; ii<s_conc; ii++) is >> data.conc[ii];

	is.read(reinterpret_cast<char*>(&data.rho_hn), sizeof(data.rho_hn));

	size_t s_fixedPositions;
	is.read(reinterpret_cast<char*>(&s_fixedPositions), sizeof(size_t));
	data.fixedPositions.resize(s_fixedPositions);
	for (size_t ii=0; ii<s_fixedPositions; ii++) is >> data.fixedPositions[ii];

	is.read(reinterpret_cast<char*>(&data.minDepthSubsurf), sizeof(data.minDepthSubsurf));
	is.read(reinterpret_cast<char*>(&data.maxNumberMeasTemperatures), sizeof(data.maxNumberMeasTemperatures));
	is.read(reinterpret_cast<char*>(&data.numberMeasTemperatures), sizeof(data.numberMeasTemperatures));
	is.read(reinterpret_cast<char*>(&data.numberFixedRates), sizeof(data.numberFixedRates));
	return is;
}

const std::string CurrentMeteo::toString() const
{
	std::ostringstream os;
	const double to_deg = 180. / mio::Cst::PI;
	os << "<CurrentMeteo>" << "\n";
	os << "" << date.toString(Date::ISO) << "\n";

	os << setw(8) << "TA=" << ta << " TSS=" << tss << " TSG=" << ts0 << "\n";
	os << setw(8) << "RH=" << rh << " rh_avg=" << rh_avg << "\n";
	os << setw(8) << "ISWR=" << iswr << " RSWR=" << rswr << " mAlbedo=" << mAlbedo << "\n";
	os << setw(8) << "diff=" << diff << " dir_h=" << dir_h << " Sun_elev=" << elev*to_deg << "° EA=" << ea << "\n";
	os << setw(8) << "PSUM=" << psum << " PSUM_PH=" << psum_ph << " HS=" << hs << " rho_hn=" << rho_hn << " PSUM_TECH=" << psum_tech << "\n";
	os << setw(8) << "VW=" << vw << " vw_avg=" << vw_avg << " vw_max=" << vw_max << " vw_drift=" << vw_drift << "\n";
	os << setw(8) << "DW=" << dw << "\n";
	os << setw(8) << "U*=" << ustar << " z0=" << z0 << " psi_s=" << psi_s << "\n";

	//os << std::setprecision(10);
	if(!ts.empty()) os << "     ";
	for (unsigned int ii=0; ii<ts.size(); ii++) {
		os << "ts(" << zv_ts[ii] << ")=" << ts[ii] << " ";
	}
	if(!ts.empty()) os << "\n";
	if(conc.size()>0) os << "     ";
	for (unsigned int ii=0; ii<conc.size(); ii++) {
		os << "conc[" << ii << "]=" << conc[ii] << " ";
	}
	if(!conc.empty()) os << "\n";

	os << "</CurrentMeteo>\n";
	return os.str();
}

std::ostream& operator<<(std::ostream& os, const SN_SNOWSOIL_DATA& data)
{
	os << data.meta;
	os << data.profileDate;
	os.write(reinterpret_cast<const char*>(&data.nN), sizeof(data.nN));
	os.write(reinterpret_cast<const char*>(&data.Height), sizeof(data.Height));
	os.write(reinterpret_cast<const char*>(&data.nLayers), sizeof(data.nLayers));

	const size_t s_Ldata = data.Ldata.size();
	os.write(reinterpret_cast<const char*>(&s_Ldata), sizeof(size_t));
	for (size_t ii=0; ii<s_Ldata; ii++) os << data.Ldata[ii];

	os.write(reinterpret_cast<const char*>(&data.HS_last), sizeof(data.HS_last));
	os.write(reinterpret_cast<const char*>(&data.Albedo), sizeof(data.Albedo));
	os.write(reinterpret_cast<const char*>(&data.SoilAlb), sizeof(data.SoilAlb));
	os.write(reinterpret_cast<const char*>(&data.BareSoil_z0), sizeof(data.BareSoil_z0));
	os.write(reinterpret_cast<const char*>(&data.Canopy_Height), sizeof(data.Canopy_Height));
	os.write(reinterpret_cast<const char*>(&data.Canopy_LAI), sizeof(data.Canopy_LAI));
	os.write(reinterpret_cast<const char*>(&data.Canopy_BasalArea), sizeof(data.Canopy_BasalArea));
	os.write(reinterpret_cast<const char*>(&data.Canopy_Direct_Throughfall), sizeof(data.Canopy_Direct_Throughfall));
<<<<<<< HEAD
#ifndef SNOWPACK_CORE
=======
	os.write(reinterpret_cast<const char*>(&data.Canopy_diameter), sizeof(data.Canopy_diameter));
	os.write(reinterpret_cast<const char*>(&data.Canopy_lai_frac_top_default), sizeof(data.Canopy_lai_frac_top_default));
	os.write(reinterpret_cast<const char*>(&data.Canopy_int_cap_snow), sizeof(data.Canopy_int_cap_snow));
	os.write(reinterpret_cast<const char*>(&data.Canopy_alb_dry), sizeof(data.Canopy_alb_dry));
	os.write(reinterpret_cast<const char*>(&data.Canopy_alb_wet), sizeof(data.Canopy_alb_wet));
	os.write(reinterpret_cast<const char*>(&data.Canopy_alb_snow), sizeof(data.Canopy_alb_snow));
>>>>>>> 2373b010
	os.write(reinterpret_cast<const char*>(&data.WindScalingFactor), sizeof(data.WindScalingFactor));
	os.write(reinterpret_cast<const char*>(&data.ErosionLevel), sizeof(data.ErosionLevel));
	os.write(reinterpret_cast<const char*>(&data.TimeCountDeltaHS), sizeof(data.TimeCountDeltaHS));
#else
	os.write(reinterpret_cast<const char*>(&data.ErosionLevel), sizeof(data.ErosionLevel));
#endif
	return os;
}

std::istream& operator>>(std::istream& is, SN_SNOWSOIL_DATA& data)
{
	is >> data.meta;
	is >> data.profileDate;
	is.read(reinterpret_cast<char*>(&data.nN), sizeof(data.nN));
	is.read(reinterpret_cast<char*>(&data.Height), sizeof(data.Height));
	is.read(reinterpret_cast<char*>(&data.nLayers), sizeof(data.nLayers));

	size_t s_Ldata;
	is.read(reinterpret_cast<char*>(&s_Ldata), sizeof(size_t));
	data.Ldata.resize(s_Ldata);
	for (size_t ii=0; ii<s_Ldata; ii++) is >> data.Ldata[ii];

	is.read(reinterpret_cast<char*>(&data.HS_last), sizeof(data.HS_last));
	is.read(reinterpret_cast<char*>(&data.Albedo), sizeof(data.Albedo));
	is.read(reinterpret_cast<char*>(&data.SoilAlb), sizeof(data.SoilAlb));
	is.read(reinterpret_cast<char*>(&data.BareSoil_z0), sizeof(data.BareSoil_z0));
	is.read(reinterpret_cast<char*>(&data.Canopy_Height), sizeof(data.Canopy_Height));
	is.read(reinterpret_cast<char*>(&data.Canopy_LAI), sizeof(data.Canopy_LAI));
	is.read(reinterpret_cast<char*>(&data.Canopy_BasalArea), sizeof(data.Canopy_BasalArea));
	is.read(reinterpret_cast<char*>(&data.Canopy_Direct_Throughfall), sizeof(data.Canopy_Direct_Throughfall));
<<<<<<< HEAD
#ifndef SNOWPACK_CORE
=======
	is.read(reinterpret_cast<char*>(&data.Canopy_diameter), sizeof(data.Canopy_diameter));
	is.read(reinterpret_cast<char*>(&data.Canopy_lai_frac_top_default), sizeof(data.Canopy_lai_frac_top_default));
	is.read(reinterpret_cast<char*>(&data.Canopy_int_cap_snow), sizeof(data.Canopy_int_cap_snow));
	is.read(reinterpret_cast<char*>(&data.Canopy_alb_dry), sizeof(data.Canopy_alb_dry));
	is.read(reinterpret_cast<char*>(&data.Canopy_alb_wet), sizeof(data.Canopy_alb_wet));
	is.read(reinterpret_cast<char*>(&data.Canopy_alb_snow), sizeof(data.Canopy_alb_snow));
>>>>>>> 2373b010
	is.read(reinterpret_cast<char*>(&data.WindScalingFactor), sizeof(data.WindScalingFactor));
	is.read(reinterpret_cast<char*>(&data.ErosionLevel), sizeof(data.ErosionLevel));
	is.read(reinterpret_cast<char*>(&data.TimeCountDeltaHS), sizeof(data.TimeCountDeltaHS));
#else
	is.read(reinterpret_cast<char*>(&data.ErosionLevel), sizeof(data.ErosionLevel));
#endif
	return is;
}

const std::string SN_SNOWSOIL_DATA::toString() const
{
	std::ostringstream os;
	os << "<SN_SNOWSOIL_DATA>\n";
	os << "" << meta.toString()   << "\n";
	os << "profileDate:                  " << profileDate.toString(Date::ISO) << "\n";
	os << "nN:                           " << nN << "\n";
	os << "Height:                       " << Height << "\n";
	os << "nLayers:                      " << nLayers << "\n";

	for(size_t ii=0; ii<nLayers; ii++)
		os << "" << Ldata[ii].toString();

	os << "HS_last:                      " << HS_last << "\n";
	os << "Albedo:                       " << Albedo << "\n";
	os << "SoilAlb:                      " << SoilAlb << "\n";
	os << "BareSoil_z0:                  " << BareSoil_z0 << "\n";
	os << "Canopy_Height:                " << Canopy_Height << "\n";
	os << "Canopy_LAI:                   " << Canopy_LAI << "\n";
	os << "Canopy_BasalArea:             " << Canopy_BasalArea << "\n";
	os << "Canopy_diameter:              " << Canopy_diameter << "\n";
	os << "Canopy_lai_frac_top_default:  " << Canopy_lai_frac_top_default << "\n";
	os << "Canopy_int_cap_snow:          " << Canopy_int_cap_snow << "\n";
	os << "Canopy_alb_dry:               " << Canopy_alb_dry << "\n";
	os << "Canopy_alb_wet:               " << Canopy_alb_wet << "\n";
	os << "Canopy_alb_snow:              " << Canopy_alb_snow << "\n";
	os << "WindScalingFactor:            " << WindScalingFactor << "\n";
	os << "ErosionLevel:                 " << ErosionLevel << "\n";
	os << "TimeCountDeltaHS:             " << TimeCountDeltaHS << "\n";

	os << "</SN_SNOWSOIL_DATA>\n";
	return os.str();
}

const std::string SurfaceFluxes::toString() const
{
	std::ostringstream os;
	os << "<SurfaceFluxes>" << "\n";
	os << std::setprecision(10);
	os << "Long wave: lw_in=" << lw_in << " lw_out=" << lw_out << " lw_net=" << lw_net << "\n";
	os << "Short wave: sw_in=" << sw_in << " sw_out=" << sw_out << " qw=" << qw << "\n";
	os << "Short wave: sw_hor=" << sw_hor << " sw_dir=" << sw_dir << " sw_diff=" << sw_diff << "\n";
	os << "Albedo: mAlbedo=" << mAlbedo << " pAlbedo=" << pAlbedo << "\n";
	os << "Energy: qs=" << qs << " ql=" << ql << " qw=" << qw << " qr=" << qr << " qg=" << qg << " qg0=" << qg0 << "\n";
	os << "Energy: dIntEnergy=" << dIntEnergy << "\n";
	os << "Mass change: hoar=" << hoar << " drift=" << drift << " snow_depth_correction=" << dhs_corr << "\n";
	os << "Snow: mRho_hn=" << mRho_hn << " cRho_hn=" << cRho_hn << "\n";

	os << "" << mass.size() << " mass fluxes: ";
	for (unsigned int ii=1; ii<mass.size(); ii++) {
		os << "" << mass[ii] << " ";
	}
	os << "\n";
	os << "" << load.size() << " solutes fluxes: ";
	for (unsigned int ii=1; ii<load.size(); ii++) {
		os << "" << load[ii] << " ";
	}
	os << "\n";
	os << "</SurfaceFluxes>\n";

	return os.str();
}

LayerData::LayerData() : depositionDate(), hl(0.), ne(0), tl(0.),
                     phiSoil(0.), phiIce(0.), phiWater(0.), phiWaterPref(0.), phiVoids(0.),
                     cSoil(SnowStation::number_of_solutes), cIce(SnowStation::number_of_solutes), cWater(SnowStation::number_of_solutes), cVoids(SnowStation::number_of_solutes),
                     SoilRho(0.), SoilK(0.), SoilC(0.),
                     rg(0.), sp(0.), dd(0.), rb(0.), mk(0), hr(0.), CDot(0.), metamo(0.), salinity(0.)
{
}

std::ostream& operator<<(std::ostream& os, const LayerData& data)
{
	os << data.depositionDate;
	os.write(reinterpret_cast<const char*>(&data.hl), sizeof(data.hl));
	os.write(reinterpret_cast<const char*>(&data.ne), sizeof(data.ne));
	os.write(reinterpret_cast<const char*>(&data.tl), sizeof(data.tl));
	os.write(reinterpret_cast<const char*>(&data.phiSoil), sizeof(data.phiSoil));
	os.write(reinterpret_cast<const char*>(&data.phiIce), sizeof(data.phiIce));
	os.write(reinterpret_cast<const char*>(&data.phiWater), sizeof(data.phiWater));
	os.write(reinterpret_cast<const char*>(&data.phiWaterPref), sizeof(data.phiWaterPref));
	os.write(reinterpret_cast<const char*>(&data.phiVoids), sizeof(data.phiVoids));

	const size_t s_csoil = data.cSoil.size();
	os.write(reinterpret_cast<const char*>(&s_csoil), sizeof(size_t));
	os.write(reinterpret_cast<const char*>(&data.cSoil[0]), static_cast<streamsize>(s_csoil*sizeof(data.cSoil[0])));

	const size_t s_cice = data.cIce.size();
	os.write(reinterpret_cast<const char*>(&s_cice), sizeof(size_t));
	os.write(reinterpret_cast<const char*>(&data.cIce[0]), static_cast<streamsize>(s_cice*sizeof(data.cIce[0])));

	const size_t s_cwater = data.cWater.size();
	os.write(reinterpret_cast<const char*>(&s_cwater), sizeof(size_t));
	os.write(reinterpret_cast<const char*>(&data.cWater[0]), static_cast<streamsize>(s_cwater*sizeof(data.cWater[0])));

	const size_t s_cvoids = data.cVoids.size();
	os.write(reinterpret_cast<const char*>(&s_cvoids), sizeof(size_t));
	os.write(reinterpret_cast<const char*>(&data.cVoids[0]), static_cast<streamsize>(s_cvoids*sizeof(data.cVoids[0])));

	os.write(reinterpret_cast<const char*>(&data.SoilRho), sizeof(data.SoilRho));
	os.write(reinterpret_cast<const char*>(&data.SoilK), sizeof(data.SoilK));
	os.write(reinterpret_cast<const char*>(&data.SoilC), sizeof(data.SoilC));
	os.write(reinterpret_cast<const char*>(&data.rg), sizeof(data.rg));
	os.write(reinterpret_cast<const char*>(&data.sp), sizeof(data.sp));
	os.write(reinterpret_cast<const char*>(&data.dd), sizeof(data.dd));
	os.write(reinterpret_cast<const char*>(&data.rb), sizeof(data.rb));
	os.write(reinterpret_cast<const char*>(&data.mk), sizeof(data.mk));

	os.write(reinterpret_cast<const char*>(&data.hr), sizeof(data.hr));
	os.write(reinterpret_cast<const char*>(&data.CDot), sizeof(data.CDot));
	os.write(reinterpret_cast<const char*>(&data.metamo), sizeof(data.metamo));
	os.write(reinterpret_cast<const char*>(&data.salinity), sizeof(data.salinity));
	return os;
}

std::istream& operator>>(std::istream& is, LayerData& data)
{
	is >> data.depositionDate;
	is.read(reinterpret_cast<char*>(&data.hl), sizeof(data.hl));
	is.read(reinterpret_cast<char*>(&data.ne), sizeof(data.ne));
	is.read(reinterpret_cast<char*>(&data.tl), sizeof(data.tl));
	is.read(reinterpret_cast<char*>(&data.phiSoil), sizeof(data.phiSoil));
	is.read(reinterpret_cast<char*>(&data.phiIce), sizeof(data.phiIce));
	is.read(reinterpret_cast<char*>(&data.phiWater), sizeof(data.phiWater));
	is.read(reinterpret_cast<char*>(&data.phiWaterPref), sizeof(data.phiWaterPref));
	is.read(reinterpret_cast<char*>(&data.phiVoids), sizeof(data.phiVoids));

	size_t s_csoil;
	is.read(reinterpret_cast<char*>(&s_csoil), sizeof(size_t));
	data.cSoil.resize(s_csoil);
	is.read(reinterpret_cast<char*>(&data.cSoil[0]), static_cast<streamsize>(s_csoil*sizeof(data.cSoil[0])));

	size_t s_cice;
	is.read(reinterpret_cast<char*>(&s_cice), sizeof(size_t));
	data.cIce.resize(s_cice);
	is.read(reinterpret_cast<char*>(&data.cIce[0]), static_cast<streamsize>(s_cice*sizeof(data.cIce[0])));

	size_t s_cwater;
	is.read(reinterpret_cast<char*>(&s_cwater), sizeof(size_t));
	data.cWater.resize(s_cwater);
	is.read(reinterpret_cast<char*>(&data.cWater[0]), static_cast<streamsize>(s_cwater*sizeof(data.cWater[0])));

	size_t s_cvoids;
	is.read(reinterpret_cast<char*>(&s_cvoids), sizeof(size_t));
	data.cVoids.resize(s_cvoids);
	is.read(reinterpret_cast<char*>(&data.cVoids[0]), static_cast<streamsize>(s_cvoids*sizeof(data.cVoids[0])));

	is.read(reinterpret_cast<char*>(&data.SoilRho), sizeof(data.SoilRho));
	is.read(reinterpret_cast<char*>(&data.SoilK), sizeof(data.SoilK));
	is.read(reinterpret_cast<char*>(&data.SoilC), sizeof(data.SoilC));
	is.read(reinterpret_cast<char*>(&data.rg), sizeof(data.rg));
	is.read(reinterpret_cast<char*>(&data.sp), sizeof(data.sp));
	is.read(reinterpret_cast<char*>(&data.dd), sizeof(data.dd));
	is.read(reinterpret_cast<char*>(&data.rb), sizeof(data.rb));
	is.read(reinterpret_cast<char*>(&data.mk), sizeof(data.mk));

	is.read(reinterpret_cast<char*>(&data.hr), sizeof(data.hr));
	is.read(reinterpret_cast<char*>(&data.CDot), sizeof(data.CDot));
	is.read(reinterpret_cast<char*>(&data.metamo), sizeof(data.metamo));
	is.read(reinterpret_cast<char*>(&data.salinity), sizeof(data.salinity));
	return is;
}

const std::string LayerData::toString() const
{
	std::ostringstream os;
	os << "<LayerData>\n";

	os << "" << depositionDate.toString(mio::Date::ISO) << "\n";
	os << "\theight:" << hl << " (" << ne << "elements) at " << tl << "K\n";
	os << "\tvolumetric contents: " << phiIce << " ice, " << phiWater << " water, " << phiWaterPref << " water_pref, " << phiVoids << " voids, ";
	os << "" << phiSoil << " soil, total = " << phiIce+phiWater+phiWaterPref+phiVoids+phiSoil << "%\n";
	os << "\tSoil properties: " << SoilRho << " kg/m^3, " << SoilK << " W/(m*K), " << SoilC << " J/K\n";
	os << "\tSoil microstructure: rg=" << rg << " sp=" << sp << " dd=" << dd << " rb=" << rb << " mk=" << mk << "\n";
	os << "\tStability: surface hoar=" << hr << " kg/m^2, stress rate=" << CDot << " Pa/s, metamo=" << metamo << "\n";
	os << "\tNumber of solutes: " << cSoil.size() << " in soil, " << cIce.size() << " in ice, " << cWater.size() << " in water, " << cVoids.size() << " in voids\n";

	os << "</LayerData>\n";
	return os.str();
}<|MERGE_RESOLUTION|>--- conflicted
+++ resolved
@@ -2446,69 +2446,7 @@
 	compSoilInternalEnergyChange(900.); // Time (900 s) will not matter as Qmf == 0. for all layers
 	compSnowpackMasses();
 
-<<<<<<< HEAD
-	// INITIALIZE CANOPY DATA
-	//HACK: do this in Canopy!
-	if (Cdata != NULL) {
-		Cdata->height = (SSdata.Canopy_Height > 0.0)? SSdata.Canopy_Height : 0.;
-		Cdata->storage = 0.0; // intercepted water (kg m-2 or mm Water Equivalent)
-		Cdata->temp = 273.15; // temperature (K)
-		Cdata->Ttrunk = 273.15; // trunk temperature (K)
-		Cdata->QStrunks = 0.;
-		Cdata->SWnet_Trunks = 0.;
-		Cdata->LWnet_Trunks = 0.;
-		Cdata->CondFluxCanop = 0.;
-		Cdata->CondFluxTrunks = 0.;
-		Cdata->forestfloor_alb = 0.;
-		Cdata->snowfac=0.;
-		Cdata->rainfac=0.;
-		Cdata->liquidfraction=0.;
-		Cdata->canopyalb = Canopy::can_alb_dry; // albedo [-], which is a function of the dry canopy albedo and intercepted snow
-		Cdata->wetfraction = 0.0;
-		Cdata->intcapacity = 0.0;
-		Cdata->ra = 0.0;
-		Cdata->rc = 0.0;
-		Cdata->rs = 0.0;
-		Cdata->rstransp = 0.0;
-		Cdata->sigftrunk = 0.;
-		Cdata->HMLeaves=3.*4190.; //HACK what is this 4190?
-		Cdata->HMTrunks=30.*4190.;
-		if (useCanopyModel) {
-			Cdata->BasalArea = SSdata.Canopy_BasalArea;
-			Cdata->sigf = 1.-exp(-Canopy::krnt_lai * (Cdata->lai)); // 1-radiation transmissivity (-)
-			Cdata->ec = 1.0; //longwave emissivity
-			Cdata->lai = SSdata.Canopy_LAI;
-			Cdata->z0m = Cdata->height*0.1;
-			Cdata->z0h = Cdata->z0m*0.1;
-			Cdata->zdispl = Cdata->height*0.66;
-			Cdata->direct_throughfall = SSdata.Canopy_Direct_Throughfall;
-			if (SSdata.Canopy_Direct_Throughfall < 0. || SSdata.Canopy_Direct_Throughfall > 1.) {
-				prn_msg(__FILE__, __LINE__, "err", Date(), "Invalid Canopy Throughfall (%lf) given in sno file! It should be between 0 and 1.", SSdata.Canopy_Direct_Throughfall);
-				throw IOException("Snowpack Initialization failed", AT);
-			}
-		} else {
-			Cdata->BasalArea = 0.0;
-			Cdata->storage = 0.0; // intercepted water (kg m-2 or mm Water Equivalent)
-			Cdata->temp = 273.15; // temperature (K)
-			Cdata->canopyalb = Canopy::can_alb_dry; // albedo [-], which is a function of the dry canopy albedo and intercepted snow
-			Cdata->wetfraction = 0.0;
-			Cdata->intcapacity = 0.0;
-			Cdata->lai = 0.0;
-			Cdata->sigf = 1.0; // radiation transmissivity (-)
-			Cdata->ec = 1.0; //longwave emissivity
-			Cdata->z0m = 0.0;
-			Cdata->z0h = 0.0;
-			Cdata->zdispl = 0.0;
-			Cdata->direct_throughfall = 1.0;
-			Cdata->ra = 0.0;
-			Cdata->rc = 0.0;
-			Cdata->rs = 0.0;
-			Cdata->rstransp = 0.0;
-		}
-	}
-=======
-	Cdata.initialize(SSdata, useCanopyModel);
->>>>>>> 2373b010
+	Cdata->initialize(SSdata, useCanopyModel);
 
 	// Set time step to -1, so we can determine the first time ReSolver1d is called.
 	ReSolver_dt = -1.;
@@ -3437,16 +3375,13 @@
 	os.write(reinterpret_cast<const char*>(&data.Canopy_LAI), sizeof(data.Canopy_LAI));
 	os.write(reinterpret_cast<const char*>(&data.Canopy_BasalArea), sizeof(data.Canopy_BasalArea));
 	os.write(reinterpret_cast<const char*>(&data.Canopy_Direct_Throughfall), sizeof(data.Canopy_Direct_Throughfall));
-<<<<<<< HEAD
-#ifndef SNOWPACK_CORE
-=======
 	os.write(reinterpret_cast<const char*>(&data.Canopy_diameter), sizeof(data.Canopy_diameter));
 	os.write(reinterpret_cast<const char*>(&data.Canopy_lai_frac_top_default), sizeof(data.Canopy_lai_frac_top_default));
 	os.write(reinterpret_cast<const char*>(&data.Canopy_int_cap_snow), sizeof(data.Canopy_int_cap_snow));
 	os.write(reinterpret_cast<const char*>(&data.Canopy_alb_dry), sizeof(data.Canopy_alb_dry));
 	os.write(reinterpret_cast<const char*>(&data.Canopy_alb_wet), sizeof(data.Canopy_alb_wet));
 	os.write(reinterpret_cast<const char*>(&data.Canopy_alb_snow), sizeof(data.Canopy_alb_snow));
->>>>>>> 2373b010
+#ifndef SNOWPACK_CORE
 	os.write(reinterpret_cast<const char*>(&data.WindScalingFactor), sizeof(data.WindScalingFactor));
 	os.write(reinterpret_cast<const char*>(&data.ErosionLevel), sizeof(data.ErosionLevel));
 	os.write(reinterpret_cast<const char*>(&data.TimeCountDeltaHS), sizeof(data.TimeCountDeltaHS));
@@ -3477,16 +3412,13 @@
 	is.read(reinterpret_cast<char*>(&data.Canopy_LAI), sizeof(data.Canopy_LAI));
 	is.read(reinterpret_cast<char*>(&data.Canopy_BasalArea), sizeof(data.Canopy_BasalArea));
 	is.read(reinterpret_cast<char*>(&data.Canopy_Direct_Throughfall), sizeof(data.Canopy_Direct_Throughfall));
-<<<<<<< HEAD
-#ifndef SNOWPACK_CORE
-=======
 	is.read(reinterpret_cast<char*>(&data.Canopy_diameter), sizeof(data.Canopy_diameter));
 	is.read(reinterpret_cast<char*>(&data.Canopy_lai_frac_top_default), sizeof(data.Canopy_lai_frac_top_default));
 	is.read(reinterpret_cast<char*>(&data.Canopy_int_cap_snow), sizeof(data.Canopy_int_cap_snow));
 	is.read(reinterpret_cast<char*>(&data.Canopy_alb_dry), sizeof(data.Canopy_alb_dry));
 	is.read(reinterpret_cast<char*>(&data.Canopy_alb_wet), sizeof(data.Canopy_alb_wet));
 	is.read(reinterpret_cast<char*>(&data.Canopy_alb_snow), sizeof(data.Canopy_alb_snow));
->>>>>>> 2373b010
+#ifndef SNOWPACK_CORE
 	is.read(reinterpret_cast<char*>(&data.WindScalingFactor), sizeof(data.WindScalingFactor));
 	is.read(reinterpret_cast<char*>(&data.ErosionLevel), sizeof(data.ErosionLevel));
 	is.read(reinterpret_cast<char*>(&data.TimeCountDeltaHS), sizeof(data.TimeCountDeltaHS));

--- conflicted
+++ resolved
@@ -2286,13 +2286,9 @@
 				Ndata[eNew].S_s = Ndata[e+1].S_s;
 				Ndata[eNew].S_n = Ndata[e+1].S_n;
 			} else { // Removing elements for negative length L
-<<<<<<< HEAD
-				dL += (Ndata[e+1].z - Ndata[e].z); //Previously: Edata[e].L;  Since element merging can be complex, the Edata[e].L is not a reliable measure of vertical displacement.
-=======
 				// Under the condition of multiple element removals, Edata[e].L can occasionally represent a compounded element,
 				// such that it doesn't reflect the true height change. Better to use the nodal positions:
 				dL += (Ndata[e+1].z - Ndata[e].z);
->>>>>>> fd5b6460
 			}
 		} else {
 			if (eNew < e) {
@@ -2486,7 +2482,6 @@
 			if (Edata[e].salinity > 0.) {
 				Edata[e].meltfreeze_tk = -SeaIce::mu * br_sal + Constants::meltfreeze_tk;
 			} else {
-<<<<<<< HEAD
 				Edata[e].meltfreeze_tk = Constants::meltfreeze_tk;
 			}
 			// Initialize
@@ -2495,12 +2490,9 @@
 			} else {			//Soil
 				Edata[e].VG.SetVGParamsSoil();
 			}
-			// If pressure head indicates full saturation, make sure no rounding errors exists from writing/reading sno files.
-			if (Edata[e].h >= Edata[e].VG.h_e) {
-				Edata[e].theta[WATER] = (1. - Edata[e].theta[ICE] - Edata[e].theta[SOIL]) * (Constants::density_ice / Constants::density_water) - Edata[e].theta[WATER_PREF];
-				Edata[e].theta[AIR] = 1. - Edata[e].theta[ICE] - Edata[e].theta[WATER] - Edata[e].theta[WATER_PREF] - Edata[e].theta[SOIL];
-				Edata[e].updDensity();
-=======
+			if (Edata[e].h == Constants::undefined) {
+				Edata[e].h = Seaice->SeaLevel - .5 * (Ndata[e].z + Ndata[e+1].z);
+			} else {
 				// Initialize
 				if (e >= SoilNode) {		//Snow
 					Edata[e].VG.SetVGParamsSnow(vanGenuchten::YAMAGUCHI2012, vanGenuchten::CALONNE, /*matrix*/ true, /*seaice*/ true);
@@ -2513,7 +2505,6 @@
 					Edata[e].theta[AIR] = 1. - Edata[e].theta[ICE] - Edata[e].theta[WATER] - Edata[e].theta[WATER_PREF] - Edata[e].theta[SOIL];
 					Edata[e].updDensity();
 				}
->>>>>>> fd5b6460
 			}
 		}
 	}
@@ -2824,11 +2815,7 @@
 			EdataLower.rb = ( EdataLower.theta[ICE]*L_lower*EdataLower.rb + EdataUpper.theta[ICE]*L_upper*EdataUpper.rb ) / (EdataLower.theta[ICE]*L_lower + EdataUpper.theta[ICE]*L_upper);
 			EdataLower.CDot = ( EdataLower.theta[ICE]*L_lower*EdataLower.CDot + EdataUpper.theta[ICE]*L_upper*EdataUpper.CDot ) / (EdataLower.theta[ICE]*L_lower + EdataUpper.theta[ICE]*L_upper);
 		}
-<<<<<<< HEAD
-		EdataLower.h = ((EdataLower.h < EdataLower.VG.h_e && EdataUpper.h < EdataUpper.VG.h_e) || (EdataLower.h > EdataLower.VG.h_e && EdataUpper.h > EdataUpper.VG.h_e)) ? ((EdataLower.h * L_lower + EdataUpper.h * L_upper) / (LNew)) : (Constants::undefined);
-=======
 		EdataLower.h = ((EdataLower.h < EdataLower.VG.h_e && EdataUpper.h < EdataUpper.VG.h_e) || (EdataLower.h > EdataLower.VG.h_e && EdataUpper.h > EdataUpper.VG.h_e)) ? ((EdataLower.h * L_lower + EdataUpper.h * L_upper) / (LNew)) : (Constants::undefined);	// Only calculate average when both pressure heads are positive or negative.
->>>>>>> fd5b6460
 		EdataLower.opticalEquivalentGrainSize();
 		EdataLower.Eps = EdataLower.Eps_v; //HACK: why?
 		EdataLower.Eps_e = 0.0; // TODO (very old) Check whether not simply add the elastic

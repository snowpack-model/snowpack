/*
 *  SNOWPACK stand-alone
 *
 *  Copyright WSL Institute for Snow and Avalanche Research SLF, DAVOS, SWITZERLAND
*/
/*  This file is part of Snowpack.
    Snowpack is free software: you can redistribute it and/or modify
    it under the terms of the GNU General Public License as published by
    the Free Software Foundation, either version 3 of the License, or
    (at your option) any later version.

    Snowpack is distributed in the hope that it will be useful,
    but WITHOUT ANY WARRANTY; without even the implied warranty of
    MERCHANTABILITY or FITNESS FOR A PARTICULAR PURPOSE.  See the
    GNU General Public License for more details.

    You should have received a copy of the GNU General Public License
    along with Snowpack.  If not, see <http://www.gnu.org/licenses/>.
*/

#include <snowpack/SnowDrift.h>
#include <snowpack/Hazard.h>
#include <snowpack/Utils.h>

#include <vector>
#include <assert.h>

using namespace mio;
using namespace std;

/************************************************************
 * static section                                           *
 ************************************************************/

///Deviation from geometrical factors defined by Schmidt
const double SnowDrift::schmidt_drift_fudge = 1.0;

///Enables erosion notification
const bool SnowDrift::msg_erosion = false;

///For REDEPOSIT mode: search depth for average threshold tau from the surface downward (in cm)
const double SnowDrift::redeposit_avg_depth = 0.0;


/************************************************************
 * non-static section                                       *
 ************************************************************/

static bool get_bool(const SnowpackConfig& cfg, const std::string& key, const std::string& section)
{
	bool value;
	cfg.getValue(key, section, value);
	return value;
}

static std::string get_erosion(const SnowpackConfig& cfg)
{
	std::string erosion = "NONE";
	cfg.getValue("SNOW_EROSION", "SnowpackAdvanced", erosion);
	std::transform(erosion.begin(), erosion.end(), erosion.begin(), ::toupper);	// Force upper case
	if (erosion != "NONE" && erosion != "VIRTUAL" && erosion != "HS_DRIVEN" && erosion != "FREE" && erosion != "REDEPOSIT") {
		if (erosion == "TRUE") {
			// SNOW_EROSION==TRUE is deprecated and now interpreted as HS_DRIVEN.
			// TODO/HACK: remove this hack in the future.
			erosion="HS_DRIVEN";
		} else if (erosion == "FALSE") {
			// SNOW_EROSION==FALSE is deprecated and now interpreted as NONE.
			// TODO/HACK: remove this hack in the future.
			erosion="NONE";
		} else {
			std::stringstream msg;
			msg << "Value provided for SNOW_EROSION (" << erosion << ") is not valid. Choose either NONE, VIRTUAL, HS_DRIVEN, FREE or REDEPOSIT.";
			throw UnknownValueException(msg.str(), AT);
		}
	}
	return erosion;
}

static bool get_redistribution(const SnowpackConfig& cfg)
{
	bool redistribution = false;
	const int nSlopes = cfg.get("NUMBER_SLOPES", "SnowpackAdvanced");

	// Defines whether real snow erosion at main station or/and redistribution on virtual slopes (default in operational mode)
	// should happen under blowing snow conditions.
	//cfg.getValue("SNOW_EROSION", "SnowpackAdvanced", snow_erosion);
	if (nSlopes>1)
		cfg.getValue("SNOW_REDISTRIBUTION", "SnowpackAdvanced", redistribution);
	
	return redistribution;
}

static double get_sn_dt(const SnowpackConfig& cfg) 
{
	//Calculation time step in seconds as derived from CALCULATION_STEP_LENGTH
	const double calculation_step_length = cfg.get("CALCULATION_STEP_LENGTH", "Snowpack");
	return M_TO_S(calculation_step_length);
}

static double get_fetch_length(const SnowpackConfig& cfg)
{
	double fetch_length = Constants::undefined;
	cfg.getValue("SNOW_EROSION_FETCH_LENGTH", "SnowpackAdvanced", fetch_length, IOUtils::nothrow);
	return fetch_length;
}

static double get_erosion_limit(const SnowpackConfig& cfg)
{
	double tmp_erosion_limit = Constants::undefined;
	cfg.getValue("SNOW_EROSION_LIMIT", "SnowpackAdvanced", tmp_erosion_limit, IOUtils::nothrow);
	return tmp_erosion_limit;
}

double SnowDrift::get_tau_thresh(const ElementData& Edata)
{
	// Compute basic quantities that are needed: friction velocity, z0, threshold vw
	// For now assume logarithmic wind profile; TODO change this later
	const double weight = 0.02 * Constants::density_ice * (Edata.sp + 1.) * Constants::g * MM_TO_M(Edata.rg);
	// weight = Edata.Rho*(Edata.sp + 1.)*Constants::g*MM_TO_M(Edata.rg);
	const double sig = 300.;
	const double binding = 0.0015 * sig * Edata.N3 * Optim::pow2(Edata.rb/Edata.rg);
	const double tau_thresh = SnowDrift::schmidt_drift_fudge * (weight + binding);  // Original value for fudge: 1. (Schmidt)
	//const double ustar_thresh = sqrt(tau_thresh / Constants::density_air);
	unsigned int wet_marker = (int(Edata.mk/10)%10);
	const double fudge = (wet_marker==1 || wet_marker==2) ? (10.) : (1.);            // For wet/crusted snow, a pragmatic fudge factor makes the snow not easily erodible.
	return fudge * tau_thresh;
}

double SnowDrift::get_ustar_thresh(const ElementData& Edata)
{
	const double ustar_thresh = sqrt(SnowDrift::get_tau_thresh(Edata) / Constants::density_air);
	return ustar_thresh;
}


SnowDrift::SnowDrift(const SnowpackConfig& cfg) : saltation(cfg),
                     enforce_measured_snow_heights( get_bool(cfg, "ENFORCE_MEASURED_SNOW_HEIGHTS", "Snowpack") ), snow_redistribution( get_redistribution(cfg) ), snow_erosion( get_erosion(cfg) ), alpine3d( get_bool(cfg, "ALPINE3D", "SnowpackAdvanced") ),
                     sn_dt( get_sn_dt(cfg) ), fetch_length( get_fetch_length(cfg) ), erosion_limit( get_erosion_limit(cfg) ), forcing("ATMOS")
{
	cfg.getValue("FORCING", "Snowpack", forcing);
}

/**
 * @brief Computes the local mass flux of snow
 * @bug Contribution from suspension not considered yet!
 * @param *Edata
 * @param ustar Shear wind velocity (m s-1)
 * @param angle Slope angle (deg)
 * @return Saltation mass flux (kg m-1 s-1)
 */
double SnowDrift::compMassFlux(const std::vector<ElementData>& EMS, const double& ustar, const double& slope_angle) const
{
	size_t nE = EMS.size();
	const double tau = Constants::density_air * Optim::pow2(ustar);
	double tau_thresh = 0.;
	double rg = 0.;
	if (snow_erosion == "REDEPOSIT") {
		double dH = 0.;
		double tausum = 0.;
		double rgsum = 0.;
		for(size_t e = nE; e --> 0; ) {
			if (EMS[e].theta[SOIL] > 0.) break;
			dH += EMS[e].L;
			tausum += SnowDrift::get_tau_thresh(EMS[e]) * EMS[e].L;
			rgsum += EMS[e].rg * EMS[e].L;
			if (dH > SnowDrift::redeposit_avg_depth) break;
		}
		tau_thresh = (dH > 0.) ? (tausum / dH) : (0.);
		rg = (dH > 0.) ? (rgsum / dH) : (0.);
	} else {
		tau_thresh = SnowDrift::get_tau_thresh(EMS[nE-1]);
		rg = EMS[nE-1].rg;
	}

	// First, look whether there is any transport at all: use formulation of Schmidt
	if ( tau_thresh > tau ) {
		return (0.0);
	}

	// Compute the saltation mass flux (after Pomeroy and Gray)
	double Qsalt = 0., Qsusp = 0., c_salt; // The mass fluxes in saltation and suspension (kg m-1 s-1)
	if (!saltation.compSaltation(tau, tau_thresh, slope_angle, MM_TO_M(2.*rg), Qsalt, c_salt)) {
		prn_msg(__FILE__, __LINE__, "err", Date(), "Saltation computation failed");
		throw IOException("Saltation computation failed", AT);
	}

	if (Qsalt > 0.) {
		Qsusp = 0.; // TODO What about sd_IntegrateFlux(ustar, ustar_thresh, Qsalt, z0); ???
	} else {
		Qsalt = 0.;
		Qsusp = 0.;
	}

	return (Qsalt + Qsusp);
}

/**
 * @brief Erodes Elements from the top and computes the associated mass flux
 * Even so the code is quite obscure, it should cover all of the following cases:
 * -# Externally provided eroded mass (for example, by Alpine3D); see parameter forced_massErode
 * -# SNOW_REDISTRIBUTION is true: using vw_drift to erode the snow surface on the windward virtual slope
 * -# SNOW_EROSION is true: using vw to erode the snow surface at the main station (flat field or slope).
 * 	@note However, erosion will also be controlled by mH and thus a measured snow depth (HS1) is required
 * 	@note If either measured snow depth is missing or the conditions for a real erosion are not fulfilled,
 *          the possibility of a virtual erosion will be considered using the ErosionLevel marker (virtual erodible layer).
 * @param Mdata
 * @param Xdata
 * @param Sdata
 * @param forced_massErode if greater than 0, force the eroded mass to the given value (instead of computing it)
*/
void SnowDrift::compSnowDrift(const CurrentMeteo& Mdata, SnowStation& Xdata, SurfaceFluxes& Sdata, double& forced_massErode) const
{
	size_t nE = Xdata.getNumberOfElements();
	vector<NodeData>& NDS = Xdata.Ndata;
	vector<ElementData>& EMS = Xdata.Edata;

	const bool no_snow = ((nE < Xdata.SoilNode+1) || (EMS[nE-1].theta[SOIL] > 0.));
	const bool no_wind_data = (Mdata.vw_drift == mio::IOUtils::nodata);
	Xdata.ErosionMass = 0.;
	Xdata.ErosionLength = 0.;
<<<<<<< HEAD
	Xdata.Erosion_ustar_th = (no_snow) ? (Constants::undefined) : (SnowDrift::get_ustar_thresh(EMS[nE-1]));

=======
	Xdata.ErosionAge = 0.;
>>>>>>> 252bfec2
	if (no_snow || no_wind_data) {
		if (no_snow) {
			Xdata.ErosionLevel = Xdata.SoilNode;
			Sdata.drift = 0.;
			return;
		} else
			Sdata.drift = Constants::undefined;
	}

	// Real erosion either on windward virtual slope, from Alpine3D, or at main station.
	// At main station, measured snow depth controls whether erosion is possible or not
#ifndef SNOWPACK_CORE
	const bool windward = !alpine3d && snow_redistribution && Xdata.windward; // check for windward virtual slope
#else
	const bool windward = false;
#endif
	const bool erosion = (  (snow_erosion == "FREE" || snow_erosion == "REDEPOSIT") || (snow_erosion == "HS_DRIVEN" && (Xdata.mH > (Xdata.Ground + Constants::eps)) && ((Xdata.mH + 0.02) < Xdata.cH))  );

	double ustar = 0.;
	if (windward || erosion || (forced_massErode < -Constants::eps2) || (forcing == "MASSBAL")) {
		double massErode=0.; // Mass loss due to erosion
		if (forcing == "MASSBAL") {
			if (forced_massErode != IOUtils::nodata) {
				massErode = std::max(0., -forced_massErode); //negative mass is erosion
			}
		} else if (forced_massErode < -Constants::eps2) {
			massErode = std::max(0., -forced_massErode); //negative mass is erosion
		} else {
			const double ustar_max = (Mdata.vw>0.1) ? Mdata.ustar * Mdata.vw_drift / Mdata.vw : 0.; // Scale Mdata.ustar
			try {
				if (enforce_measured_snow_heights && !windward) {
					Sdata.drift = compMassFlux(EMS, Mdata.ustar, Xdata.meta.getSlopeAngle()); // kg m-1 s-1, main station, local vw && nE-1
					ustar = Mdata.ustar;
				} else {
					Sdata.drift = compMassFlux(EMS, ustar_max, Xdata.meta.getSlopeAngle()); // kg m-1 s-1, windward slope && vw_drift && nE-1
					ustar = ustar_max;
				}
			} catch(const exception&) {
					prn_msg(__FILE__, __LINE__, "err", Mdata.date, "Cannot compute mass flux of drifting snow!");
					throw;
			}
			massErode = Sdata.drift * sn_dt / ((fetch_length != Constants::undefined) ? (fetch_length) : (Hazard::typical_slope_length)); // Convert to eroded snow mass in kg m-2
		}

		unsigned int nErode=0; // number of eroded elements
		Xdata.Erosion_ustar_th = 0.;
		for(size_t e = nE; e --> Xdata.SoilNode; ) {
			// Check for limits to halt erosion
			if (erosion_limit != Constants::undefined && erosion_limit != 0.) {
				// A positive value of erosion_limit denotes a snow density above which layer erosion is halted.
				// A negative value of erosion_limit denotes that erosion is halted if a layer threshold friction velocity exceeds the actual friction velocity
				if (erosion_limit > 0.) {
					if (EMS[e].Rho > erosion_limit) break;
				} else {
					if (SnowDrift::get_ustar_thresh(EMS[e]) > ustar) break;
				}
			}

			// Set ustar_th to the max ustar_th of eroded layers
			const double layer_ustar_th = SnowDrift::get_ustar_thresh(EMS[e]);
			if (layer_ustar_th > Xdata.Erosion_ustar_th) {
				Xdata.Erosion_ustar_th = layer_ustar_th;
			}

			// Continue with mass erosion:
			if (massErode >= 0.95 * EMS[e].M) {
				// Erode at most one element with a maximal error of +- 5 % on mass ...
				if (windward)
					Xdata.rho_hn = EMS[e].Rho;
				nE--;
				Xdata.cH -= EMS[e].L;
				NDS[e].hoar = 0.;
				Xdata.ErosionMass += EMS[e].M;
				Xdata.ErosionLength -= EMS[e].L;
				Xdata.ErosionLevel = std::min(e, Xdata.ErosionLevel);
				Xdata.ErosionAge += EMS[e].depositionDate.getJulian() * EMS[e].L;
				nErode++;
				massErode -= EMS[e].M;
				forced_massErode = -massErode;
			} else if (massErode > Constants::eps) { // ... or take away massErode from top element - partial real erosion
				if (fabs(EMS[e].L * EMS[e].Rho - EMS[e].M) > 0.001) {
					prn_msg(__FILE__, __LINE__, "wrn", Mdata.date, "Inconsistent Mass:%lf   L*Rho:%lf", EMS[e].M,EMS[e].L*EMS[e].Rho);
					EMS[e].M = EMS[e].L * EMS[e].Rho;
					assert(EMS[e].M>=0.); //mass must be positive
				}
				if (windward)
					Xdata.rho_hn = EMS[e].Rho; // Density of drifting snow on virtual luv slope
				const double dL = -massErode / (EMS[e].Rho);
				NDS[e+1].z += dL;
				EMS[e].L0 = EMS[e].L = EMS[e].L + dL;
				Xdata.cH += dL;
				NDS[e+1].z += NDS[e+1].u;
				NDS[e+1].u = 0.0;
				NDS[e+1].hoar = 0.;
				EMS[e].M -= massErode;
				assert(EMS[e].M>=0.); //mass must be positive
				Xdata.ErosionMass += massErode;
				Xdata.ErosionLength += dL;
				Xdata.ErosionAge += EMS[e].depositionDate.getJulian() * -dL;
				massErode = 0.;
				forced_massErode = 0.;
				break;
			} else {
				Xdata.ErosionMass += 0.;
				Xdata.ErosionLength += 0.;
				break;
			}
			if (snow_erosion == "HS_DRIVEN") break;	// To be consistent with legacy SNOWPACK where only one element at a time can erode.
		}
		if (nErode > 0)
			Xdata.resize(nE);

		if (!alpine3d && SnowDrift::msg_erosion) { //messages on demand but not in Alpine3D
			if (Xdata.ErosionMass > 0.) {
				if (windward)
					prn_msg(__FILE__, __LINE__, "msg+", Mdata.date, "Eroding %d layer(s) w/ total mass %.3lf kg/m2 (windward: azi=%.1lf, slope=%.1lf)", nErode, Xdata.ErosionMass, Xdata.meta.getAzimuth(), Xdata.meta.getSlopeAngle());
				else
					prn_msg(__FILE__, __LINE__, "msg+", Mdata.date, "Eroding %d layer(s) w/ total mass %.3lf kg/m2 (azi=%.1lf, slope=%.1lf)", nErode, Xdata.ErosionMass, Xdata.meta.getAzimuth(), Xdata.meta.getSlopeAngle());
			}
		}
	// ... or, in case of no real erosion, check whether you can potentially erode at the main station.
	// This will never contribute to the drift index VI24, though!
	} else if (snow_erosion == "VIRTUAL" && (Xdata.ErosionLevel > Xdata.SoilNode)) {
		std::vector<ElementData> subEMS; subEMS.push_back(EMS[Xdata.ErosionLevel]);  // Subset EMS vector with only the ErosionLevel ElementData
		double virtuallyErodedMass = compMassFlux(subEMS, Mdata.ustar, Xdata.meta.getSlopeAngle());  // kg m-1 s-1, main station, local vw && erosion level
		virtuallyErodedMass *= sn_dt / Hazard::typical_slope_length; // Convert to eroded snow mass in kg m-2
		if (virtuallyErodedMass > Constants::eps) {
			// Add (negative) value stored in Xdata.ErosionMass
			if (Xdata.ErosionMass < -Constants::eps)
				virtuallyErodedMass -= Xdata.ErosionMass;
			Sdata.mass[SurfaceFluxes::MS_WIND] = std::min(virtuallyErodedMass, EMS[Xdata.ErosionLevel].M); // use MS_WIND to carry virtually eroded mass
			// Now keep track of mass that either did or did not lead to erosion of full layer
			if (virtuallyErodedMass > EMS[Xdata.ErosionLevel].M) {
				virtuallyErodedMass -= EMS[Xdata.ErosionLevel].M;
				Xdata.ErosionLevel--;
			}
			Xdata.ErosionMass = -virtuallyErodedMass;
			Xdata.ErosionLevel = std::max(Xdata.SoilNode, std::min(Xdata.ErosionLevel, nE-1));
		} else {
			Xdata.ErosionMass = 0.;
		}
		if (!alpine3d && SnowDrift::msg_erosion) { //messages on demand but not in Alpine3D
			if (Xdata.ErosionLevel > nE-1)
				prn_msg(__FILE__, __LINE__, "wrn", Mdata.date, "Virtual erosion: ErosionLevel=%d did get messed up (nE-1=%d)", Xdata.ErosionLevel, nE-1);
		}
	} else {
		Xdata.ErosionMass = 0.;
	}
	Sdata.mass[SurfaceFluxes::MS_EROSION_DHS] += Xdata.ErosionLength;
	if (Xdata.ErosionLength < 0.) {
		Xdata.ErosionAge /= -Xdata.ErosionLength;
	} else {
		Xdata.ErosionAge = Constants::undefined;
	}
	return;
}<|MERGE_RESOLUTION|>--- conflicted
+++ resolved
@@ -218,12 +218,8 @@
 	const bool no_wind_data = (Mdata.vw_drift == mio::IOUtils::nodata);
 	Xdata.ErosionMass = 0.;
 	Xdata.ErosionLength = 0.;
-<<<<<<< HEAD
+	Xdata.ErosionAge = 0.;
 	Xdata.Erosion_ustar_th = (no_snow) ? (Constants::undefined) : (SnowDrift::get_ustar_thresh(EMS[nE-1]));
-
-=======
-	Xdata.ErosionAge = 0.;
->>>>>>> 252bfec2
 	if (no_snow || no_wind_data) {
 		if (no_snow) {
 			Xdata.ErosionLevel = Xdata.SoilNode;

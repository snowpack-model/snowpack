/*
 *  SNOWPACK stand-alone
 *
 *  Copyright WSL Institute for Snow and Avalanche Research SLF, DAVOS, SWITZERLAND
*/
/*  This file is part of Snowpack.
    Snowpack is free software: you can redistribute it and/or modify
    it under the terms of the GNU General Public License as published by
    the Free Software Foundation, either version 3 of the License, or
    (at your option) any later version.

    Snowpack is distributed in the hope that it will be useful,
    but WITHOUT ANY WARRANTY; without even the implied warranty of
    MERCHANTABILITY or FITNESS FOR A PARTICULAR PURPOSE.  See the
    GNU General Public License for more details.

    You should have received a copy of the GNU General Public License
    along with Snowpack.  If not, see <http://www.gnu.org/licenses/>.
*/
/**
 * @file DataClasses.h
 * @version 11.08
 * This header file contains all the data structures needed for the 1d snowpack model
 */

#ifndef DATACLASSES_H
#define DATACLASSES_H

#include <snowpack/SnowpackConfig.h>
#include <snowpack/vanGenuchten.h>
#include <snowpack/snowpackCore/SeaIce.h>

#include <snowpack/Constants.h>
#include <meteoio/MeteoIO.h>

#include <string>
#include <vector>

/// @brief The 3 different phases in the matrix
enum {
	SOLID,  ///< Solid
	LIQUID, ///< Liquid
	GAS,   ///< Gas
	NUMBER_OF_PHASES
};

/// @brief Optical Properties of snow
struct SNOW_OPTIC {
	double ggg;     ///< Asymmetry Parameter
	double exteff;  ///< Extinction Efficiency
	double ssa;     ///< Single Scattering Albedo
};

/// @brief Spectrum of incoming solar radiation
struct WL_STRUCT {
	double nm;      ///< Wavelength
	double perc;    ///< Percentage of Energy
};

/**
 * @brief ZwischenData contains "memory" information mainly for operational use\n
 * It is used to prepare some parameters of qr_Hdata. This data is read from and written to *.sno
 * or .haz files respectively
 */
class ZwischenData {
	public:
		ZwischenData(): hoar24(48, 0.0), drift24(48, 0.0), hn3(144, 0.0), hn24(144, 0.0) {}
		void reset();                ///< Sets all the values in the vectors to 0.0

		friend std::ostream& operator<<(std::ostream& os, const ZwischenData& data);
		friend std::istream& operator>>(std::istream& is, ZwischenData& data);

		std::vector<double> hoar24;  ///< Twenty-four hour hoar index every half-hour over one day 48
		std::vector<double> drift24; ///< Twenty-four hour hoar index every half-hour over one day 48
		std::vector<double> hn3;    ///< Three hour new snow heights every half-hour over three days 144
		std::vector<double> hn24;   ///< Twenty-four hour snow heights every half-hour over three days 144
};

/**
 * @brief CurrentMeteo is the class of interpolated meteo data for the current calculation time step \n
 * It contains some additional and very important derived parameters such as the roughness length or running mean values.
 */
class CurrentMeteo {
	public:
		CurrentMeteo();
		CurrentMeteo(const SnowpackConfig& i_cfg);

		void reset(const SnowpackConfig& i_cfg);
		void setMeasTempParameters(const mio::MeteoData& md);
		size_t getNumberMeasTemperatures() const;
		size_t getNumberFixedRates() const;
		size_t getMaxNumberMeasTemperatures() const;
		void getFixedPositions(std::vector<double>& positions) const;
		size_t getNumberFixedPositions() const;
		void copySnowTemperatures(const mio::MeteoData& md, const unsigned int& current_slope);
		void copySolutes(const mio::MeteoData& md, const size_t& i_number_of_solutes);

		const std::string toString() const;
		friend std::ostream& operator<<(std::ostream& os, const CurrentMeteo& data);
		friend std::istream& operator>>(std::istream& is, CurrentMeteo& data);

		mio::Date date;  ///< Date of current meteo data
		double ta;       ///< Air temperature (K)
		double rh;       ///< Relative humidity (% or 1)
		double rh_avg;   ///< Running mean of relative humidity (1)
		double vw;       ///< Wind velocity at snow station (m s-1)
		double vw_avg;   ///< Running mean of wind velocity at snow station (m s-1)
		double vw_max;   ///< Maximum wind velocity at snow station (m s-1)
		double dw;       ///< Wind direction at snow station (deg)
		double vw_drift; ///< Wind velocity for blowing and drifting snow (operational: wind ridge station)
		double dw_drift; ///< Wind direction of blowing and drifting snow (operational: wind ridge station)
		double ustar;    ///< The friction velocity (m s-1) computed in mt_MicroMet() and also used later for the MeteoHeat fluxes
		double z0;       ///< The roughness length computed in SnowDrift and also used later for the MeteoHeat fluxes (m)
		double psi_s;    ///< Stability correction for scalar heat fluxes
		double psi_m;    ///< Stability correction for momentum
		double iswr;     ///< Incoming SHORTWAVE radiation (W m-2)
		double rswr;     ///< Reflected SHORTWAVE radiation (W m-2) divide this value by the ALBEDO to get iswr
		double mAlbedo;  ///< Measured snow albedo
		double diff;     ///< Diffuse radiation from the sky (W m-2)
		double dir_h;    ///< Horizontal direct radiation from the sky (W m-2)
		double elev;     ///< Solar elevation to be used in Canopy.c (rad) => see also
		double ea;       ///< Atmospheric emissivity (1)
		double lw_net;   ///< Net longwave radiation (W m-2)
		double tss;      ///< Snow surface temperature (K)
		double tss_a12h; ///< Snow surface temperature averaged over past 12 hours (K)
		double tss_a24h; ///< Snow surface temperature averaged over past 24 hours (K)
		double ts0;      ///< Bottom temperatures of snow/soil pack (K)
		double psum;     ///< precipitation sum over the current timestep (mm)
		double psum_ph;  ///< precipitation phase for the current timestep (between 0 and 1, 0 is fully solid while 1 is fully liquid).
		double psum_tech;///< Equivalent precipitation water sum for technical snow over the current timestep (mm)
		double hs;       ///< The measured height of snow (m)
		double hs_a3h;   ///< Snow depth averaged over 3 past hours
		double hs_rate;  ///< The rate of change in snow depth (m h-1)
		double geo_heat; ///< Geo heat flux (W/m^2), for the neumann lower boundary condition in the heat equation
		double adv_heat; ///< Advective heat to inject in the soil (if ADVECTIVE_HEAT and related parameters set to true)
 		double surf_melt;///< Surface melt (kg m-2) per CALCULATION_STEP_LENGTH
 		double snowdrift;///< Snow drift (erosion or deposition) (kg m-2) per CALCULATION_STEP_LENGTH
 		double sublim;   ///< Surface sublimation and evaporation (kg m-2) per CALCULATION_STEP_LENGTH
		double odc;      ///< Optical depth of the cloud (HACK: units??)
		double p;        ///< Atmospheric pressure (HACK: units??)

		std::vector<double> ts;    ///< Measured snow or/and soil temperatures (K)
		std::vector<double> zv_ts; ///< Positions of all measured snow or/and soil temperatures (m)
		std::vector<double> conc;  ///< Solute concentrations in precipitation
		double rho_hn;             ///< Measured new snow density (kg m-3)
#ifndef SNOWPACK_CORE
		double rime_hn;            ///< riming index of new snow
		double lwc_hn;             ///< liquid water content of new snow
#endif
		
		bool poor_ea;              ///< when ilwr has not been measured nor parametrized in good conditions, it could be redone later on

	private:
		size_t getNumberMeasTemperatures(const mio::MeteoData& md);

		std::vector<double> fixedPositions; ///< Positions of fixed snow/soil temperatures (m)
		double minDepthSubsurf;             ///< Sensor must be covered by minDepthSubsurf (m) to be output
		size_t maxNumberMeasTemperatures;   ///< Max allowed number of measured snow/soil temperatures, depending on variant
		size_t numberMeasTemperatures;      ///< Number of measured snow/soil temperatures
		size_t numberFixedRates;
};

/// @brief The 3 mathematical fields that can be solved
enum SN_FIELD{
	TEMPERATURE, ///< Temperature (phase change and metamorphism)
	SEEPAGE,     ///< Water transport
	SETTLEMENT,  ///< Creep displacements
	N_SN_FIELDS
};

/// @brief The 4 different components of the porous matrix
enum {
	SOIL,       ///< Soil
	ICE,        ///< Ice
	WATER,      ///< Water
	WATER_PREF, ///< Water in preferential flow
	AIR,        ///< Air
	N_COMPONENTS
};

/// @brief The different soil fields (PERMAFROST)
enum SN_SOIL_DATA{
	SOIL_RHO, ///< Bulk density of dry soil component (without accounting for porosity)
	SOIL_K,   ///< Bulk conductivity of dry soil component
	SOIL_C,   ///< Specific heat of dry soil component
	N_SOIL_FIELDS
};

/**
 * @brief Parameters of the different layers of the snowpack.
 * @details The layers form a vector within the SSdata (profile) data structure.
 * This is only used by SN_SNOWSOIL_DATA and filled in the plugins
 */
class LayerData {
	public:
		LayerData();

		const std::string toString() const;
		friend std::ostream& operator<<(std::ostream& os, const LayerData& data);
		friend std::istream& operator>>(std::istream& is, LayerData& data);

		mio::Date depositionDate;   ///< Date of deposition (mainly used for snow layers)
		double hl;                  ///< The thickness of the layer in m
		size_t ne;                  ///< Number of finite elements in the the layer (hl/ne defines elm. size)
		double tl;                  ///< Temperature at the top of the layer in K
		double phiSoil;             ///< Volumetric soil content in %
		double phiIce;              ///< Volumetric ice content in %
#ifndef SNOWPACK_CORE
		double phiIceReservoir;     ///< Volumetric ice reservoir content in %
		double phiIceReservoirCumul;///< Volumetric cumulated ice reservoir content in %
#endif
		double phiWater;            ///< Volumetric water content in %
		double phiWaterPref;        ///< Volumetric preferential water content in %
		double phiVoids;            ///< Volumetric void content in %
		std::vector<double> cSoil;  ///< Solute concentrations in Soil
		std::vector<double> cIce;   ///< Solute concentrations in Ice
		std::vector<double> cWater; ///< Solute concentrations in Water
		std::vector<double> cVoids; ///< Solute concentrations in Air
		double SoilRho;             ///< Density of soil in kg m-3
		double SoilK;               ///< Conductivity of soil
		double SoilC;               ///< Heat Capacity of soil
		double rg;                  ///< Micro-structure : Grainsize in mm
		double sp;                  ///< Micro-structure : Sphericity
		double dd;                  ///< Micro-structure : Dendricity
		double rb;                  ///< Micro-structure : Bond Radius in mm
		unsigned short int mk;      ///< Micro-structure : Marker
		double hr;                  ///< Surface hoar Mass in kg m-2
		double CDot;                ///< Stress rate (Pa s-1), that is the LAST overload change rate
		double metamo;              ///< keep track of metamorphism
		double salinity;            ///< bulk salinity (g/kg)
		double h;                   ///< capillary pressure head (m)
		double dsm;                 ///< dry snow metamorphism factor
};

/**
 * @brief SN_SNOWSOIL_DATA includes all important station parameters as well as LayerData.
 * @details This data structure will have to be replaced by something a little more complicated soon ???
 * For now it is simply an efficient way of creating a snowpack to investigate.
 */
class SN_SNOWSOIL_DATA {
	public:
		SN_SNOWSOIL_DATA() : meta(), profileDate(), nN(0), Height(0.),
                     nLayers(0), Ldata(), HS_last(0.), Albedo(mio::IOUtils::nodata),
								     SoilAlb(mio::IOUtils::nodata), BareSoil_z0(mio::IOUtils::nodata),
                     Canopy_Height(mio::IOUtils::nodata), Canopy_LAI(mio::IOUtils::nodata),
										 Canopy_Direct_Throughfall(mio::IOUtils::nodata),
										 ErosionLevel(static_cast<int>(mio::IOUtils::nodata)), TimeCountDeltaHS(mio::IOUtils::nodata),
										 Canopy_BasalArea(mio::IOUtils::nodata), Canopy_diameter(mio::IOUtils::nodata),
										 Canopy_lai_frac_top_default(mio::IOUtils::nodata),Canopy_int_cap_snow(mio::IOUtils::nodata),
										 Canopy_alb_dry(mio::IOUtils::nodata),Canopy_alb_wet(mio::IOUtils::nodata),
										 Canopy_alb_snow(mio::IOUtils::nodata),Emissivity_soil(mio::IOUtils::nodata)
                    {}

		const std::string toString() const;
		friend std::ostream& operator<<(std::ostream& os, const SN_SNOWSOIL_DATA& data);
		friend std::istream& operator>>(std::istream& is, SN_SNOWSOIL_DATA& data);

		mio::StationData meta;            ///< Station meta data
		mio::Date profileDate;            ///< Date of profile
		size_t nN;                        ///< Total number of FE nodes after loading
		double Height;                    ///< Total height of soil-snow column in m (sum of the layer heights)
		size_t nLayers;                   ///< Total number of soil and snow layers at loading
		std::vector<LayerData> Ldata;     ///< contains all the information required to construct the Xdata
		double HS_last;                   ///< Last checked calculated snow depth used for albedo control
		/// REQUIRED PARAMETERS, an error will be thrown at reading (SnowpackIO) if no parameter are provided
		double Albedo;                    ///< Snow albedo
		double SoilAlb;                   ///< Soil albedo, default 0.2
		double BareSoil_z0;               ///< Bare soil roughness in m, default 0.02 m
		double Canopy_Height;             ///< Canopy Height in m
		double Canopy_LAI;                ///< Canopy Leaf Area Index in m2 m-2
		double Canopy_Direct_Throughfall; ///< Direct throughfall [fraction of precipitation]
		int    ErosionLevel;              ///< Erosion Level in operational mode (flat field virtual erosion)
		double TimeCountDeltaHS;          ///< Time counter tracking erroneous settlement in operational mode
		/// OPTIONAL PARAMETERS, a warning will be thrown in CANOPY::Initialize if no value is provided
		double Canopy_BasalArea;          ///< Canopy Basal Area in m2 m-2
		double Canopy_diameter;						///< Average canopy (tree) diameter [m], parameter in the new radiation transfer model
		double Canopy_lai_frac_top_default;	///< fraction of total LAI that is attributed to the uppermost layer. Here calibrated for Alptal.
		double Canopy_int_cap_snow;				///< Specific interception capacity for rain (I_LAI) (mm/LAI)
		double Canopy_alb_dry;  // Albedo of dry canopy (calibr: 0.09, Alptal)
		double Canopy_alb_wet;  // Albedo of wet canopy (calibr: 0.09, Alptal)
		double Canopy_alb_snow;  // Albedo of snow covered albedo (calibr: 0.35, Alptal)
		/// OPTIONAL PARAMETERS, if not provided Constants::emissivity_soil will be used
		double Emissivity_soil;


};

/**
 * @brief ELEMENT DATA used as a pointer in the SnowStation structure
 * NOTE on M below: this is the mass of an element that is neither changed by phase changes nor densification. \n
 * It is set in the data initialization and used to compute the stress field.
 * It can ONLY be changed by the WATER TRANSPORT or SURFACE SUBLIMATION or WIND TRANSPORT routines.
 */
class ElementData {
	public:
		/// This enum provides names for possible Young's modulus calculations
		typedef enum YOUNG_MODULUS {
		            Sigrist, ///< Sigrist, 2006
			    Pow, ///< another power law
		            Exp ///< exponential law
		} Young_Modulus;

		ElementData(const unsigned short int& in_ID);
		ElementData(const ElementData& cc); //required to get the correct back-reference in vanGenuchten object
		ElementData& operator=(const ElementData&) = default; ///<Assignement operator

		bool checkVolContent();
		void heatCapacity();
		double coldContent() const;
		void updDensity();
		double extinction() const;
		void opticalEquivalentGrainSize();
		void snowResidualWaterContent();
		static double snowResidualWaterContent(const double& theta_i);
		double soilFieldCapacity() const;
		double soilRelativeHumidity() const;

		double snowElasticity() const;
		double neckStressEnhancement() const;
		double concaveNeckRadius() const;
		double neckLength() const;
		double neck2VolumetricStrain() const;

		void snowType();
		unsigned short int getSnowType() const;
		static unsigned short int snowType(const double& dendricity, const double& sphericity, const double& grain_dia, const unsigned short int& marker,
                        const double& theta_w, const double& res_wat_cont_loc);
		static double getYoungModule(const double& rho_slab, const Young_Modulus& model);

		const std::string toString() const;
		friend std::ostream& operator<<(std::ostream& os, const ElementData& data);
		friend std::istream& operator>>(std::istream& is, ElementData& data);

		mio::Date depositionDate;  ///< Date of deposition
		double L0, L;              ///< Original and present element thickness (m)
		double Te;                 ///< mean element temperature (K)
		double gradT;              ///< temperature gradient over element (K m-1)
		double meltfreeze_tk;	   ///< melt/freeze temperature of layer (principally initialized as 0 degC, but enables possibility for freezing point depression)
		std::vector<double> theta; ///< volumetric contents: SOIL, ICE, WATER, WATER_PREF, AIR (1)
		double h;                  ///< capillary pressure head (m)
		mio::Array2D<double> conc; ///< Concentration for chemical constituents in (kg m-3)
		std::vector<double> k;     ///< For example, heat conductivity of TEMPERATURE field (W m-1 K-1)
		//   Stored in order to visualize constitutive laws
		//   Will be used for creep field hydraulic conductivity in m3 s kg-1
		std::vector<double> c;     ///< For example, specific heat of TEMPERATURE field (J kg-1 K-1)
		//   Will also be used for creep specific snow water capacity  in m3 J-1
		std::vector<double> soil;  ///< Contains the heat conductivity, capacity and dry density of the soil (solid, non-ice)  component phase
		double Rho;                ///< mean element density (or BULK density; kg m-3), that is, rho=M/V=sum( theta(i)*rho(i) )
		double M;                  ///< the total mass of the element (kg m-2)
		double sw_abs;             ///< total absorbed shortwave radiation by the element (W m-2)
		// Snow Metamorphism Data
		double rg;                 ///< grain radius (mm)
		double dd;                 ///< snow dendricity: 0 = none, 1 = newsnow
		double sp;                 ///< sphericity: 1 = round, 0 = angular
		double ogs;                ///< optical equivalent grain size (mm)
		double rb;                 ///< grain bond radius (mm)
		double N3;                 ///< grain Coordination number (1)
		size_t mk;                 ///< grain marker (history dependent)
		unsigned short int type;   ///< grain class
		double metamo;             ///< keep track of metamorphism
		double salinity;           ///< bulk salinity (PSU, which is g/kg)
		double dth_w;              ///< Subsurface Melting & Freezing Data: change of water content
		double res_wat_cont;       ///< Residual water content
		double Qmf;                ///< Subsurface Melting & Freezing Data: change of energy due to phase changes (melt-freeze)
		double QIntmf;             ///< Apparent change in internal energy due to phase change (caused by difference in heat capacity of water and ice)
		double dEps, Eps, Eps_e, Eps_v;      ///< Total element strain (GREEN'S strains -- TOTAL LAGRANGIAN FORMULATION): Eps_e is elastic and Eps_v is viscous
		double Eps_Dot, Eps_vDot;        ///< Total Strain Rate, elastic and viscous, respectively (s-1) (Simply, Eps/sn_dt)
		double E;                  ///< Young's modulus of elasticity (Pa)
		double S;                  ///< Total Element Stress (Pa), S being the energy conjugate stress
		double C;                  ///< Total Element Stress (Pa), C being the real or the Cauchy stress, which is output
		double CDot;               ///< Stress rate (Pa s-1), that is the overload change rate
		double ps2rb;              ///< proportion of grain bond growth due to pressure sintering (1)
#ifndef SNOWPACK_CORE
		double s_strength;         ///< Parameterized snow shear strength (kPa)
#endif
		double hard;               ///< Parameterized hand hardness (1)
#ifndef SNOWPACK_CORE
		double S_dr;               ///< Stability Index based on deformation rate (Direct Action Avalanching)
		double crit_cut_length;    ///< Critical cut length (m)
#endif
		double soot_ppmv;          ///< Impurity content (ppmv) used for albedo calculation of Gardner
		vanGenuchten VG;           ///< Van Genuchten Model for water retention
		double lwc_source;         ///< Source/sink term for Richards equation (m^3/m^3 / timestep)
		double PrefFlowArea;       ///< Preferential flow path relative area (-)
#ifndef SNOWPACK_CORE
		double theta_w_transfer;   ///< Volumetric content of water transferred from preferential flow to matrix domain (1)
		double theta_i_reservoir;  ///< Volumetric ice content in ice reservoir (1)
		double theta_i_reservoir_cumul;  ///< Volumetric ice content in cumulated ice reservoir (1)
#endif
		double SlopeParFlux;       ///< Slope parallel flux (m^3/m^3 * m / timestep)
		double Qph_up;             ///< Heat source/sink due to phase changes for the heat equation (W/m^3), at the upper node of the element
		double Qph_down;           ///< Heat source/sink due to phase changes for the heat equation (W/m^3), at the lower node of the element
#ifndef SNOWPACK_CORE
		//NIED (H. Hirashima)
		double dsm;                ///< Dry snow metamorphism factor
		double rime;               ///< Rime index
#endif

		unsigned short int ID;    ///< Element ID used to track elements
		static const unsigned short int noID;

		double rhov;                ///< vapor density...(kg/m^3)
		double Qmm;                ///< Heat source/sink due to phase changes in the case of vapor transport (W/m^3)
		double vapTrans_fluxDiff;  ///< vapor dissusion flux in the case of vapor transport (W/m^2/s)
		double vapTrans_snowDenChangeRate;  ///< snow density change rate in the case of vapor transport (kg/m^3/s)
		double vapTrans_cumulativeDenChange;  ///< cumulative density change  in the case of vapor transport (kg/m^3)
		double vapTrans_underSaturationDegree;  ///< the degree of undersaturation, (rhov-rohv_sat)/rhov_sat (-)
};

/// @brief NODAL DATA used as a pointer in the SnowStation structure
class NodeData {
	public:
<<<<<<< HEAD
		NodeData() : z(0.), u(0.), f(0.), udot(0.), T(0.)
#ifndef SNOWPACK_CORE
                             , S_n(0.), S_s(0.), ssi(6.)
#endif
                             , hoar(0.)
#ifndef SNOWPACK_CORE
                             , dsm(0.), S_dsm(0.), Sigdsm(0.), rime(0.)
#endif
                             , water_flux(0.), rhov(0.) {} //HACK: set ssi to max_stability!
=======
		NodeData() : z(0.), u(0.), f(0.), udot(0.), T(0.), S_n(0.), S_s(0.), ssi(6.), rta(0.), hoar(0.),
		             dsm(0.), S_dsm(0.), Sigdsm(0.), rime(0.), water_flux(0.), rhov(0.) {} //HACK: set ssi to max_stability!
>>>>>>> 150ef6ef

		const std::string toString() const;
		friend std::ostream& operator<<(std::ostream& os, const NodeData& data);
		friend std::istream& operator>>(std::istream& is, NodeData& data);

		double z;    ///< nodal height from ground in m
		double u;    ///< creep displacements in m
		double f;    ///< reaction or unbalanced forces (CREEP)
		double udot; ///< downward creep velocity in m s-1
		double T;    ///< nodal temperature in K
#ifndef SNOWPACK_CORE
		double S_n;  ///< Stability Index for natural avalanches
		double S_s;  ///< Stability Index for skier triggered avalanches
		double ssi;  ///< Structural Stability Index
<<<<<<< HEAD
#endif
=======
		double rta;  ///< Relative Threshold Sum apprach
>>>>>>> 150ef6ef
		double hoar; ///< Mass of surface hoar collected while node was exposed to surface

		//NIED (H. Hirashima)
#ifndef SNOWPACK_CORE
		double dsm;  ///< Dry snow metamorphism factor
		double S_dsm;
		double Sigdsm;
		double rime;
#endif

		double water_flux; ///< Water flowing through the node (kg/m2). Positive values denote downward fluxes.

		double rhov;    ///< nodal vapor density in kg/m^3
};

/**
 * @brief Canopy data used as a pointer in the SnowStation structure
 * -# INSTANTANEOUS VARIABLES
 * 	-# Canopy "state" variables, and some auxiliaries
 * 	-# Properties which could be given here or as a parameter field
 * 	-# Aerodynamic resistances
 * -# CUMULATED/AVERAGE VARIABLES \n
 *    cumulated between time series output timesteps - these variables can be moved or mirrored in a canopy "surface" data structure
 * 	-# Albedo and similar auxiliaries
 * 	-# Radiation fluxes
 * 	-# Canopy turbulent heat fluxes
 * 	-# Canopy evaporative fluxes
 * 	-# Canopy mass fluxes
 */
class CanopyData {
	public:
		CanopyData() : int_cap_snow(0.), int_cap_rain(0.),  interception_timecoef(0.), can_alb_dry(0.),
		can_alb_wet(0.), can_alb_snow(0.), krnt_lai(0.), can_diameter(0.), biomass_heat_capacity(0.),
		biomass_density(0.), lai_frac_top_default(0.), trunk_frac_height(0.), trunkalb(0.), et(0.),
		canopy_stabilitycorrection(true), roughmom_to_canopyheight_ratio(0.), displ_to_canopyheight_ratio(0.),
		raincrease_snow(0.), canopytemp_maxchange_perhour(0.), roughheat_to_roughmom_ratio(0.),
		can_ch0(0.), can_rs_mult(0.), rsmin(0.), f3_gd(0.), rootdepth(0.), wp_fraction(0.),
		h_wilt(0.), storage(0.), temp(0.), sigf(0.), ec(0.), lai(0.), z0m(0.), z0h(0.), zdispl(0.),
		height(0.), direct_throughfall(0.), ra(0.), rc(0.), rs(0.), rstransp(0.), canopyalb(0.),
		totalalb(0.), wetfraction(0.), intcapacity(0.), rswrac(0.), iswrac(0.), rswrbc(0.), iswrbc(0.),
		ilwrac(0.), rlwrac(0.), ilwrbc(0.), rlwrbc(0.), rsnet(0.), rlnet(0.), sensible(0.), latent(0.),
		latentcorr(0.), transp(0.), intevap(0.), interception(0.), throughfall(0.), snowunload(0.),
		snowfac(0.), rainfac(0.), liquidfraction(0.), sigftrunk(0.), Ttrunk(0.), CondFluxCanop(0.),
		CondFluxTrunks(0.), LWnet_Trunks(0.), SWnet_Trunks(0.), QStrunks(0.), forestfloor_alb(0.),
		BasalArea(0.), HMLeaves(0.), HMTrunks(0.) {}

		void initialize(const SN_SNOWSOIL_DATA& SSdata, const bool useCanopyModel, const bool isAlpine3D);
		void reset(const bool& cumsum_mass);
		void initializeSurfaceExchangeData();
		void multiplyFluxes(const double& factor);

		const std::string toString() const;
		friend std::ostream& operator<<(std::ostream& os, const CanopyData& data);
		friend std::istream& operator>>(std::istream& is, CanopyData& data);

		/**
		* CANOPY PARAMETERS DEFAULT VALUES
		* These values can be changed in the .sno file
		* brief History of changed values:
		* - 2007-12-20: update based on data from all SnowMIP2 sites, and calibration using Alptal data
		* brief Specific interception capacity for snow (i_LAI) (mm/LAI) \n
		* Please note that this parameter is further multiplied with (0.27+46/new_snow_density[Ta]) following (Pomeroy et al, Hydr. Proc. 1998)
		* - 5.9 Spruce and 6.6 Pine (Schmidt&Glums,CanJForRes,1991)
		*/
	 	double int_cap_snow; //iMax in Gouttevin,2015
		/// Specific interception capacity for rain (I_LAI) (mm/LAI)
		double int_cap_rain;
		/** Coef in interception function, see (Pomeroy et al,1998) where a value of 0.7 was
		 * found to be appropriate for hourly time-step, but smaller time steps require smaller
		 * values, 0.5 was found reasoanble by using the SnowMIP2 data (2007-12-09)
	  	*/
		double interception_timecoef;

		/// RADIATION BALANCE
		double can_alb_dry;  	// Albedo of dry canopy (calibr: 0.09, Alptal)
		double can_alb_wet; 	// Albedo of wet canopy (calibr: 0.09, Alptal)
		double can_alb_snow; 	// Albedo of snow covered albedo (calibr: 0.35, Alptal)
		double krnt_lai;      	// Radiation transmissivity parameter, in the range 0.4-0.8 if the true LAI is used; higher if optical LAI is used.
		                        // (calibrated on Alptal)
		double can_diameter;	// average canopy (tree) diameter [m], parameter in the new radiation transfer model
		///  ENERGY BALANCE
		/// parameters for HeatMass and 2layercanopy
		double biomass_heat_capacity;	// from Linroth et al., 2013 (J Kg-1 K-1)
		double biomass_density;		// from Linroth et al., 2013 (Kg m-3)
		double lai_frac_top_default;	// fraction of total LAI that is attributed to the uppermost layer. Here calibrated for Alptal.
		double trunk_frac_height;	// (optional) fraction of total tree height occupied by trunks,
						// used to calculate direct solar insolation of trunks.
		double trunkalb;		// trunk albedo
		double et;			// trunk emissivity
		///  TURBULENT HEAT EXCHANGE
		/// Stab. corr. aerodyn. resist. above and below canopy: 0=off and 1=on (Monin-Obukhov formulation)
		bool canopy_stabilitycorrection;
		/// Ratio between canopy height and roughness length
		double roughmom_to_canopyheight_ratio;
		/// As above for displacement height
		double displ_to_canopyheight_ratio;
		/**
		 * Fractional increase of aerodynamic resistance for evaporation of intercepted snow.
		 * - 10.0 from Koivusalo and Kokkonen (2002)
		 * - 8.0 calibration with Alptal data
		 */
		double raincrease_snow;

		/// @brief Maximum allowed canopy temperature change (K hr-1)
		double canopytemp_maxchange_perhour;
		/// @brief (~=1, but Not allowed to be exactly 1)
		double roughheat_to_roughmom_ratio;
		/// @brief minimum heat exchange (Wm-2K-1) at zero wind
		double can_ch0;
		/// @brief 1+CAN_RS_MULT = maximum factor to increase Cdata->rs below canopy
		double can_rs_mult;
		/// @brief TRANSPIRATION
		/// @brief Minimum canopy surface resistance, 500 (sm-1) is for needle leaf treas van den Hurk et al (2000) *75% Gustafsson et al (2003)
		double rsmin;
		/**
		 * @brief gd (Pa-1) parameter for canopy surface resistance response to vapour pressure:
		 * - 0.0003 = trees (needle or broadleafs)
		 * - 0=crops, grass, tundra etc
		 */
		double f3_gd;
		/// @brief Root depth, determining the soil layers influenced by root water uptake
		double rootdepth;
		/// @brief Wilting point, defined as a fraction of water content at field capacity (-)
		double wp_fraction;
		/// @brief Wilting point pressure head, when using Richards equation for soil.
		double h_wilt;
		//@}

		// State variable
		double storage;     ///< intercepted water (mm or kg m-2)
		double temp;        ///< temperature (K)
		double sigf;        ///< radiation transmissivity (1)
		double ec;          ///< longwave emissivity (1)
		// parameters
		double lai;
		double z0m;
		double z0h;
		double zdispl;
		double height;
		double direct_throughfall;
		// aerodynamic resistances
		double ra;          ///< from canopy air to reference height
		double rc;          ///< from canopy to canopy air
		double rs;          ///< from subsurface to canpopy air
		double rstransp;    ///< stomatal surface resistance for transpiration
		// Averaged variables
		double canopyalb;   ///< canopy albedo [-]
		double totalalb;    ///< total albedo above canopy and snow/soil surface [-]
		double wetfraction; ///< fraction of canopy covered by interception [-]
		double intcapacity; ///< maximum interception storage [mm]
		// Radiations
		double rswrac;      ///< upward shortwave above canopy
		double iswrac;	    ///< downward shortwave radiation above canopy
		double rswrbc;      ///< upward shortwave below canopy
		double iswrbc;      ///< downward shortwave radiation below canopy
		double ilwrac;      ///< downward longwave radiation ABOVE canopy
		double rlwrac;      ///< upward longwave radiation ABOVE canopy
		double ilwrbc;      ///< downward longwave radiation BELOW canopy
		double rlwrbc;      ///< upward longwave radiation BELOW canopy
		double rsnet;       ///< net shortwave radiation
		double rlnet;       ///< net longwave radiation
		// Turbulent fluxes
		double sensible;
		double latent;
		double latentcorr;
		// Evap fluxes
		double transp;
		double intevap;
		// Mass fluxes
		double interception;
		double throughfall;
		double snowunload;

		double snowfac;     	///< snowfall above canopy
		double rainfac;     	///< rainfall above canopy
		double liquidfraction;
		double sigftrunk;   	///< radiation interception cross section for trunk layer ()
		double Ttrunk;      	///< trunk temperature (K)
		double CondFluxCanop; 	///< biomass heat storage flux towards Canopy (if 1L) towards Leaves (if 2L). (>0 towards canopy)
		double CondFluxTrunks; 	///< biomass heat storage flux towards Trunks (if 2L)
		double LWnet_Trunks; 	///< net LW to trunks (>0 towards trunks)
		double SWnet_Trunks; 	///< net SW to trunks (>0 towards trunks)
		double QStrunks;      	///< sensible heat flux from trunks (>0 if heat lost from trunk)
		double forestfloor_alb; ///< albedo of the forest floor
		double BasalArea;    	///< basal area of trees on the stand
		double HMLeaves;     	///< Leaves heat mass (J K-1 /m2 ground surface)
		double HMTrunks;     	///< Trunks heat mass (J K-1 /m2 ground surface)
};

/**
 * @brief Station data including all information on snowpack layers (elements and nodes) and on canopy \n
 * This is the PRIMARY data structure of the SNOWPACK program \n
 * It is used extensively not only during the finite element solution but also to control
 * the post-processing writes. It is initialized from SN_SNOWSOIL_DATA (at present).
 */
class SeaIce;	// Foreward-declare sea ice class
class SnowStation {
	public:
		explicit SnowStation(const bool i_useCanopyModel=true, const bool i_useSoilLayers=true,
                         const bool i_isAlpine3D=false, const bool i_useSeaIceModule=false);
		SnowStation(const SnowStation& c);

		~SnowStation();
		SnowStation& operator=(const SnowStation&); ///<Assignement operator

		void initialize(const SN_SNOWSOIL_DATA& SSdata, const size_t& i_sector);
		void resize(const size_t& number_of_elements);

		void reduceNumberOfElements(const size_t& rnE);
		void combineElements(const size_t& number_top_elements, const int& reduce_n_elements, const size_t& cond, const double& comb_thresh_l);
		static bool combineCondition(const ElementData& Edata0, const ElementData& Edata1, const double& depth, const int& reduce_n_elements, const double& comb_thresh_l);
		static void mergeElements(ElementData& Edata0, const ElementData& Edata1, const bool& merge, const bool& topElement);
		void splitElement(const size_t& e);							//Split an element
		void splitElements(const double& max_element_length, const double& comb_thresh_l);	//Check for splitting, calls splitElement(...) for actual splitting
		void CheckMaxSimHS(const double& max_simulated_hs);					//Check for hs > max_simulated_hs

		void compSnowpackMasses();
		void compSnowpackInternalEnergyChange(const double& sn_dt);
		void compSoilInternalEnergyChange(const double& sn_dt);
		double getLiquidWaterIndex() const;
		double getModelledTemperature(const double& z) const;
		double getTotalLateralFlowSnow() const;
		double getTotalLateralFlowSoil() const;
		void resetSlopeParFlux();

		size_t getNumberOfElements() const;
		size_t getNumberOfNodes() const;
		bool isGlacier(const bool& hydro=false) const;
		bool hasSoilLayers() const;
		double findMarkedReferenceLayer() const;

		size_t find_tag(const size_t& tag) const;

		void reset_water_fluxes();

		const std::string toString() const;
		friend std::ostream& operator<<(std::ostream& os, const SnowStation& data);
		friend std::istream& operator>>(std::istream& is, SnowStation& data);

		mio::StationData meta;      ///< Station meta data
		double cos_sl;              ///< Cosinus of slope angle, initialized once!
		size_t sector;              ///< current slope sector of width 360./max(1, nSlopes-1)

		CanopyData* Cdata;          ///< Pointer to canopy data
		SeaIce* Seaice;             ///< Pointer to sea ice class
		double pAlbedo;             ///< Parameterized snow albedo
		double Albedo;              ///< Snow albedo used by the model
		double SoilAlb;             ///< Soil albedo
		double SoilEmissivity;      ///< Soil emissivity
		double BareSoil_z0;         ///< Bare soil roughness in m
		size_t SoilNode;            ///< The top soil node, 0 in case of SNP_SOIL == 0
		double Ground;              ///< The ground height -- meaning the height of the top soil node
		double cH;                  ///< The CALCULATED height, including soil depth if SNP_SOIL == 1
		double mH;                  ///< The MEASURED height, including soil depth if SNP_SOIL == 1
		double mass_sum;            ///< Total mass summing mass of snow elements
		double swe;                 ///< Total mass summing snow water equivalent of elements
		double lwc_sum;             ///< Total liquid water in snowpack
		double lwc_sum_soil;        ///< Total liquid water in soil
		double swc_sum_soil;        ///< Total solid water in soil
		double hn;                  ///< Depth of new snow to be used on slopes
		double rho_hn;              ///< Density of new snow to be used on slopes
#ifndef SNOWPACK_CORE
		double rime_hn;              ///< rime of new snow to be used on slopes
#endif
		double hn_redeposit;        ///< Depth of redeposited snow (REDEPOSIT mode)
		double rho_hn_redeposit;    ///< Density of redeposited snow (REDEPOSIT mode)
		size_t ErosionLevel;        ///< Element where snow erosion stopped previously for the drift index
		double ErosionMass;         ///< Eroded mass either real or virtually (storage if less than one element)
		double ErosionLength;       ///< Snow height change dueo to eroded mass (only real erosion)
		double ErosionAge;          ///< Layer age of eroded snow layers
#ifndef SNOWPACK_CORE
		char S_class1;               ///< Stability class based on hand hardness, grain class ...
		char S_class2;               ///< Stability class based on hand hardness, grain class ...
		double S_d;                 ///< Minimum deformation rate stability index
		double z_S_d;               ///< Depth of Minimum S_d
		double S_n;                 ///< Minimum natural stability index
		double z_S_n;               ///< Depth of Minimum S_n
		double S_s;                 ///< Minimum skier stability index sk38 (Sk38)
		double z_S_s;               ///< Depth of Minimum S_s
		double S_4;                 ///< placeholder - currently Minimum structural stability index (SSI)
		double z_S_4;               ///< Depth of Minimum S_4
		double S_5;                 ///< placeholder
		double z_S_5;               ///< Depth of Minimum S_5
#endif
		std::vector<NodeData> Ndata;    ///< pointer to nodal data array (e.g. T, z, u, etc..)
		std::vector<ElementData> Edata; ///< pointer to element data array (e.g. Te, L, Rho, etc..)
		void *Kt;                   ///< Pointer to pseudo-conductivity and stiffnes matrix
		double ColdContent;         ///< Cold content of snowpack (J m-2)
		double ColdContentSoil;     ///< Cold content of soil (J m-2)
		double dIntEnergy;          ///< Internal energy change of snowpack (J m-2)
		double dIntEnergySoil;      ///< Internal energy change of soil (J m-2)
		double meltFreezeEnergy;    ///< Melt freeze part of internal energy change of snowpack (J m-2)
		double meltFreezeEnergySoil;///< Melt freeze part of internal energy change of soil (J m-2)
		double meltMassTot;         ///< Vertically summed melt per model time step (kg m-2)
		double refreezeMassTot;     ///< Vertically summed refreeze per model time step (kg m-2)
		double ReSolver_dt;         ///< Last used RE time step in the previous SNOWPACK time step
#ifndef SNOWPACK_CORE
		bool windward;              ///< True for windward (luv) slope
		double TimeCountDeltaHS;    ///< Time counter tracking erroneous settlement in operational mode
#endif
		static const double comb_thresh_l_ratio, comb_thresh_ice, comb_thresh_water;
		static const double comb_thresh_dd, comb_thresh_sp, comb_thresh_rg;
		static const double thresh_moist_snow, thresh_moist_soil;
		static const size_t number_top_elements;
		static unsigned short number_of_solutes;  ///< The model treats that number of solutes

	private:
		size_t nNodes;                      ///< Actual number of nodes; different for each exposition
		size_t nElems;                      ///< Actual number of elements (nElems=nNodes-1)
		unsigned short int maxElementID;    ///< maximum ElementID currently used (so each element can get a unique ID)
		bool useCanopyModel, useSoilLayers, isAlpine3D; ///< The model includes soil layers
		static double flexibleMaxElemLength(const double& depth, const double& comb_thresh_l); ///< When using REDUCE_N_ELEMENTS, this function determines the max element length, depending on depth inside the snowpack.
};

/**
* @brief BoundCond is used to set Neumann boundary conditions
*/
class BoundCond {

	public:
		BoundCond() : lw_out(0.), lw_net(0.), qs(0.), ql(0.), qr(0.), qg(Constants::undefined) {}
		const std::string toString() const;
		void reset();

		double lw_out;  ///< outgoing longwave radiation
		double lw_net;  ///< net longwave radiation
		double qs;      ///< sensible heat
		double ql;      ///< latent heat
		double qr;      ///< rain energy
		double qg;      ///< geothermal heat flux or heat flux at lower boundary
};

/**
* @name Surface data
* @note Some of the most important results of the simulation are contained in these data structures
*/
//@{
class SurfaceFluxes {
	public:
		/**
		 * @brief The different types of mass fluxes:
		 * Mass fluxes in kg m-2 \n
		 * Rates in kg m-2 h-1 (MS_HNW, MS_RAIN and MS_WIND)
		 */
		enum SN_MASS_CHANGES {
			MS_TOTALMASS,      ///< This of course is the total mass of the snowpack at the present time
			MS_SWE,            ///< This too, of course, but summing rho*L
			MS_WATER,          ///< The total amount of water in the snowpack at the present time
			MS_WATER_SOIL,     ///< The total amount of water in the soil at the present time
			MS_ICE_SOIL,       ///< The total amount of ice in the soil at the present time
			MS_HNW,            ///< Solid precipitation rate
			MS_RAIN,           ///< Rain rate
			MS_WIND,           ///< Mass loss rate due to wind erosion
			MS_EVAPORATION,    ///< The mass loss or gain of the top element due to water evaporating
			MS_SUBLIMATION,    ///< The mass loss or gain of the top element due to snow (ice) sublimating
			MS_SNOWPACK_RUNOFF,///< The mass loss of snowpack from snow melt due to water transport (virtual lysimeter)
			MS_SURFACE_MASS_FLUX, ///< The total mass loss of snowpack due to water transport (virtual lysimeter)
			MS_SOIL_RUNOFF,    ///< Equivalent to MS_SNOWPACK_RUNOFF but at bottom soil node
			MS_FLOODING,       ///< The mass gain due to adding ocean water to snow- seaice by flodding process
			MS_ICEBASE_MELTING_FREEZING,       ///< The mass gain/loss of the ice base due to melting-freezing
			MS_SNOW_DHS,       ///< Snow height change due to snowfall (m)
			MS_SETTLING_DHS,   ///< Snow height change due to settling, and element removal (m)
			MS_SUBL_DHS,       ///< Snow height change due to sublimation (m)
			MS_REDEPOSIT_DHS,  ///< Snow height change due to wind compaction in REDEPOSIT mode (m)
			MS_REDEPOSIT_DRHO, ///< Density change due to wind compaction in REDEPOSIT mode (m)
			MS_EROSION_DHS,    ///< Snow height change due to wind erosion (m)
			N_MASS_CHANGES     ///< Total number of different mass change types
		};

		const std::string toString() const;
		friend std::ostream& operator<<(std::ostream& os, const SurfaceFluxes& data);
		friend std::istream& operator>>(std::istream& is, SurfaceFluxes& data);

		SurfaceFluxes();

		void reset(const bool& cumsum_mass);
		void compSnowSoilHeatFlux(const SnowStation& Xdata);
		void collectSurfaceFluxes(const BoundCond& Bdata, SnowStation& Xdata, const CurrentMeteo& Mdata);
		void multiplyFluxes(const double& factor);

		/**
		 * @brief Energy fluxes:
		 * Energy change of snowpack in kJ m-2 (dIntEnergy)\n
		 * Fluxes in W m-2
		 */
		double lw_in;      ///< incoming longwave radiation
		double lw_out;     ///< outgoing longwave radiation
		double lw_net;     ///< net longwave radiation
		double qs;         ///< sensible heat
		double ql;         ///< latent heat
		double hoar;       ///< mass of surface hoar formed or sublimated
		double qr;         ///< rain energy
		double qg;         ///< geothermal heat flux or heat flux at lower boundary
		double qg0;        ///< ground heat flux at soil-snow interface
		double sw_hor;     ///< incoming global shortwave radiation on horizontal surface
		double sw_in;      ///< incoming global shortwave radiation; on slopes: projected
		double sw_out;     ///< reflected shortwave radiation
		double qw;         ///< net shortwave radiation at the surface (absorbed within the snowpack)
		double sw_dir;     ///< incoming direct shortwave radiation; on slopes: projected
		double sw_diff;    ///< incoming diffuse shortwave radiation
		double pAlbedo;    ///< parameterized Albedo (used for OUTPUT only)
		double mAlbedo;    ///< measured Albedo (used for OUTPUT only)
		double dIntEnergy;           ///< Internal energy change in J m-2 in snowpack (used for OUTPUT only)
		double dIntEnergySoil;       ///< Internal energy change in J m-2 in soil (used for OUTPUT only)
		double meltFreezeEnergy;     ///< Melt freeze part of internal energy change in J m-2 in snowpack (used for OUTPUT only)
		double meltFreezeEnergySoil; ///< Melt freeze part of internal energy change in J m-2 in soil (used for OUTPUT only)
		double meltMass;             ///< Melt mass (kg m-2) (used for OUTPUT only)
		double refreezeMass;         ///< Refreeze mass (kg m-2) (used for OUTPUT only)

		/// @brief Other surface data:
		double drift;      ///< the surface flux of drifting snow in kg m-1 s-1
		std::vector<double> mass; ///< Total mass of snowpack PLUS different amounts of total mass change, sublimation, runoff, erosion, etc. Basically the mass which crosses the surface
		std::vector<double> load; ///< Total load (kg m-2) in water runoff from solutes like nitrate
		double dhs_corr;   ///< operational mode only: snow depth correction in case of squeezing or blow-up (m)
		double cRho_hn;    ///< Computed new snow density (kg m-3)
		double mRho_hn;    ///< Measured new snow density (kg m-3)

};
//@}

/// @brief Defines structure for snow profile layers
//HACK: could it be moved to plugins? (as well as Aggregate)
class SnowProfileLayer {
	public:
		SnowProfileLayer();

		void average(const double& w1, const double& w2, const SnowProfileLayer& Pdata);
		static std::vector<SnowProfileLayer> generateProfile(const mio::Date& dateOfProfile, const SnowStation& Xdata, const double hoar_density_surf, const double hoar_min_size_surf);

		// Profile meta data
		mio::Date profileDate; ///< Date of profile
		std::string stationname;
		unsigned char  loc_for_snow;
		unsigned char  loc_for_wind;

		mio::Date depositionDate;   ///< Date of deposition (mainly used for snow layers)
		double height;         ///< Height of snow or snow depth; 0 to 1000      (cm)
		double rho;            ///< 0 to 1000      (kg m-3)
		double T;              ///< -50 to 50, snow temperature at top of layer (degC)
		double gradT;          ///< -1000 to 1000, temperature gradient across layer (K m-1)
		double v_strain_rate;  ///< 0 to 1.0e-5, viscous strain rate (s-1)
		double theta_i;        ///< 0 to 1, volume fraction of ice (-)
		double theta_w;        ///< 0 to 1, volume fraction of water (-)
		double theta_a;        ///< 0 to 1, volume fraction of air (-)
		double grain_size;     ///< 0 to 100       (mm)
		double bond_size;      ///< 0 to 100       (mm)
		double dendricity;     ///< 0 to 1         (1)
		double sphericity;     ///< 0 to 1         (1)
		double ogs;            ///< 0 to 100, optical equivalent grain size (mm)
		double coordin_num;    ///< 0 to 10        (1)
		unsigned short int marker;         ///< 0 to 999       (1)
		short unsigned int type; ///< 0 to 999     (1)
		double hard;           ///< 0. to 5.       (1)

	private:
		void generateLayer(const ElementData& Edata, const NodeData& Ndata);
		void generateLayer(const ElementData& Edata, const NodeData& Ndata,
		                   const mio::Date& dateOfProfile, const double hoar_density_surf);
};

/// @brief class to collect the information about the current simulation (version, date)
class RunInfo {
	public:
		RunInfo();
		RunInfo(const RunInfo& orig);
		RunInfo& operator=(const RunInfo&) {return *this;} //everything is static, so we can not change anything

		const std::string version;   ///< SNOWPACK version
		const double version_num;    ///< SNOWPACK version formatted as a number
		const mio::Date computation_date; ///< Date of computation
		const std::string compilation_date; ///< Date of compilation
		const std::string user; ///< logname of the user running the simulation
		const std::string hostname; ///< hostname of the computer running the simulation

	private:
		static double getNumericVersion(std::string version_str);
		static mio::Date getRunDate();
		static std::string getCompilationDate();
};

#endif<|MERGE_RESOLUTION|>--- conflicted
+++ resolved
@@ -410,20 +410,15 @@
 /// @brief NODAL DATA used as a pointer in the SnowStation structure
 class NodeData {
 	public:
-<<<<<<< HEAD
 		NodeData() : z(0.), u(0.), f(0.), udot(0.), T(0.)
 #ifndef SNOWPACK_CORE
-                             , S_n(0.), S_s(0.), ssi(6.)
+                             , S_n(0.), S_s(0.), ssi(6.), rta(0.)
 #endif
                              , hoar(0.)
 #ifndef SNOWPACK_CORE
                              , dsm(0.), S_dsm(0.), Sigdsm(0.), rime(0.)
 #endif
                              , water_flux(0.), rhov(0.) {} //HACK: set ssi to max_stability!
-=======
-		NodeData() : z(0.), u(0.), f(0.), udot(0.), T(0.), S_n(0.), S_s(0.), ssi(6.), rta(0.), hoar(0.),
-		             dsm(0.), S_dsm(0.), Sigdsm(0.), rime(0.), water_flux(0.), rhov(0.) {} //HACK: set ssi to max_stability!
->>>>>>> 150ef6ef
 
 		const std::string toString() const;
 		friend std::ostream& operator<<(std::ostream& os, const NodeData& data);
@@ -438,11 +433,8 @@
 		double S_n;  ///< Stability Index for natural avalanches
 		double S_s;  ///< Stability Index for skier triggered avalanches
 		double ssi;  ///< Structural Stability Index
-<<<<<<< HEAD
-#endif
-=======
 		double rta;  ///< Relative Threshold Sum apprach
->>>>>>> 150ef6ef
+#endif
 		double hoar; ///< Mass of surface hoar collected while node was exposed to surface
 
 		//NIED (H. Hirashima)

--- conflicted
+++ resolved
@@ -402,7 +402,6 @@
 /// @brief NODAL DATA used as a pointer in the SnowStation structure
 class NodeData {
 	public:
-<<<<<<< HEAD
 		NodeData() : z(0.), u(0.), f(0.), udot(0.), T(0.)
 #ifndef SNOWPACK_CORE
                              , S_n(0.), S_s(0.), ssi(6.)
@@ -411,11 +410,7 @@
 #ifndef SNOWPACK_CORE
                              , dsm(0.), S_dsm(0.), Sigdsm(0.), rime(0.)
 #endif
-                             {} //HACK: set ssi to max_stability!
-=======
-		NodeData() : z(0.), u(0.), f(0.), udot(0.), T(0.), S_n(0.), S_s(0.), ssi(6.), hoar(0.),
-		             dsm(0.), S_dsm(0.), Sigdsm(0.), rime(0.), soil_lysimeter(0.) {} //HACK: set ssi to max_stability!
->>>>>>> 7871c9fa
+                             , soil_lysimeter(0.) {} //HACK: set ssi to max_stability!
 
 		const std::string toString() const;
 		friend std::ostream& operator<<(std::ostream& os, const NodeData& data);
@@ -439,12 +434,9 @@
 		double S_dsm;
 		double Sigdsm;
 		double rime;
-<<<<<<< HEAD
-#endif
-=======
+#endif
 
 		double soil_lysimeter; ///< Water flowing through the node
->>>>>>> 7871c9fa
 };
 
 /**

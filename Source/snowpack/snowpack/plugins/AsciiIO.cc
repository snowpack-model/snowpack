--- conflicted
+++ resolved
@@ -1397,14 +1397,11 @@
 		for (size_t e = Xdata.SoilNode; e < nE; e++) {
 			fout << "," << std::fixed << std::setprecision(2) << EMS[e].crit_cut_length;
 		}
-<<<<<<< HEAD
-#endif
-=======
 		// 0607: relative threshold sum approach RTA
 		fout << "\n0607," << nE-Xdata.SoilNode;
 		for (size_t e = Xdata.SoilNode; e < nE; e++)
 			fout << "," << std::fixed << std::setprecision(2) << NDS[e+1].rta;
->>>>>>> 150ef6ef
+#endif
 
 		// 700-profile specials for settling comparison
 		// 0701: SNOWPACK: settling rate due to metamorphism (sig0) (% h-1)

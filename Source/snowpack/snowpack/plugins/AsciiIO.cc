/*
 *  SNOWPACK stand-alone
 *
 *  Copyright WSL Institute for Snow and Avalanche Research SLF, DAVOS, SWITZERLAND
*/
/*  This file is part of Snowpack.
    Snowpack is free software: you can redistribute it and/or modify
    it under the terms of the GNU General Public License as published by
    the Free Software Foundation, either version 3 of the License, or
    (at your option) any later version.

    Snowpack is distributed in the hope that it will be useful,
    but WITHOUT ANY WARRANTY; without even the implied warranty of
    MERCHANTABILITY or FITNESS FOR A PARTICULAR PURPOSE.  See the
    GNU General Public License for more details.

    You should have received a copy of the GNU General Public License
    along with Snowpack.  If not, see <http://www.gnu.org/licenses/>.
*/

#include <snowpack/plugins/AsciiIO.h>
#include <snowpack/Utils.h>
#include <snowpack/snowpackCore/Canopy.h>
#include <snowpack/Constants.h>
#include <snowpack/Hazard.h>
#include <snowpack/Laws_sn.h>
#include <snowpack/snowpackCore/Metamorphism.h>
#include <snowpack/snowpackCore/Aggregate.h>

#define MAX_STRING_LENGTH 256

using namespace std;
using namespace mio;

/************************************************************
 * static section                                           *
 ************************************************************/

/// @brief Defines whether surface temperature is included in comparison; If no
///        values are provided in Master-file, they will be extrapolated
const bool AsciiIO::t_srf = false;

/// @brief Defines whether snow/ground temperature is included in comparison; If no
///        values are provided in Master-file, they will be extrapolated
const bool AsciiIO::t_gnd = false;

/************************************************************
 * non-static section                                       *
 ************************************************************/

/**
 * @page snoold_format SNOOLD single profile
 * @section snoold_structure General structure
 * The snow/soil layers file has the structure described below:
 * - a header section containing the metadata for the location;
 * - a data section containing description of the layers (if any). Please note that the layers are given from the bottom to the top.
 * - a hazard data section.
 *
 * The following points are important to remember:
 * - the ProfileDate will be used as starting date for the simulation. Therefore, make sure you have meteorological data from this point on!
 * - the number of soil and snow layers <b>must</b> be right!
 *
 * @section snoold_fields Fields definition
 * <center><table border="0">
 * <caption>initial snow profile fields description</caption>
 * <tr><td>
 * <table border="1">
 * <tr><th>Field</th><th>Description</th></tr>
 * <tr><th>YYYY</th><td>Year</td></tr>
 * <tr><th>MM</th><td>Month</td></tr>
 * <tr><th>DD</th><td>Day</td></tr>
 * <tr><th>HH</th><td>Hour</td></tr>
 * <tr><th>MI</th><td>Minutes</td></tr>
 * <tr><th>Layer_Thick</th><td>layer thickness [m]</td></tr>
 * <tr><th>T</th><td>layer temperature [K]</td></tr>
 * <tr><th>Vol_Frac_I</th><td>fractional ice volume [0-1]</td></tr>
 * <tr><th>Vol_Frac_W</th><td>fractional water volume [0-1]</td></tr>
 * <tr><th>Vol_Frac_WP</th><td>fractional preferential flow water volume [0-1]</td></tr>
 * <tr><th>Vol_Frac_V</th><td>fractional voids volume [0-1]</td></tr>
 * <tr><th>Vol_Frac_S</th><td>fractional soil volume [0-1]</td></tr>
 * <tr><th> <br></th><td> </td></tr>
 * </table></td><td><table border="1">
 * <tr><th>Field</th><th>Description</th></tr>
 * <tr><th>Rho_S</th><td>soil density [kg/m3]</td></tr>
 * <tr><th>Conduc_S</th><td>mineral phase soil thermal conductivity [w/(mK)]</td></tr>
 * <tr><th>HeatCapac_S</th><td>mineral phase soil thermal capacity [J/(kg*K)]</td></tr>
 * <tr><th>rg</th><td>grain radius [mm]</td></tr>
 * <tr><th>rb</th><td>bond radius [mm]</td></tr>
 * <tr><th>dd</th><td>dendricity [0-1]</td></tr>
 * <tr><th>sp</th><td>spericity [0-1]</td></tr>
 * <tr><th>mk</th><td>marker, see Metamorphism.cc</td></tr>
 * <tr><th>mass_hoar</th><td>mass of surface hoar []</td></tr>
 * <tr><th>ne</th><td>number of elements</td></tr>
 * <tr><th>CDot</th><td>stress change rate (initialize with 0.)</td></tr>
 * <tr><th>metamo</th><td>currently unused</td></tr>
 * </table></td></tr>
 * </table></center>
 *
 * @section snoold_example Example
 * Usually, simulations are started at a point in time when no snow is on the ground, therefore not requiring the definition of snow layers. An example is given below with two soil layers:
 * @code
 * [SNOWPACK_INITIALIZATION]
 * StationName=Davos:Baerentaelli
 * ProfileDate=1999 10 01 00 00
 * HS_Last=0.0
 * Latitude=46.701
 * Longitude=9.82
 * Altitude=2560
 * SlopeAngle=0
 * SlopeAzi=0
 * nSoilLayerData=2
 * nSnowLayerData=0
 * SoilAlbedo=0.5
 * BareSoil_z0=0.02
 * CanopyHeight=0.
 * CanopyLeafAreaIndex=0.
 * CanopyDirectThroughfall=0
 * WindScalingFactor=1.00
 * ErosionLevel=0
 * TimeCountDeltaHS=0.00
 * YYYY MM DD HH MI Layer_Thick  T  Vol_Frac_I  Vol_Frac_W  Vol_Frac_V  Vol_Frac_S Rho_S Conduc_S HeatCapac_S  rg  rb  dd  sp  mk mass_hoar ne CDot metamo
 * 1980 10 01 00 00 10 278.15 0.00 0.02 0.01 0.97 2400.0 0.3 900.0 10000 0.0 0.0 0.0 0 0.0 50 0.0 0.0
 * 1980 10 01 00 00 0.5 278.15 0.00 0.02 0.01 0.97 2400.0 0.3 900.0 10000 0.0 0.0 0.0 0 0.0 20 0.0 0.0
 * SurfaceHoarIndex
 * 0.0 0.0 0.0 0.0 0.0 0.0 0.0 0.0 0.0 0.0 0.0 0.0 0.0 0.0 0.0 0.0 0.0 0.0 0.0 0.0 0.0 0.0 0.0 0.0 0.0 0.0 0.0 0.0 0.0 0.0 0.0 0.0 0.0 0.0 0.0 0.0 0.0 0.0 0.0 0.0 0.0 0.0 0.0 0.0 0.0 0.0 0.0 0.0
 * DriftIndex
 * 0.0 0.0 0.0 0.0 0.0 0.0 0.0 0.0 0.0 0.0 0.0 0.0 0.0 0.0 0.0 0.0 0.0 0.0 0.0 0.0 0.0 0.0 0.0 0.0 0.0 0.0 0.0 0.0 0.0 0.0 0.0 0.0 0.0 0.0 0.0 0.0 0.0 0.0 0.0 0.0 0.0 0.0 0.0 0.0 0.0 0.0 0.0 0.0
 * ThreeHourNewSnow
 * 0.0 0.0 0.0 0.0 0.0 0.0 0.0 0.0 0.0 0.0 0.0 0.0 0.0 0.0 0.0 0.0 0.0 0.0 0.0 0.0 0.0 0.0 0.0 0.0 0.0 0.0 0.0 0.0 0.0 0.0 0.0 0.0 0.0 0.0 0.0 0.0 0.0 0.0 0.0 0.0 0.0 0.0 0.0 0.0 0.0 0.0 0.0 0.0 0.0 0.0 0.0 0.0 0.0 0.0 0.0 0.0 0.0 0.0 0.0 0.0 0.0 0.0 0.0 0.0 0.0 0.0 0.0 0.0 0.0 0.0 0.0 0.0 0.0 0.0 0.0 0.0 0.0 0.0 0.0 0.0 0.0 0.0 0.0 0.0 0.0 0.0 0.0 0.0 0.0 0.0 0.0 0.0 0.0 0.0 0.0 0.0 0.0 0.0 0.0 0.0 0.0 0.0 0.0 0.0 0.0 0.0 0.0 0.0 0.0 0.0 0.0 0.0 0.0 0.0 0.0 0.0 0.0 0.0 0.0 0.0 0.0 0.0 0.0 0.0 0.0 0.0 0.0 0.0 0.0 0.0 0.0 0.0 0.0 0.0 0.0 0.0 0.0 0.0 0.0 0.0 0.0 0.0 0.0 0.0
 * TwentyFourHourNewSnow
 * 0.0 0.0 0.0 0.0 0.0 0.0 0.0 0.0 0.0 0.0 0.0 0.0 0.0 0.0 0.0 0.0 0.0 0.0 0.0 0.0 0.0 0.0 0.0 0.0 0.0 0.0 0.0 0.0 0.0 0.0 0.0 0.0 0.0 0.0 0.0 0.0 0.0 0.0 0.0 0.0 0.0 0.0 0.0 0.0 0.0 0.0 0.0 0.0 0.0 0.0 0.0 0.0 0.0 0.0 0.0 0.0 0.0 0.0 0.0 0.0 0.0 0.0 0.0 0.0 0.0 0.0 0.0 0.0 0.0 0.0 0.0 0.0 0.0 0.0 0.0 0.0 0.0 0.0 0.0 0.0 0.0 0.0 0.0 0.0 0.0 0.0 0.0 0.0 0.0 0.0 0.0 0.0 0.0 0.0 0.0 0.0 0.0 0.0 0.0 0.0 0.0 0.0 0.0 0.0 0.0 0.0 0.0 0.0 0.0 0.0 0.0 0.0 0.0 0.0 0.0 0.0 0.0 0.0 0.0 0.0 0.0 0.0 0.0 0.0 0.0 0.0 0.0 0.0 0.0 0.0 0.0 0.0 0.0 0.0 0.0 0.0 0.0 0.0 0.0 0.0 0.0 0.0 0.0 0.0
 * End
 * @endcode
 *
 */

/**
 * @page pro_format PRO profiles time series
 * @section pro_structure General structure
 * The PRO profile time series file has the structure described below:
 * - a header section containing the metadata for the location;
 * - another header defining the properties and attributing them a code;
 * - a data section containing the layers' properties prefixed by the property code.
 *
 * @section pro_example Example
 * The time resolved snow profiles are stored in <i>".pro"</i> files structured as following:
 * @code
 * [STATION_PARAMETERS]
 * StationName      = Davos:Baerentaelli
 * Latitude         = 46.701
 * Longitude        = 9.82
 * Altitude         = 2560
 * SlopeAngle= 0.00
 * SlopeAzi= 0.00
 *
 * [HEADER]
 * #2012-06-11T16:37, Snowpack DEFAULT version 20120611.193 run by "bavay" (research mode)
 * 0500,Date
 *
 * Full profile, labels 0nnn (elements)
 * 0501,nElems,height [> 0: top, < 0: bottom of elem.] (cm)
 * 0502,nElems,element density (kg m-3)
 * 0503,nElems,element temperature (degC)
 * 0504,nElems,element ID    -- or --    element mk (see key PROF_ID_OR_MK)
 * 0505,nElems,element age (days)
 * 0506,nElems,liquid water content by volume (%)
 * 0507,nElems,liquid preferential flow water content by volume (%)
 * 0508,nElems,dendricity (1)
 * 0509,nElems,sphericity (1)
 * 0510,nElems,coordination number (1)
 * 0511,nElems,bond size (mm)
 * 0512,nElems,grain size (mm)
 * 0513,nElems+1,grain type (Swiss Code F1F2F3), including SH on surface
 * 0514,3,grain type, grain size (mm), and density (kg m-3) of SH at surface
 * 0515,nElems,ice volume fraction (%)
 * 0516,nElems,air volume fraction (%)
 * 0517,nElems,stress in (kPa)
 * 0518,nElems,viscosity (GPa s)
 * 0519,nElems,soil volume fraction (%)
 * 0520,nElems,temperature gradient (K m-1)
 * 0521,nElems,thermal conductivity (W K-1 m-1)
 * 0522,nElems,absorbed shortwave radiation (W m-2)
 * 0523,nElems,viscous deformation rate (1.e-6 s-1)
 * 0529,nElems,Stress rate CDot (Pa s-1), i.e., the LAST overload change rate
 * 0530,8,position (cm) and minimum stability indices:
 *		profile type, stability class, z_Sdef, Sdef, z_Sn38, Sn38, z_Sk38, Sk38
 * 0531,nElems,deformation rate stability index Sdef
 * 0532,nElems,natural stability index Sn38
 * 0533,nElems,stability index Sk38
 * 0534,nElems,hand hardness either (N) or index steps (1)
 * 0535,nElems,optical equivalent grain size (mm)
 * 0540,nElems,bulk salinity (g/kg)
 * 0541,nElems,brine salinity (g/kg)
 * 0601,nElems,snow shear strength (kPa)
 * 0602,nElems,grain size difference (mm)
 * 0603,nElems,hardness difference (1)
 * 0604,nElems,structural stability index SSI
 * 0605,nElems,inverse texture index ITI (Mg m-4)
 * 0606,nElems,critical cut length (m)
 * 0621,nElems,dsm (for NIED only)
 * 0622,nElems,Sigdsm (for NIED only)
 * 0623,nElems,S_dsm (for NIED only)
 *
 * [DATA]
 * @endcode
 * The each data line starts with a code as described in the header followed by the number of elements (except for the date line) and
 * for each element, the value of the matching parameter. For example, the lines:
 * @code
 * 0500,10.12.1995 12:30
 * 0501,31,27.21,29.07,30.62,31.57,33.30,35.25,37.46,39.82,40.92,42.86,44.22,45.74,47.41,49.15,50.63,52.46,54.58
 * 0502,17,277.7,274.2,268.6,267.0,258.4,248.4,233.5,218.1,207.8,225.1,185.9,176.0,162.5,155.0,127.7,122.7,114.4
 * @endcode
 * provide the date and time (line starting with 0500), then the elements heights for each of the 17 elements (line starting with 0501) and the elements densities (line starting with 0502).
 *
 */

/**
 * @page met_format MET meteorological time series
 * @section met_structure General structure
 * The MET  time series of meteorological data has the structure defined below:
 * - a header  section containing the metadata for the location;
 * - another header defining the properties and their order;
 * - a data section containing the various meteorological parameters and fluxes.
 *
 * @section met_example Example
 * @code
 * [STATION_PARAMETERS]
 * StationName= Weissfluhjoch:StudyPlot_MST
 * Latitude= 46.83
 * Longitude= 9.81
 * Altitude= 2540
 * SlopeAngle= 0.00
 * SlopeAzi= 0.00
 * DepthTemp= 0
 *
 * [HEADER]
 * #2012-06-11T16:37, Snowpack DEFAULT version 20120611.193 run by "bavay" (research mode)
 * ,,1,2,3,4,5,6,7,8,9,10,11,12,13,14,15,16,17,18,19,20,21,22,23,24,25,26,27,28,29,30,31,32,33,34,35,36,37,38,39,40,41,42,43,44,45,46,47,48,49,50,51,52,53,54,55,56,57,58,59,60,61,62,63,64,65,66,67,68,69,70,71,72,73,74,75,76,77,78,79,80,81,82,83,84,85,86,87,88,89,90,91,92,93,94,95,96,97,98,99,100
 * ID,Date,Sensible heat,Latent heat,Outgoing longwave radiation,Incoming longwave radiation,Net absorbed longwave radiation,Reflected shortwave radiation,Incoming shortwave radiation,Net absorbed shortwave radiation,Modelled surface albedo,Air temperature,Modeled surface temperature,Measured surface temperature,Temperature at bottom of snow or soil pack,Heat flux at bottom of snow or soil pack,Ground surface temperature,Heat flux at ground surface,Heat advected to the surface by liquid precipitation,Global solar radiation (horizontal),Global solar radiation on slope,Direct solar radiation on slope,Diffuse solar radiation on slope,Measured surface albedo,Relative humidity,Wind speed,Max wind speed at snow station or wind speed at ridge station,Wind direction at snow station,Precipitation rate at surface (solid only),Modelled snow depth (vertical),Enforced snow depth (vertical),Surface hoar size,24h Drift index (vertical),Height of new snow HN (24h vertical),3d sum of daily height of new snow (vertical),Total
snowpack mass,Eroded mass,Rain rate,Surface runoff (without soil infiltration),Sublimation,Evaporation,Temperature 1 (modelled),Temperature 1 (measured),Temperature 2 (modelled),Temperature 2 (measured),Temperature 3 (modelled),Temperature 3 (measured),Temperature 4 (modelled),Temperature 4 (measured),Temperature 5 (modelled),Temperature 5 (measured),Measured snow depth HS or Solute load at soil surface,SWE (of snowpack),Liquid Water Content (of snowpack),Profile type,Stability class,z_Sdef,Deformation rate stability index Sdef,z_Sn38,Natural stability index Sn38,z_Sk38,Skier stability index Sk38,z_SSI,Structural Stability index SSI,z_S5,Stability index S5,-,-,-,-,-,-,-,-,-,-,-,-,-,-,-,-,-,-,-,-,-,-,-,-,-,-,-,-,Soil runoff,Internal energy change,Surface input (sum fluxes),Measured new snow density,Modeled new snow density,Crust thickness (S-slope),Measured sensible heat,Measured latent heat
 * ,,W m-2,W m-2,W m-2,W m-2,W m-2,W m-2,W m-2,W m-2,1,degC,degC,degC,degC,W m-2,degC,W m-2,W m-2,W m-2,W m-2,W m-2,W m-2,1,%,m s-1,m s-1,deg,kg m-2 h-1,cm,cm,mm,cm,cm,cm,kg m-2,kg m-2 h-1,kg m-2 h-1,kg m-2,kg m-2,kg m-2,degC,degC,degC,degC,degC,degC,degC,degC,degC,degC,cm or kg m-2,kg m-2,kg m-2,-,-,cm,1,cm,1,cm,1,cm,1,cm,1,,,,,,,,,,,,,,,,,,,,,,,,,,,,,kg m-2,kJ m-2,kJ m-2,kg m-3,kg m-3,cm,W m-2,W m-2
 *
 * [DATA]
 * 0203,01.11.1995 00:30,0.795426,-4.160588,308.899297,293.706000,-15.193297,0.000000,0.000000,0.000000,0.090000,0.000000,-0.100000,0.200000,-0.100000,-999.000000,-0.100000,-999.000000,0.000000,0.000000,0.000000,0.000000,0.000000,-999.000000,95.800000,0.800000,0.800000,278.200000,0.000000,0.00,0.00,0.000000,0.000000,0.000000,0.000000,0.000000,0.000000,0.000000,0.000000,0.000000,0.000000,,,,,,,,,,,0.00,0.000000,0.000000,-1,-1,0.0,6.00,0.0,6.00,0.0,6.00,0.0,6.00,0.0,0.00,,,,,,,,,,,,,,,,,,,,,,,,,,,,,,-999.000000,-16.702613,-0.0,-151.3,0.000000,,
 * @endcode
 * Data lines start with an id, followed by the date and the other fields, as shown in the header.
 *
 * @section met_keywords Keywords
 * This plugin uses the following keywords:
 * - in the [Output] section:
 *     - AVGSUM_TIME_SERIES
 *     - EXPERIMENT
 *     - METEOPATH
 *     - SNOWPATH
 *     - TS_DAYS_BETWEEN
 *     - OUT_CANOPY
 *     - OUT_HAZ
 *     - OUT_HEAT
 *     - OUT_LOAD
 *     - OUT_LW
 *     - OUT_MASS
 *     - OUT_METEO
 *     - OUT_SOILEB
 *     - OUT_STAB
 *     - OUT_SW
 *     - OUT_T
 *     - AGGREGATE_PRF
 *
 * - in the [SnowpackAdvanced] section:
 *     - HOAR_DENSITY_SURF
 *     - HOAR_MIN_SIZE_SURF
 *     - MIN_DEPTH_SUBSURF
 *     - PERP_TO_SLOPE
 *     - RESEARCH
 *     - VARIANT
 *
 */

/**
 * @page prf_format PRF profiles time series
 * @section prf_structure General structure
 * This format should make it easier to extract data out of simulated snow profiles, but it <b>does not work with soil layers</b>. Each new snow profile is <b>appended</b> to
 * the current file. Each new data block starts with commented out metadata: first a line giving the fields names and then a
 * line giving the units. Then the data lines follow until either an empty line (end of the profile for this date) or a new
 * metadata block (followed by new data).
 *
 * It starts with the date of the profile and location informations (station name, aspect, slope, etc). If there is a profile
 * for this date, then the stability indexes are provided in the second block. This second block is followed by a block about
 * the layer propreties, each starting with the layer deposition date.
 *
 * @section prf_example Example
 * @code
 * #Date,JulianDate,station,aspect,slope,Nlayers,hs,swe,lwc_sum,ts,tg
 * #-,-,-,deg,deg,1,cm,kg m-2,degC,degC
 * 1995-11-02T00:00:00,2450023.500000,Weissfluhjoch:StudyPlot_MST,0.0,0.0,6,5.1,4.2,0.0,-3.8,-0.1
 * #Stab,stab_height,stab_index,stab_class1,stab_class2
 * # ,cm,1,1,1
 * deformation,1.8,0.54,-1,-1
 * natural,1.8,6.00
 * ssi,5.1,6.00
 * S4,5.1,6.00
 * S5,0.0,6.00
 * #DepositionDate,DepositionJulianDate,Hn,Tn,gradT,rho,theta_i,theta_w,ogs,gsz,bsz,dd,sp,class,mk,hardness
 * #-,-,cm,degC,K m-1,kg m-3,1,mm,mm,mm,1,1,1,1,1
 * 1995-11-01T22:45:00,2450023.447917,1.8,-1.43,-72.4,88.0,0.096,0.000,0.1,0.1,0.3,0.96,0.49,110,0,1.0
 * 1995-11-01T23:00:00,2450023.458333,2.4,-1.89,-78.6,82.0,0.089,0.000,0.1,0.1,0.3,0.98,0.50,110,0,1.0
 * 1995-11-01T23:15:00,2450023.468750,3.0,-2.36,-77.7,80.5,0.088,0.000,0.1,0.1,0.3,0.99,0.50,110,0,1.0
 * 1995-11-01T23:30:00,2450023.479167,3.6,-2.81,-74.9,79.3,0.086,0.000,0.1,0.1,0.3,0.99,0.50,110,0,1.0
 * 1995-11-01T23:45:00,2450023.489583,4.3,-3.31,-69.4,79.0,0.086,0.000,0.1,0.1,0.3,0.99,0.50,110,0,1.0
 * 1995-11-02T00:00:00,2450023.500000,5.1,-3.77,-62.5,78.5,0.086,0.000,0.1,0.1,0.3,1.00,0.50,110,0,1.0
 * @endcode
 *
 * @section prf_keywords Keywords
 * This plugin uses the following keywords:
 * - AGGREGATE_PRF: if enabled, layers are aggregated in order to reduce their number, in the [Output] section;
 *
 */

AsciiIO::AsciiIO(const SnowpackConfig& cfg, const RunInfo& run_info)
         : setAppendableFiles(), metamorphism_model(), variant(), experiment(), sw_mode(),
           inpath(), snowfile(), i_snowpath(), outpath(), o_snowpath(),
           info(run_info), vecProfileFmt(), aggregate_prf(false),
           fixedPositions(), numberMeasTemperatures(0), maxNumberMeasTemperatures(0), numberTags(0), numberFixedSensors(0),
           totNumberSensors(0), time_zone(0.), calculation_step_length(0.), hazard_steps_between(0.), ts_days_between(0.),
           min_depth_subsurf(0.), hoar_density_surf(0.), hoar_min_size_surf(0.), enable_pref_flow(false), enable_ice_reservoir(false),
           avgsum_time_series(false), useCanopyModel(false), useSoilLayers(false), research_mode(false), perp_to_slope(false), useReferenceLayer(false),
           out_heat(false), out_lw(false), out_sw(false), out_meteo(false), out_haz(false), out_mass(false), out_t(false),
           out_load(false), out_stab(false), out_canopy(false), out_soileb(false), r_in_n(false), prof_ID_or_MK("ID")
{
	//Defines how heights/depths of snow or/and soil temperatures are read in and output \n
	// Snowpack section
	cfg.getValue("CALCULATION_STEP_LENGTH", "Snowpack", calculation_step_length);
	cfg.getValue("CANOPY", "Snowpack", useCanopyModel);
	cfg.getValue("SNP_SOIL", "Snowpack", useSoilLayers);
	cfg.getValue("SW_MODE", "Snowpack", sw_mode);

	// Input section
	cfg.getValue("METEOPATH", "Input", inpath, IOUtils::nothrow);
	const std::string in_snowpath = cfg.get("SNOWPATH", "Input", "");
	cfg.getValue("TIME_ZONE", "Input", time_zone);

	// Output section
	cfg.getValue("AVGSUM_TIME_SERIES", "Output", avgsum_time_series, IOUtils::nothrow);
	cfg.getValue("EXPERIMENT", "Output", experiment);
	cfg.getValue("HAZARD_STEPS_BETWEEN", "Output", hazard_steps_between);
	cfg.getValue("METEOPATH", "Output", outpath, IOUtils::nothrow);
	cfg.getValue("OUT_CANOPY", "Output", out_canopy);
	cfg.getValue("OUT_HAZ", "Output", out_haz);
	cfg.getValue("OUT_HEAT", "Output", out_heat);
	cfg.getValue("OUT_LOAD", "Output", out_load);
	cfg.getValue("OUT_LW", "Output", out_lw);
	cfg.getValue("OUT_MASS", "Output", out_mass);
	cfg.getValue("OUT_METEO", "Output", out_meteo);
	cfg.getValue("OUT_SOILEB", "Output", out_soileb);
	cfg.getValue("OUT_STAB", "Output", out_stab);
	cfg.getValue("OUT_SW", "Output", out_sw);
	cfg.getValue("OUT_T", "Output", out_t);
	cfg.getValue("HARDNESS_IN_NEWTON", "Output", r_in_n, IOUtils::nothrow);
	const std::string out_snowpath = cfg.get("SNOWPATH", "Output", "");
	cfg.getValue("TS_DAYS_BETWEEN", "Output", ts_days_between);
	cfg.getValue("PROF_FORMAT", "Output", vecProfileFmt);
	cfg.getValue("PROF_ID_OR_MK", "Output", prof_ID_or_MK);
	if (prof_ID_or_MK != "ID" && prof_ID_or_MK != "MK") {
		throw InvalidArgumentException("Unknown value for PROF_ID_OR_MK: "+prof_ID_or_MK+". Please specify if element 0504 in *.pro file should contain \"ID\" or \"MK\"", AT);
	}
	cfg.getValue("AGGREGATE_PRF", "Output", aggregate_prf);
	cfg.getValue("USEREFERENCELAYER", "Output", useReferenceLayer, IOUtils::nothrow);

	// SnowpackAdvanced section
	cfg.getValue("HOAR_DENSITY_SURF", "SnowpackAdvanced", hoar_density_surf); // Density of SH at surface node (kg m-3)
	cfg.getValue("HOAR_MIN_SIZE_SURF", "SnowpackAdvanced", hoar_min_size_surf); // Minimum size to show SH on surface (mm)
	cfg.getValue("METAMORPHISM_MODEL", "SnowpackAdvanced", metamorphism_model, IOUtils::nothrow);
	cfg.getValue("MIN_DEPTH_SUBSURF", "SnowpackAdvanced", min_depth_subsurf);
	cfg.getValue("PERP_TO_SLOPE", "SnowpackAdvanced", perp_to_slope);
	cfg.getValue("RESEARCH", "SnowpackAdvanced", research_mode);
	cfg.getValue("VARIANT", "SnowpackAdvanced", variant);
	cfg.getValue("PREF_FLOW", "SnowpackAdvanced", enable_pref_flow);
	cfg.getValue("ICE_RESERVOIR", "SnowpackAdvanced", enable_ice_reservoir);

	i_snowpath = (in_snowpath.empty())? inpath : in_snowpath;
	o_snowpath = (out_snowpath.empty())? outpath : out_snowpath;
}

AsciiIO& AsciiIO::operator=(const AsciiIO& source) {
	if (this != &source) {
		setAppendableFiles = source.setAppendableFiles;
		variant = source.variant;
		experiment = source.experiment;
		sw_mode = source.sw_mode;
		inpath = source.inpath;
		snowfile = source.snowfile;
		i_snowpath = source.i_snowpath;
		outpath = source.outpath;
		o_snowpath = source.o_snowpath;
		//info = source.info;
		vecProfileFmt = source.vecProfileFmt;
		aggregate_prf = source.aggregate_prf;
		fixedPositions = source.fixedPositions;
		numberMeasTemperatures = source.numberMeasTemperatures;
		maxNumberMeasTemperatures = source.maxNumberMeasTemperatures;
		numberTags = source.numberTags;
		numberFixedSensors = source.numberFixedSensors;
		totNumberSensors = source.totNumberSensors;
		time_zone = source.time_zone;
		calculation_step_length = source.calculation_step_length;
		hazard_steps_between = source.hazard_steps_between;
		ts_days_between = source.ts_days_between;
		min_depth_subsurf = source.min_depth_subsurf;
		hoar_density_surf = source.hoar_density_surf;
		hoar_min_size_surf = source.hoar_min_size_surf;
		avgsum_time_series = source.avgsum_time_series;
		useCanopyModel = source.useCanopyModel;
		useSoilLayers = source.useSoilLayers;
		research_mode = source.research_mode;
		perp_to_slope = source.perp_to_slope;
		out_heat = source.out_heat;
		out_lw = source.out_lw;
		out_sw = source.out_sw;
		out_meteo = source.out_meteo;
		out_haz = source.out_haz;
		out_mass = source.out_mass;
		out_t = source.out_t;
		out_load = source.out_load;
		out_stab = source.out_stab;
		out_canopy = source.out_canopy;
		out_soileb = source.out_soileb;
		r_in_n = source.r_in_n;
	}
	return *this;
}

/**
 * @brief This routine checks if the specified snow cover data exists
 * @param i_snowfile file containing the initial state of the snowpack
 * @param stationID
 * @return true if the file exists
 */
bool AsciiIO::snowCoverExists(const std::string& i_snowfile, const std::string& /*stationID*/) const
{
	string snofilename = getFilenamePrefix(i_snowfile, i_snowpath, false);
	if (snofilename.rfind(".snoold") == string::npos) {
		snofilename += ".snoold";
	}

	return FileUtils::fileExists(snofilename);
}

/**
 * @brief This routine reads the status of the snow cover at program start
 * @version 10.02
 * @note reads the old-styled sno-file format
 * @param i_snowfile file containing the initial state of the snowpack
 * @param stationID
 * @param SSdata
 * @param Zdata
 * @param read_salinity
 */
void AsciiIO::readSnowCover(const std::string& i_snowfile, const std::string& stationID,
                            SN_SNOWSOIL_DATA& SSdata, ZwischenData& Zdata, const bool&)
{
	string snofilename = getFilenamePrefix(i_snowfile, i_snowpath, false);
	if (snofilename.rfind(".snoold") == string::npos) {
		snofilename += ".snoold";
	}

	FILE *fin = fopen(snofilename.c_str(), "r");
	if (fin == NULL)
		throw IOException("Cannot open input profile "+snofilename, AT);

	// Header, Station Name and Julian Date
	char station_name[MAX_STRING_LENGTH];
	if (fscanf(fin, " %*s") != 0) {
		fclose(fin);
		throw InvalidFormatException("Can not read header of file "+snofilename, AT);
	}
	if (fscanf(fin, "\nStationName= %128s", station_name) != 1) {
		fclose(fin);
		throw InvalidFormatException("Can not read StationName in file "+snofilename, AT);
	}
	int YYYY, MM, DD, HH, MI, dum;
	if (fscanf(fin, "\nProfileDate= %4d %2d %2d %2d %2d", &YYYY, &MM, &DD, &HH, &MI) != 5) {
		fclose(fin);
		throw InvalidFormatException("Can not read ProfileDate in file "+snofilename, AT);
	}
	SSdata.profileDate = Date::rnd(Date(YYYY, MM, DD, HH, MI, time_zone), 1.);

	// Last checked calculated snow depth used for albedo control
	if (fscanf(fin, "\nHS_Last=%lf", &SSdata.HS_last) != 1) {
		fclose(fin);
		throw InvalidFormatException("Can not read HS_Last in file "+snofilename, AT);
	}
	double latitude, longitude, altitude;
	if (fscanf(fin, "\nLatitude=%lf", &latitude) != 1) {
		fclose(fin);
		throw InvalidFormatException("Can not read Latitude in file "+snofilename, AT);
	}
	if (fscanf(fin, "\nLongitude=%lf", &longitude) != 1) {
		fclose(fin);
		throw InvalidFormatException("Can not read Longitude in file "+snofilename, AT);
	}
	if (fscanf(fin, "\nAltitude=%lf", &altitude) != 1) {
		fclose(fin);
		throw InvalidFormatException("Can not read Altitude in file "+snofilename, AT);
	}
	double slope_angle, azi;
	if (fscanf(fin, "\nSlopeAngle=%lf", &slope_angle) != 1) {
		fclose(fin);
		throw InvalidFormatException("Can not read SlopeAngle in file "+snofilename, AT);
	}
	if (fscanf(fin, "\nSlopeAzi=%lf", &azi) != 1) {
		fclose(fin);
		throw InvalidFormatException("Can not read SlopeAzi in file "+snofilename, AT);
	}

	mio::Coords tmppos;
	tmppos.setLatLon(latitude, longitude, altitude);
	SSdata.meta.setStationData(tmppos, stationID, station_name);
	SSdata.meta.setSlope(slope_angle, azi);

	// Check consistency with radiation switch
	if ((sw_mode == "BOTH") && perp_to_slope && (SSdata.meta.getSlopeAngle() > Constants::min_slope_angle)) {
        fclose(fin);
		prn_msg(__FILE__, __LINE__, "wrn", Date(),
		        "You want to use measured albedo in a slope steeper than 3 deg  with PERP_TO_SLOPE set!");
		throw IOException("Do not generate Xdata from file "+snofilename, AT);
	}

	// Check consistency of nXLayerData
	if (fscanf(fin, "\nnSoilLayerData=%d", &dum) != 1) {
        fclose(fin);
		prn_msg(__FILE__, __LINE__, "err", Date(), "Missing 'nSoilLayerData'");
		throw InvalidFormatException("Cannot generate Xdata from file "+snofilename, AT);
	}
	if (dum < 0) {
	    fclose(fin);
		prn_msg(__FILE__, __LINE__, "err", Date(), "'nSoilLayerData' < 0 !!!");
		throw InvalidFormatException("Cannot generate Xdata from file "+snofilename, AT);
	} else if (useSoilLayers && (dum < 1)) {
	    fclose(fin);
		prn_msg(__FILE__, __LINE__, "err", Date(), "useSoilLayers set but 'nSoilLayerData' < 1 !!!");
		throw InvalidFormatException("Cannot generate Xdata from file "+snofilename, AT);
	} else if (!useSoilLayers && (dum > 0)) {
	    fclose(fin);
		prn_msg(__FILE__, __LINE__, "err", Date(), "useSoilLayers not set but 'nSoilLayerData' > 0 !!!");
		throw InvalidFormatException("Cannot generate Xdata from file "+snofilename, AT);
	}
	SSdata.nLayers = static_cast<size_t>(dum); //we checked that it is >0
	if (fscanf(fin, "\nnSnowLayerData=%d", &dum) != 1) {
	    fclose(fin);
		prn_msg(__FILE__, __LINE__, "err", Date(), "Missing 'nSnowLayerData'");
		throw InvalidFormatException("Cannot generate Xdata from file "+snofilename, AT);
	}
	if (dum < 0) {
	    fclose(fin);
		prn_msg(__FILE__, __LINE__, "err", Date(), "'nSnowLayerData' < 0  !!!");
		throw InvalidFormatException("Cannot generate Xdata from file "+snofilename, AT);
	}
	SSdata.nLayers += static_cast<size_t>(dum); //we checked that it is >0

	if (fscanf(fin, "\nSoilAlbedo=%lf", &SSdata.SoilAlb) != 1) {
        fclose(fin);
		prn_msg(__FILE__, __LINE__, "err", Date(), "Missing 'SoilAlbedo'");
		throw InvalidFormatException("Cannot generate Xdata from file "+snofilename, AT);
	}
	if (fscanf(fin, "\nBareSoil_z0=%lf", &SSdata.BareSoil_z0) != 1) {
	    fclose(fin);
		prn_msg(__FILE__, __LINE__, "err", Date(), "Missing 'BareSoil_z0'");
		throw InvalidFormatException("Cannot generate Xdata from file "+snofilename, AT);
	}
	if (SSdata.BareSoil_z0==0.) {
		prn_msg(__FILE__, __LINE__, "wrn", Date(), "'BareSoil_z0'=0 from %s, reset to 0.02", snowfile.c_str());
		SSdata.BareSoil_z0=0.02;
	}
	if (SSdata.HS_last > 0.05) {
		SSdata.Albedo = 0.9;
	} else {
		SSdata.Albedo = SSdata.SoilAlb;
	}

	if (fscanf(fin, "\nCanopyHeight=%lf",&SSdata.Canopy_Height) != 1) {
		fclose(fin);
		throw InvalidFormatException("Can not read CanopyHeight in file "+snofilename, AT);
	}
	if (fscanf(fin, "\nCanopyLeafAreaIndex=%lf",&SSdata.Canopy_LAI) != 1) {
		fclose(fin);
		throw InvalidFormatException("Can not read CanopyLeafAreaIndex in file "+snofilename, AT);
	}
	if (fscanf(fin, "\nCanopyDirectThroughfall=%lf",&SSdata.Canopy_Direct_Throughfall) != 1) {
		fclose(fin);
		throw InvalidFormatException("Can not read CanopyDirectThroughfall in file "+snofilename, AT);
	}

	if (fscanf(fin, "\nWindScalingFactor=%lf",&SSdata.WindScalingFactor) != 1) {
		fclose(fin);
		throw InvalidFormatException("Can not read WindScalingFactor in file "+snofilename, AT);
	}
	if (fscanf(fin, "\nErosionLevel=%d",&SSdata.ErosionLevel) != 1) {
		fclose(fin);
		throw InvalidFormatException("Can not read ErosionLevel in file "+snofilename, AT);
	}
	if (fscanf(fin, "\nTimeCountDeltaHS=%lf",&SSdata.TimeCountDeltaHS) != 1) {
		fclose(fin);
		throw InvalidFormatException("Can not read TimeCountDeltaHS in file "+snofilename, AT);
	}

	if (fscanf(fin,"\nYYYY") < 0) {
        fclose(fin);
		prn_msg(__FILE__, __LINE__, "err", Date(), "Failed reading layer header starting with 'YYYY'");
		throw InvalidFormatException("Cannot generate Xdata from file "+snofilename, AT);
	}
	if (fscanf(fin, "%*[^\n]") != 0) {
		fclose(fin);
		throw InvalidFormatException("Can not read header end in file "+snofilename, AT);
	}

	int nFields = 0;
	Date prev_depositionDate( 0., 1. );
	if (SSdata.nLayers > 0)
		SSdata.Ldata.resize(SSdata.nLayers, LayerData());
	for (size_t ll = 0; ll < SSdata.nLayers; ll++) {
		if ((nFields = fscanf(fin, " %d %d %d %d %d", &YYYY, &MM, &DD, &HH, &MI)) != 5) {
            fclose(fin);
			prn_msg(__FILE__, __LINE__, "err", Date(), "Failed reading date: read %d fields", nFields);
			throw InvalidFormatException("Cannot generate Xdata from file "+snofilename, AT);
		}
		SSdata.Ldata[ll].depositionDate = Date::rnd(Date(YYYY, MM, DD, HH, MI, time_zone), 1.);
		if (SSdata.Ldata[ll].depositionDate > SSdata.profileDate) {
		    fclose(fin);
			prn_msg(__FILE__, __LINE__, "err", Date(),
			        "Layer %u from bottom is younger (%s) than ProfileDate (%s) !!!",
			        ll+1, SSdata.Ldata[ll].depositionDate.toString(Date::ISO).c_str(), SSdata.profileDate.toString(Date::ISO).c_str());
			throw IOException("Cannot generate Xdata from file "+snofilename, AT);
		}
		if (SSdata.Ldata[ll].depositionDate < prev_depositionDate) {
			prn_msg(__FILE__, __LINE__, "err", Date(),
				   "Layer %d is younger (%s) than layer above (%s) !!!",
				   ll, prev_depositionDate.toString(Date::ISO).c_str(), SSdata.profileDate.toString(Date::ISO).c_str());
			throw IOException("Cannot generate Xdata from file "+snofilename, AT);
		}
		prev_depositionDate = SSdata.Ldata[ll].depositionDate;

		if ((nFields = fscanf(fin, " %lf %lf %lf %lf %lf %lf",
		                      &SSdata.Ldata[ll].hl, &SSdata.Ldata[ll].tl, &SSdata.Ldata[ll].phiIce,
		                      &SSdata.Ldata[ll].phiWater, &SSdata.Ldata[ll].phiVoids, &SSdata.Ldata[ll].phiSoil)) != 6) {
            fclose(fin);
			prn_msg(__FILE__, __LINE__, "err", Date(), "Failed reading hl etc: read %d of 6 fields", nFields);
			throw InvalidFormatException("Cannot generate Xdata from file "+snofilename, AT);
		}
		SSdata.Ldata[ll].phiWaterPref = 0.;
		if (SSdata.Ldata[ll].tl < 100.) {
			SSdata.Ldata[ll].tl = IOUtils::C_TO_K(SSdata.Ldata[ll].tl);
		}
		if ((nFields = fscanf(fin, "%lf %lf %lf", &SSdata.Ldata[ll].SoilRho, &SSdata.Ldata[ll].SoilK,
		                      &SSdata.Ldata[ll].SoilC)) != 3) {
            fclose(fin);
			prn_msg(__FILE__, __LINE__, "err", Date(), "Failed reading SoilRho etc: read %d of 3 fields", nFields);
			throw InvalidFormatException("Cannot generate Xdata from file "+snofilename, AT);
		}
		unsigned int ne_tmp;
		if ((nFields = fscanf(fin, "%lf %lf %lf %lf %hu %lf %u", &SSdata.Ldata[ll].rg, &SSdata.Ldata[ll].rb,
		                                 &SSdata.Ldata[ll].dd, &SSdata.Ldata[ll].sp, &SSdata.Ldata[ll].mk,
		                                 &SSdata.Ldata[ll].hr, &ne_tmp)) != 7) {
			fclose(fin);
			prn_msg(__FILE__, __LINE__, "err", Date(), "Failed reading rg etc: read %d of 7 fields", nFields);
			throw InvalidFormatException("Cannot generate Xdata from file "+snofilename, AT);
		}
		SSdata.Ldata[ll].ne = static_cast<size_t>(ne_tmp);
		if (SSdata.Ldata[ll].phiSoil==0. && (SSdata.Ldata[ll].rg<=0. || SSdata.Ldata[ll].rb<=0.)) { //Test only for snow layers
		    fclose(fin);
			std::stringstream ss;
			ss << "Invalid grain specification in layer " << ll+1 << " (from bottom) of file " << snofilename << ": ";
			ss << "grain radius = " << SSdata.Ldata[ll].rg << " bond radius = " << SSdata.Ldata[ll].rb;
			ss << " (they should be > 0).";
			throw InvalidArgumentException(ss.str(), AT);
		}
		if (SSdata.Ldata[ll].rg>0. && SSdata.Ldata[ll].rb >= SSdata.Ldata[ll].rg) {
			//HACK To avoid surprises in lwsn_ConcaveNeckRadius()
			SSdata.Ldata[ll].rb = Metamorphism::max_grain_bond_ratio * SSdata.Ldata[ll].rg;
			prn_msg(__FILE__, __LINE__, "wrn", Date(), "Layer %u from bottom: bond radius rb/rg larger than Metamorphism::max_grain_bond_ratio=%f (rb=%f mm, rg=%f mm)! Reset to Metamorphism::max_grain_bond_ratio",
			        ll+1, Metamorphism::max_grain_bond_ratio, SSdata.Ldata[ll].rb, SSdata.Ldata[ll].rg);
		}
		if ((nFields = fscanf(fin, "%lf %lf", &SSdata.Ldata[ll].CDot, &SSdata.Ldata[ll].metamo)) != 2) {
		    fclose(fin);
			prn_msg(__FILE__, __LINE__, "err", Date(), "Failed reading CDot etc: read %d of 2 fields", nFields);
			throw InvalidFormatException("Cannot generate Xdata from file "+snofilename, AT);
		}
		for (size_t ii = 0; ii < SnowStation::number_of_solutes; ii++) {
			if ((nFields = fscanf(fin," %lf %lf %lf %lf ",
			                      &SSdata.Ldata[ll].cIce[ii], &SSdata.Ldata[ll].cWater[ii],
			                      &SSdata.Ldata[ll].cVoids[ii], &SSdata.Ldata[ll].cSoil[ii])) != 4) {
                fclose(fin);
				prn_msg(__FILE__, __LINE__, "err", Date(),
				        "Failed reading impurity concentrations: read %d of 4 fields", nFields);
				throw InvalidFormatException("Cannot generate Xdata from file "+snofilename, AT);
			}
		}
	}

	// Read the hoar, drift, and snowfall hazard data info (Zdata, needed for flat field only)
	if (fscanf(fin,"%*s ") != 0) {
		fclose(fin);
		throw InvalidFormatException("Can not read spacing in file "+snofilename, AT);
	}
	for (size_t ii = 0; ii < 48; ii++) {
		if (fscanf(fin," %lf ", &Zdata.hoar24[ii]) != 1) {
            fclose(fin);
			prn_msg(__FILE__, __LINE__, "err", Date(), "While reading hoar data (48) !!!");
			throw InvalidFormatException("Cannot generate Xdata from file "+snofilename, AT);
		}
	}
	if (fscanf(fin,"%*s ") != 0) {
		fclose(fin);
		throw InvalidFormatException("Can not read spacing in file "+snofilename, AT);
	}
	for (size_t ii = 0; ii < 48; ii++) {
		if (fscanf(fin," %lf ", &Zdata.drift24[ii]) != 1) {
            fclose(fin);
			prn_msg(__FILE__, __LINE__, "err", Date(), "While reading drift data (48)  !!!");
			throw InvalidFormatException("Cannot generate Xdata from file "+snofilename, AT);
		}
	}
	if (fscanf(fin,"%*s ") != 0) {
		fclose(fin);
		throw InvalidFormatException("Can not read spacing in file "+snofilename, AT);
	}
	for (size_t ii = 0; ii < 144; ii++) {
		if (fscanf(fin," %lf ", &Zdata.hn3[ii]) != 1) {
            fclose(fin);
			prn_msg(__FILE__, __LINE__, "err", Date(), "While reading hn(3h) data (144) !!!");
			throw InvalidFormatException("While reading Zdata (hns3) !!!", AT);
		}
	}
	if (fscanf(fin,"%*s ") != 0) {
		fclose(fin);
		throw InvalidFormatException("Can not read spacing in file "+snofilename, AT);
	}
	for (size_t ii = 0; ii < 144; ii++) {
		if (fscanf(fin," %lf ", &Zdata.hn24[ii]) != 1) {
            fclose(fin);
			prn_msg(__FILE__, __LINE__, "err", Date(), "While reading hn(24h) data (144)  !!!");
			throw InvalidFormatException("Cannot generate Xdata from file "+snofilename, AT);
		}
	}

	SSdata.nN = 1;
	SSdata.Height = 0.;
	for (size_t ll = 0; ll < SSdata.nLayers; ll++) {
		SSdata.nN    += SSdata.Ldata[ll].ne;
		SSdata.Height += SSdata.Ldata[ll].hl;
	}

	fclose(fin);
}

/**
 * @brief This routine writes the status of the snow cover at program termination and at specified backup times
 * @note original SNOWPACK format (*.snoold)
 * @version 11.02
 * @param date current
 * @param Xdata
 * @param Zdata
 * @param forbackup dump Xdata on the go
 */
void AsciiIO::writeSnowCover(const mio::Date& date, const SnowStation& Xdata,
                             const ZwischenData& Zdata, const size_t& forbackup)
{
	string snofilename = getFilenamePrefix(Xdata.meta.getStationID().c_str(), o_snowpath) + ".snoold";
	if (forbackup > 0){
		std::stringstream ss;
		if (forbackup == 1) {
			// 1: No labeling
			ss << "backup";
		} else {
			// >1: Label using timestamp
			ss << "" << (date.toString(Date::NUM));
		}
		snofilename += ss.str();
	}

	const vector<ElementData>& EMS = Xdata.Edata;
	std::ofstream fout;
	fout.open(snofilename.c_str(), std::ios::out);
	if (fout.fail()) {
		prn_msg(__FILE__, __LINE__, "err", date,"Cannot open profile OUTPUT file: %s", snofilename.c_str());
		throw AccessException("Cannot dump final Xdata to file "+snofilename, AT);
	}

	// Header, Station Name and Julian Day
	fout << fixed;
	fout << "[SNOWPACK_INITIALIZATION]\n";
	fout << "StationName= " << Xdata.meta.getStationName() << "\n";

	int yyyy,mm,dd,hh,mi;
	date.getDate(yyyy,mm,dd,hh,mi);
	fout << "ProfileDate= " << setfill('0') << setw(4) << yyyy << " " << setw(2) << mm << " " << setw(2) << dd << " " << setw(2) << hh << " " << setw(2) << mi << "\n";

	// Last checked calculated snow depth used for albedo control of next run
	fout << "HS_Last= " << Xdata.cH - Xdata.Ground << "\n";

	// Latitude, Longitude, Altitude, Slope Angle, Slope Azimut
	fout << "Latitude= " << fixed << std::setw(11) << std::setprecision(8) << Xdata.meta.position.getLat() << "\n";
	fout << "Longitude= "<< fixed << std::setw(11) << std::setprecision(8) << Xdata.meta.position.getLon() << "\n";
	fout << "Altitude= " << fixed << setprecision(0) <<  Xdata.meta.position.getAltitude() << "\n";
	fout << "SlopeAngle= " << fixed << setprecision(2) << Xdata.meta.getSlopeAngle() << "\n";
	fout << "SlopeAzi= " << fixed << setprecision(2) << Xdata.meta.getAzimuth() << "\n";

	// Number of Soil Layer Data; in case of no soil used to store the erosion level
	fout << "nSoilLayerData= " << Xdata.SoilNode << "\n";
	// Number of Snow Layer Data
	fout << "nSnowLayerData= " << Xdata.getNumberOfElements() - Xdata.SoilNode << "\n";

	// Ground Characteristics (introduced June 2006)
	fout << "SoilAlbedo= " << setprecision(2) << Xdata.SoilAlb << "\n";
	fout << "BareSoil_z0= " << setprecision(3) << Xdata.BareSoil_z0 << "\n";
	// Canopy Characteristics
	if (Xdata.Cdata != NULL) {
		fout << "CanopyHeight= " << setprecision(2) << Xdata.Cdata->height << "\n";
		fout << "CanopyLeafAreaIndex= " << setprecision(6) << Xdata.Cdata->lai << "\n";
		fout << "CanopyDirectThroughfall= " << setprecision(2) << Xdata.Cdata->direct_throughfall << "\n";
	} else {
		fout << "CanopyHeight= " << setprecision(2) << static_cast<double>(0.) << "\n";
		fout << "CanopyLeafAreaIndex= " << setprecision(6) << static_cast<double>(0.) << "\n";
		fout << "CanopyDirectThroughfall= " << setprecision(2) << static_cast<double>(1.) << "\n";
	}
	// Additional parameters
#ifndef SNOWPACK_CORE
	fout << "WindScalingFactor= " << Xdata.WindScalingFactor << "\n";
	fout << "ErosionLevel= " << Xdata.ErosionLevel << "\n";
	fout << "TimeCountDeltaHS= " << Xdata.TimeCountDeltaHS << "\n";
#else
	fout << "WindScalingFactor= " << static_cast<double>(1.) << "\n";
	fout << "ErosionLevel= " << Xdata.ErosionLevel << "\n";
	fout << "TimeCountDeltaHS= " << static_cast<double>(0.) << "\n";
#endif

	// Layer Data
	fout << "YYYY MM DD HH MI Layer_Thick           T  Vol_Frac_I  Vol_Frac_W  Vol_Frac_V";
	fout << "  Vol_Frac_S    Rho_S Conduc_S HeatCapac_S         rg        rb        dd        sp";
	fout << "    mk    mass_hoar  ne           CDot         metamo";
	for (size_t ii = 0; ii < Xdata.number_of_solutes; ii++) {
		fout << "             cIce            cWater              cAir             cSoil";
	}
	fout << "\n";
	const size_t nrElems = Xdata.getNumberOfElements();
	for (size_t e = 0; e < nrElems; e++) {
		int YYYY, MM, DD, HH, Min;
		EMS[e].depositionDate.getDate(YYYY, MM, DD, HH, Min);

		fout << noshowpoint << noshowpos << setfill('0');
		fout << setw(4) << YYYY << " " << setw(2) << MM << " " << setw(2) << DD << " " << setw(2) << HH << " " << setw(2) << Min << " ";

		fout << setfill(' ') << showpoint << showpos;
		fout << setw(11) << setprecision(6) << EMS[e].L << " " << Xdata.Ndata[e+1].T << " " << setw(19) << setprecision(14) << EMS[e].theta[ICE] << " " << EMS[e].theta[WATER] << " " << EMS[e].theta[AIR];
		fout << setw(19) << setprecision(14) << EMS[e].theta[SOIL] << " " << setw(8) << setprecision(1) << EMS[e].soil[SOIL_RHO] << " " << EMS[e].soil[SOIL_K] << " " << setw(11) << setprecision(1) << EMS[e].soil[SOIL_C] << " " << setw(10) << setprecision(6) << EMS[e].rg << " " << setw(9) << setprecision(6) << EMS[e].rb << " " << EMS[e].dd << " " << EMS[e].sp << " " << setw(6) << EMS[e].mk << " " << setw(12) << setprecision(6) << Xdata.Ndata[e+1].hoar << "    1";
		fout << " " << setw(14) << setprecision(6) << EMS[e].CDot << " " << EMS[e].metamo;

		for (size_t ii = 0; ii < Xdata.number_of_solutes; ii++) {
			fout << " " << setw(16) << setprecision(6) << EMS[e].conc(ICE,ii) << " " << setw(17) << setprecision(6) << EMS[e].conc(WATER,ii) << " " << EMS[e].conc(AIR,ii) << " " << EMS[e].conc(SOIL,ii);
		}
		fout << "\n";
	}

	fout << setfill(' ') << showpoint << showpos << setw(10) << setprecision(6);
	// Print out the hoar hazard data info, contained in Zdata (needed for flat field only)
	fout << "SurfaceHoarIndex\n";
	for (size_t ii = 0; ii < 48; ii++) {
		fout << " " << Zdata.hoar24[ii] << " ";
	}
	// Print out the drift hazard data info
	fout << "\nDriftIndex\n";
	for (size_t ii = 0; ii < 48; ii++) {
		fout << " " << Zdata.drift24[ii] << " ";
	}
	// Print out the 3 hour new snowfall hazard data info
	fout << "\nThreeHourNewSnow\n";
	for (size_t ii = 0; ii < 144; ii++) {
		fout << " " << Zdata.hn3[ii] << " ";
	}
	// Print out the 24 hour new snowfall hazard data info
	fout << "\nTwentyFourHourNewSnow\n";
	for (size_t ii = 0; ii < 144; ii++) {
		fout << " " << Zdata.hn24[ii] << " ";
	}
	fout << "\nEnd";

	fout.close();
}

// complete filename_prefix
std::string AsciiIO::getFilenamePrefix(const std::string& fnam, const std::string& path, const bool addexp) const
{
	//TODO: read only once (in constructor)
	const string filename_prefix = path + "/" + fnam;

	if (addexp && (experiment != "NO_EXP")) //NOTE usually, experiment == NO_EXP in operational mode
		return filename_prefix + "_" + experiment;

	return filename_prefix;
}

/**
 * @brief Write the Snow Profile Results, snow depth being taken VERTICALLY
 * Prepare Output File for JAVA visualization (SNOWPACK format, *.pro)
 * @note Parameters marked by an asterisk are available in RESEARCH visualisation only!
 * @version 12.04
 * @param i_date the current date
 * @param Xdata
 */
void AsciiIO::writeProfile(const mio::Date& i_date, const SnowStation& Xdata)
{
	for (size_t ii=0; ii<vecProfileFmt.size(); ii++) {
		if (vecProfileFmt[ii] == "PRO") {
			writeProfilePro(i_date, Xdata, aggregate_prf);
		} else if (vecProfileFmt[ii] == "PRF") {
			writeProfilePrf(i_date, Xdata, aggregate_prf);
		} else if (vecProfileFmt[ii] == "IMIS") {
			;
		} else {
			throw InvalidArgumentException("Key PROF_FORMAT in section [Output] takes only PRO, PRF or IMIS formats", AT);
		}
	}
}

void AsciiIO::writeProfilePro(const mio::Date& i_date, const SnowStation& Xdata, const bool& /*aggregate*/)
{
//TODO: optimize this method. For high-res outputs, we spend more than 50% of the time in this method...
	const string filename( getFilenamePrefix(Xdata.meta.getStationID(), outpath) + ".pro" );
	const size_t nN = Xdata.getNumberOfNodes();
	const size_t nE = nN-1;
	const vector<ElementData>& EMS = Xdata.Edata;
	const vector<NodeData>& NDS = Xdata.Ndata;

	//Check whether file exists, if so check whether data can be appended
	//or file needs to be deleted
	if (FileUtils::fileExists(filename)) {
		const bool append = appendFile(filename, i_date, "pro");
		if (!append && remove(filename.c_str()) != 0)
			prn_msg(__FILE__, __LINE__, "msg-", Date(), "Could not work on file %s", filename.c_str());
	}

	if (!checkHeader(Xdata, filename, "pro", "[STATION_PARAMETERS]")) {
		prn_msg(__FILE__, __LINE__, "err", i_date,"Checking header in file %s", filename.c_str());
		throw IOException("Cannot dump profiles in " + filename, AT);
	}

	std::ofstream fout(filename.c_str(),  std::ios::out | std::ofstream::app);
	if (fout.fail()) {
		prn_msg(__FILE__, __LINE__, "err", i_date,
			   "Cannot open profile series file: %s", filename.c_str());
		throw IOException("Cannot dump profiles in " + filename + "for visualisation", AT);
	}

	fout << "\n0500," << i_date.toString(Date::DIN);
	const double cos_sl = Xdata.cos_sl;
	const bool no_snow = (nE == Xdata.SoilNode);

	// Are we using sea ice variant? Check if the object is defined via the pointer:
	const bool SeaIce = (Xdata.Seaice==NULL)?(false):(true);
	// Offset profile [m]:
	const double offset = (SeaIce)?(4.):(0.);
	// Check reference level: either a marked reference level, or, if non existent, the sea level (if sea ice module is used), otherwise 0:
	const double ReferenceLevel = (  Xdata.findMarkedReferenceLayer()==Constants::undefined || !useReferenceLayer  )  ?  (  (Xdata.Seaice==NULL)?(0.):(Xdata.Seaice->SeaLevel)  )  :  (Xdata.findMarkedReferenceLayer()  - Xdata.Ground);
	// Number of fill elements for offset (only 0 or 1 is supported now):
	const size_t Noffset = (SeaIce)?(1):(0);

	//  501: height [> 0: top, < 0: bottom of elem.] (cm)
	const size_t nz = (useSoilLayers)? nN : nE;
	if(nE==0) {
		fout << "\n0501,1,0";
		fout.close();
		return;
	} else {
		fout << "\n0501," << nz + Noffset;
	}
	if (Noffset == 1) fout << "," << std::fixed << std::setprecision(2) << M_TO_CM(offset - ReferenceLevel/cos_sl);
	for (size_t n = nN-nz; n < nN; n++) {
		if (SeaIce) {
			//Correct for sea level:
			fout << "," << std::fixed << std::setprecision(2) << M_TO_CM((NDS[n].z+NDS[n].u - NDS[Xdata.SoilNode].z - ReferenceLevel)/cos_sl + offset);
		} else {
			fout << "," << std::fixed << std::setprecision(2) << M_TO_CM((NDS[n].z+NDS[n].u - NDS[Xdata.SoilNode].z)/cos_sl);
		}
	}
	// 0502: element density (kg m-3)
	fout << "\n0502," << nE + Noffset;
	if (Noffset == 1) fout << "," << std::fixed << std::setprecision(2) << mio::IOUtils::nodata;
	for (size_t e = 0; e < nE; e++)
		fout << "," << std::fixed << std::setprecision(1) << EMS[e].Rho;
	// 0503: element temperature (degC)
	fout << "\n0503," << nE + Noffset;
	if (Noffset == 1) fout << "," << std::fixed << std::setprecision(2) << mio::IOUtils::nodata;
	for (size_t e = 0; e < nE; e++)
		fout << "," << std::fixed << std::setprecision(2) << IOUtils::K_TO_C(EMS[e].Te);
	// 0504: element ID  -- or --  MK
	fout << "\n0504," << nE;
	for (size_t e = 0; e < nE; e++)
		fout << "," << std::fixed << std::setprecision(0) << ((prof_ID_or_MK == "ID") ? (EMS[e].ID) : (EMS[e].mk));
	// 0505: element age
	fout << "\n0505," << nE;
	for (size_t e = 0; e < nE; e++)
		fout << "," << std::fixed << std::setprecision(2) << i_date.getJulian() - EMS[e].depositionDate.getJulian();
	// 0506: liquid water content by volume (%)
	fout << "\n0506," << nE + Noffset;
	if (Noffset == 1) fout << "," << std::fixed << std::setprecision(2) << mio::IOUtils::nodata;
	for (size_t e = 0; e < nE; e++)
		fout << "," << std::fixed << std::setprecision(1) << 100.*EMS[e].theta[WATER];
	// 0507: liquid preferential flow water content by volume (%)
	if(enable_pref_flow) {
		fout << "\n0507," << nE + Noffset;
		if (Noffset == 1) fout << "," << std::fixed << std::setprecision(2) << mio::IOUtils::nodata;
		for (size_t e = 0; e < nE; e++)
			fout << "," << std::fixed << std::setprecision(3) << 100.*EMS[e].theta[WATER_PREF];
	}
	// 0508: snow dendricity (1)
	if (no_snow) {
		fout << "\n0508,1,0";
	} else {
		fout << "\n0508," << nE-Xdata.SoilNode + Noffset;
		if (Noffset == 1) fout << "," << std::fixed << std::setprecision(2) << mio::IOUtils::nodata;
		for (size_t e = Xdata.SoilNode; e < nE; e++)
			fout << "," << std::fixed << std::setprecision(2) << EMS[e].dd;
	}
	// 0509: snow sphericity (1)
	if (no_snow) {
		fout << "\n0509,1,0";
	} else {
		fout << "\n0509," << nE-Xdata.SoilNode + Noffset;
		if (Noffset == 1) fout << "," << std::fixed << std::setprecision(2) << mio::IOUtils::nodata;
		for (size_t e = Xdata.SoilNode; e < nE; e++)
			fout << "," << std::fixed << std::setprecision(2) << EMS[e].sp;
	}
	// 0510: snow coordination number (1)
	if (no_snow) {
		fout << "\n0510,1,0";
	} else {
		fout << "\n0510," << nE-Xdata.SoilNode + Noffset;
		if (Noffset == 1) fout << "," << std::fixed << std::setprecision(2) << mio::IOUtils::nodata;
		for (size_t e = Xdata.SoilNode; e < nE; e++)
			fout << "," << std::fixed << std::setprecision(1) << EMS[e].N3;
	}
	// 0511: snow bond size (mm)
	if (no_snow) {
		fout << "\n0511,1,0";
	} else {
		fout << "\n0511," << nE-Xdata.SoilNode + Noffset;
		if (Noffset == 1) fout << "," << std::fixed << std::setprecision(2) << mio::IOUtils::nodata;
		for (size_t e = Xdata.SoilNode; e < nE; e++)
			fout << "," << std::fixed << std::setprecision(2) << 2.*EMS[e].rb;
	}
	// 0512: snow grain size (mm)
	if (no_snow) {
		fout << "\n0512,1,0";
	} else {
		fout << "\n0512," << nE-Xdata.SoilNode + Noffset;
		if (Noffset == 1) fout << "," << std::fixed << std::setprecision(2) << mio::IOUtils::nodata;
		for (size_t e = Xdata.SoilNode; e < nE; e++)
			fout << "," << std::fixed << std::setprecision(2) << 2.*EMS[e].rg;
	}
	// 0513: snow grain type (Swiss code F1F2F3), dumps either 1,0 or 1,660 if no snow on the ground!
	fout << "\n0513," << nE+1-Xdata.SoilNode + Noffset;
	if (Noffset == 1) fout << "," << std::fixed << std::setfill ('0') << std::setw (3) << 0;
	for (size_t e = Xdata.SoilNode; e < nE; e++)
		fout << "," << std::fixed << std::setfill ('0') << std::setw (3) << EMS[e].type;
	// surface hoar at surface? (depending on boundary conditions)
	if (M_TO_MM(NDS[nN-1].hoar/hoar_density_surf) > hoar_min_size_surf) {
		fout << ",660";
		// 0514: grain type, grain size (mm), and density (kg m-3) of SH at surface
		fout << "\n0514,3";
		fout << ",660," << std::fixed << std::setprecision(1) << M_TO_MM(NDS[nN-1].hoar/hoar_density_surf);
		fout << "," << std::fixed << std::setprecision(0) << hoar_density_surf;
	} else {
		fout << ",0";
		fout << "\n0514,3,-999,-999.0,-999.0";
	}
	// 0515: ice volume fraction (%)
	fout << "\n0515," << nE + Noffset;
	if (Noffset == 1) fout << "," << std::fixed << std::setprecision(2) << mio::IOUtils::nodata;
	for (size_t e = 0; e < nE; e++)
		fout << "," << std::fixed << std::setprecision(0) << 100.*EMS[e].theta[ICE];
	// 0516: air volume fraction (%)
	fout << "\n0516," << nE + Noffset;
	if (Noffset == 1) fout << "," << std::fixed << std::setprecision(2) << mio::IOUtils::nodata;
	for (size_t e = 0; e < nE; e++)
		fout << "," << std::fixed << std::setprecision(0) << 100.*EMS[e].theta[AIR];
	// 0517: stress (kPa)
	fout << "\n0517," << nE + Noffset;
	if (Noffset == 1) fout << "," << std::fixed << std::setprecision(2) << mio::IOUtils::nodata;
	for (size_t e = 0; e < nE; e++)
		fout << "," << std::scientific << std::setprecision(3) << 1.e-3*EMS[e].C;
	// 0518: viscosity (GPa s)
	fout << "\n0518," << nE + Noffset;
	if (Noffset == 1) fout << "," << std::fixed << std::setprecision(2) << mio::IOUtils::nodata;
	for (size_t e = 0; e < nE; e++)
		fout << "," << std::scientific << std::setprecision(3) << 1.e-9*EMS[e].k[SETTLEMENT];
	// 0519: soil volume fraction (%)
	fout << "\n0519," << nE + Noffset;
	if (Noffset == 1) fout << "," << std::fixed << std::setprecision(2) << mio::IOUtils::nodata;
	for (size_t e = 0; e < nE; e++)
		fout << "," << std::fixed << std::setprecision(0) <<100.*EMS[e].theta[SOIL];
	// 0520: temperature gradient (K m-1)
	fout << "\n0520," << nE + Noffset;
	if (Noffset == 1) fout << "," << std::fixed << std::setprecision(2) << mio::IOUtils::nodata;
	for (size_t e = 0; e < nE; e++)
		fout << "," << std::scientific << std::setprecision(3) << EMS[e].gradT;
	// 0521: thermal conductivity (W K-1 m-1)
	fout << "\n0521," << nE + Noffset;
	if (Noffset == 1) fout << "," << std::fixed << std::setprecision(2) << mio::IOUtils::nodata;
	for (size_t e = 0; e < nE; e++)
		fout << "," << std::scientific << std::setprecision(3) << EMS[e].k[TEMPERATURE];
	// 0522: snow absorbed shortwave radiation (W m-2)
	if (no_snow) {
		fout << "\n0522,1,0";
	} else {
		fout << "\n0522," << nE-Xdata.SoilNode + Noffset;
		if (Noffset == 1) fout << "," << std::fixed << std::setprecision(2) << mio::IOUtils::nodata;
		for (size_t e = Xdata.SoilNode; e < nE; e++)
			fout << "," << std::fixed << std::setprecision(1) << EMS[e].sw_abs;
	}
	// 0523: snow viscous deformation rate (1.e-6 s-1)
	if (no_snow) {
		fout << "\n0523,1,0";
	} else {
		fout << "\n0523," << nE-Xdata.SoilNode + Noffset;
		if (Noffset == 1) fout << "," << std::fixed << std::setprecision(2) << mio::IOUtils::nodata;
		for (size_t e = Xdata.SoilNode; e < nE; e++)
			fout << "," << std::fixed << std::setprecision(1) << 1.e6*EMS[e].Eps_vDot;
	}
#ifndef SNOWPACK_CORE
	// 0524: ice reservoir content by volume (%)
	if(enable_ice_reservoir) {
		fout << "\n0524," << nE + Noffset;
		if (Noffset == 1) fout << "," << std::fixed << std::setprecision(2) << mio::IOUtils::nodata;
		for (size_t e = 0; e < nE; e++)
			fout << "," << std::fixed << std::setprecision(3) << 100.*EMS[e].theta_i_reservoir;
	}
	// 0525: cumulated ice reservoir content by volume (%)
	if(enable_ice_reservoir) {
		fout << "\n0525," << nE + Noffset;
		if (Noffset == 1) fout << "," << std::fixed << std::setprecision(2) << mio::IOUtils::nodata;
		for (size_t e = 0; e < nE; e++)
			fout << "," << std::fixed << std::setprecision(3) << 100.*EMS[e].theta_i_reservoir_cumul;
	}
#endif
	// 0529: Stress rate CDot (Pa s-1)
	if (no_snow) {
		fout << "\n0529,1,0";
	} else {
		fout << "\n0529," << nE-Xdata.SoilNode + Noffset;
		if (Noffset == 1) fout << "," << std::fixed << std::setprecision(2) << mio::IOUtils::nodata;
		for (size_t e = Xdata.SoilNode; e < nE; e++)
			fout << "," << std::fixed << std::setprecision(1) << EMS[e].CDot;
	}
#ifndef SNOWPACK_CORE
	// 0530: position (cm) and minimum stability indices
	fout << "\n0530,8";
	fout << "," << std::fixed << +Xdata.S_class1 << "," << +Xdata.S_class2; //force printing type char as numerica value
	fout << "," <<  std::setprecision(1) << M_TO_CM(Xdata.z_S_d/cos_sl) << "," << std::setprecision(2) << Xdata.S_d;
	fout << "," << std::fixed << std::setprecision(1) << M_TO_CM(Xdata.z_S_n/cos_sl) << "," << std::setprecision(2) <<  Xdata.S_n;
	fout << "," << std::setprecision(1) << M_TO_CM(Xdata.z_S_s/cos_sl) << "," << std::fixed << std::setprecision(2) << Xdata.S_s;
	// 0531: deformation rate stability index Sdef
	if (no_snow) {
		fout << "\n0531,1,0";
	} else {
		fout << "\n0531," << nE-Xdata.SoilNode + Noffset;
		if (Noffset == 1) fout << "," << std::fixed << std::setprecision(2) << mio::IOUtils::nodata;
		for (size_t e = Xdata.SoilNode; e < nE; e++)
			fout << "," << std::fixed << std::setprecision(2) << EMS[e].S_dr;
	}
	// 0532: natural stability index Sn38
	if (no_snow) {
		fout << "\n0532,1,0";
	} else {
		fout << "\n0532," << nE-Xdata.SoilNode + Noffset;
		if (Noffset == 1) fout << "," << std::fixed << std::setprecision(2) << mio::IOUtils::nodata;
		for (size_t e = Xdata.SoilNode;  e < nE; e++)
			fout << "," << std::fixed << std::setprecision(2) << NDS[e+1].S_n;
	}
	// 0533: stability index Sk38
	if (no_snow) {
		fout << "\n0533,1,0";
	} else {
		fout << "\n0533," << nE-Xdata.SoilNode + Noffset;
		if (Noffset == 1) fout << "," << std::fixed << std::setprecision(2) << mio::IOUtils::nodata;
		for (size_t e = Xdata.SoilNode; e < nE; e++)
			fout << "," << std::fixed << std::setprecision(2) << NDS[e+1].S_s;
	}
	// 0534: hand hardness ...
	if (no_snow) {
		fout << "\n0534,1,0";
	} else {
		fout << "\n0534," << nE-Xdata.SoilNode + Noffset;
		if (Noffset == 1) fout << "," << std::fixed << std::setprecision(2) << mio::IOUtils::nodata;
		if (r_in_n) { // ... either converted to newtons according to the ICSSG 2009
			for (size_t e = Xdata.SoilNode; e < nE; e++)
				fout << "," << std::fixed << std::setprecision(1) << -1.*(19.3*pow(EMS[e].hard, 2.4));
		} else { // ... or in index steps (1)
			for (size_t e = Xdata.SoilNode; e < nE; e++)
				fout << "," << std::fixed << std::setprecision(1) << -EMS[e].hard;
		}
	}
<<<<<<< HEAD
#endif
=======
	// 0535: optical equivalent grain size OGS (mm)
	if (no_snow) {
		fout << "\n0535,1,0";
	} else {
		fout << "\n0535," << nE-Xdata.SoilNode + Noffset;
		if (Noffset == 1) fout << "," << std::fixed << std::setprecision(2) << mio::IOUtils::nodata;
		for (size_t e = Xdata.SoilNode; e < nE; e++)
			fout << "," << std::fixed << std::setprecision(2) << EMS[e].ogs;
	}
>>>>>>> 7dd99b45
	if (Xdata.Seaice!=NULL) {
		// 0540: bulk salinity (g/kg)
		if (no_snow) {
			fout << "\n0540,1,0";
		} else {
			fout << "\n0540," << nE-Xdata.SoilNode + Noffset;
			if (Noffset == 1) fout << "," << std::fixed << std::setprecision(2) << mio::IOUtils::nodata;
			for (size_t e = Xdata.SoilNode; e < nE; e++)
				fout << "," << std::fixed << std::setprecision(2) << EMS[e].salinity;
		}
		// 0541: bulk salinity (g/kg)
		if (no_snow) {
			fout << "\n0541,1,0";
		} else {
			fout << "\n0541," << nE-Xdata.SoilNode + Noffset;
			if (Noffset == 1) fout << "," << std::fixed << std::setprecision(2) << mio::IOUtils::nodata;
			for (size_t e = Xdata.SoilNode; e < nE; e++)
				fout << "," << std::fixed << std::setprecision(2) << ((EMS[e].theta[WATER] == 0.) ? (mio::IOUtils::nodata) : (EMS[e].salinity / EMS[e].theta[WATER]));
		}
	}
	if (variant == "CALIBRATION")
		writeProfileProAddCalibration(Xdata, fout);
	else
		writeProfileProAddDefault(Xdata, fout);

	fout.close();
}

/**
 * @brief Default: dump special profiles to *.pro output file
 * @author Charles Fierz
 * @version 10.04
 * @param Xdata
 * @param *fout Output file
 */
void AsciiIO::writeProfileProAddDefault(const SnowStation& Xdata, std::ofstream &fout)
{
	const size_t nE = Xdata.getNumberOfElements();
	const vector<ElementData>& EMS = Xdata.Edata;
#ifndef SNOWPACK_CORE
	const vector<NodeData>& NDS = Xdata.Ndata;
#endif

	if (out_load) {
		// 06nn: e.g. solute concentration
		for (size_t jj = 2; jj < N_COMPONENTS-1; jj++) {
			for (size_t ii = 0; ii < Xdata.number_of_solutes; ii++) {
				fout << "\n06" << std::fixed << std::setfill('0') << std::setw(2) << 10*jj + ii << "," << nE-Xdata.SoilNode;
				for (size_t e = Xdata.SoilNode; e < nE; e++) {
					fout << "," << std::fixed << std::setprecision(1) << EMS[e].conc(ii,jj);
				}
			}
		}
	} else if (nE > Xdata.SoilNode) { // snow on the ground
		// 0600-profile specials
#ifndef SNOWPACK_CORE
		// 0601: snow shear strength (kPa)
		fout << "\n0601," << nE-Xdata.SoilNode;
		for (size_t e = Xdata.SoilNode; e < nE; e++)
			fout << "," << std::fixed << std::setprecision(2) << EMS[e].s_strength;
#endif
		// 0602: grain size difference (mm)
		fout << "\n0602," << nE-Xdata.SoilNode;
		for (size_t e = Xdata.SoilNode; e < nE-1; e++)
			fout << "," << std::fixed << std::setprecision(2) << 2.*fabs(EMS[e].rg - EMS[e+1].rg);
		fout << ",0.";
		// 0603: hardness difference (1)
		fout << "\n0603," << nE-Xdata.SoilNode;
		for (size_t e = Xdata.SoilNode; e < nE-1; e++)
			fout << "," << std::fixed << std::setprecision(2) << fabs(EMS[e].hard - EMS[e+1].hard);
		fout << ",0.";
#ifndef SNOWPACK_CORE
		// 0604: structural stability index SSI
		fout << "\n0604," << nE-Xdata.SoilNode;
		for (size_t e = Xdata.SoilNode; e < nE; e++)
			fout << "," << std::fixed << std::setprecision(2) << NDS[e+1].ssi;
		// 0605: inverse texture index ITI (Mg m-4)
		fout << "\n0605," << nE-Xdata.SoilNode;
		for (size_t e = Xdata.SoilNode; e < nE; e++) {
			if (EMS[e].dd < 0.005)
				fout << "," << std::fixed << std::setprecision(1) << -1.*EMS[e].Rho/(2.*MM_TO_M(EMS[e].rg));
			else
				fout << "," << std::fixed << std::setprecision(1) << 0.;
		}
		// 0606: critical cut length (m)
		fout << "\n0606," << nE-Xdata.SoilNode;
		for (size_t e = Xdata.SoilNode; e < nE; e++) {
			fout << "," << std::fixed << std::setprecision(2) << EMS[e].crit_cut_length;
		}
		if (metamorphism_model == "NIED") {
			// 0621: Dry snow metamorphism factor
			fout << "\n0621," << nE-Xdata.SoilNode;
			for (size_t e = Xdata.SoilNode; e < nE; e++) {
				fout << "," << std::fixed << std::setprecision(2) << EMS[e].dsm;
			}
			// 0622: Sigdsm
			fout << "\n0622," << nE-Xdata.SoilNode;
			for (size_t e = Xdata.SoilNode; e < nE; e++) {
				fout << "," << std::fixed << std::setprecision(2) << NDS[e+1].Sigdsm;
			}
			// 0623: S_dsm
			fout << "\n0623," << nE-Xdata.SoilNode;
			for (size_t e = Xdata.SoilNode; e < nE; e++) {
				fout << "," << std::fixed << std::setprecision(2) << NDS[e+1].S_dsm;
			}
		}
#endif
	} else {
		for (size_t jj = 1; jj < 7; jj++) {
			fout << "\n060" << jj << ",1,0";
		}
		if (metamorphism_model == "NIED") {
			for (size_t jj = 1; jj < 4; jj++) {
			      fout << "\n062" << jj << ",1,0";
			}
		}

	}
}

/**
 * @brief Calibration: dump special profiles to *.pro output file
 * @author Charles Fierz
 * @version 10.04
 * @param Xdata
 * @param *fout Output file
 */
void AsciiIO::writeProfileProAddCalibration(const SnowStation& Xdata, std::ofstream &fout)
{
	const size_t nE = Xdata.getNumberOfElements();
	const vector<ElementData>& EMS = Xdata.Edata;
	const vector<NodeData>& NDS = Xdata.Ndata;
	if (nE > Xdata.SoilNode) { // snow on the ground
		// 0600-profile specials
#ifndef SNOWPACK_CORE
		// 0601: snow shear strength (kPa)
		fout << "\n0601," << nE-Xdata.SoilNode;
		for (size_t e = Xdata.SoilNode; e < nE; e++)
			fout << "," << std::fixed << std::setprecision(2) << EMS[e].s_strength;
#endif
		// 0602: grain size difference (mm)
		fout << "\n0602," << nE-Xdata.SoilNode;
		for (size_t e = Xdata.SoilNode; e < nE-1; e++)
			fout << "," << std::fixed << std::setprecision(2) << 2.*fabs(EMS[e].rg - EMS[e+1].rg);
		fout << ",0.";
		// 0603: hardness difference (1)
		fout << "\n0603," << nE-Xdata.SoilNode;
		for (size_t e = Xdata.SoilNode; e < nE-1; e++)
			fout << "," << std::fixed << std::setprecision(2) << fabs(EMS[e].hard - EMS[e+1].hard);
		fout << ",0.";

#ifndef SNOWPACK_CORE
		// 0604: structural stability index SSI
		fout << "\n0604," << nE-Xdata.SoilNode;
		for (size_t e = Xdata.SoilNode; e < nE; e++)
			fout << "," << std::fixed << std::setprecision(2) << NDS[e+1].ssi;
		// 0605: inverse texture index ITI (Mg m-4)
		fout << "\n0605," << nE-Xdata.SoilNode;
		for (size_t e = Xdata.SoilNode; e < nE; e++) {
			if (EMS[e].dd < 0.005)
				fout << "," << std::fixed << std::setprecision(1) << -1.*EMS[e].Rho/(2.*MM_TO_M(EMS[e].rg));
			else
				fout << "," << std::fixed << std::setprecision(1) << 0.;
		}
		// 0606: critical cut length (m)
		fout << "\n0606," << nE-Xdata.SoilNode;
		for (size_t e = Xdata.SoilNode; e < nE; e++) {
			fout << "," << std::fixed << std::setprecision(2) << EMS[e].crit_cut_length;
		}
#endif

		// 700-profile specials for settling comparison
		// 0701: SNOWPACK: settling rate due to metamorphism (sig0) (% h-1)
		fout << "\n0701," << nE-Xdata.SoilNode;
		for (size_t e=Xdata.SoilNode; e<nE; e++)
			fout << "," << std::fixed << std::setprecision(2) << -100.*H_TO_S(NDS[e].f);
		// 0702: SNOWPACK: reaction to overload (% h-1) //ratio -Sig0 to load EMS[e].C (1)
		fout << "\n0702," << nE-Xdata.SoilNode;
		for(size_t e=Xdata.SoilNode; e<nE; e++)
			fout << "," << std::fixed << std::setprecision(2) << -100.*H_TO_S(EMS[e].Eps_Dot);
		// 0703: SNOWPACK: settling rate due to load (% h-1)
		fout << "\n0703," << nE-Xdata.SoilNode;
		for (size_t e=Xdata.SoilNode; e<nE; e++)
			fout << "," << std::fixed << std::setprecision(2) << -100.*H_TO_S(NDS[e].udot);
		// 0704: SNOWPACK: total settling rate (% h-1)
		fout << "\n0704," << nE-Xdata.SoilNode;
		for (size_t e=Xdata.SoilNode; e<nE; e++)
			fout << "," << std::fixed << std::setprecision(2) <<  -100.*H_TO_S(EMS[e].Eps_vDot);
		// 0705: SNOWPACK: bond to grain ratio (1)
		fout << "\n0705," << nE-Xdata.SoilNode;
		for (size_t e=Xdata.SoilNode; e<nE; e++)
			fout << "," << std::fixed << std::setprecision(4) <<  EMS[e].rb / EMS[e].rg;
		// 0706: SNOWPACK: addLoad to load (%)
		fout << "\n0706," << nE-Xdata.SoilNode;
		for (size_t e=Xdata.SoilNode; e<nE; e++)
			fout << "," << std::fixed << std::setprecision(4) << 100.*EMS[e].S;

		// SNTHERM.89
		// 0891: SNTHERM: settling rate due to load (% h-1)
		fout << "\n0891," << nE-Xdata.SoilNode;
		for (size_t e=Xdata.SoilNode; e<nE; e++) {
			const double eta_sntherm = (3.6e6*exp(0.08*(273.15-EMS[e].Te))*exp(0.021*EMS[e].Rho));
			fout << "," << std::fixed << std::setprecision(2) << -100.*H_TO_S(EMS[e].C/eta_sntherm);
		}
		// 0892: SNTHERM: settling rate due to metamorphism (% h-1)
		fout << "\n0892," << nE-Xdata.SoilNode;
		for (size_t e=Xdata.SoilNode; e<nE; e++) {
			double evdot = -2.778e-6*exp(-0.04*(273.15 - EMS[e].Te));
			if (EMS[e].Rho > 150.)
				evdot *= exp(-0.046*(EMS[e].Rho-150.));
			if (EMS[e].theta[WATER] > 0.01 )
				evdot *= 2.;
			fout << "," << std::fixed << std::setprecision(2) << -100.*H_TO_S(evdot);
		}
		// 0893: SNTHERM: viscosity (GPa s)
		fout << "\n0893," << nE-Xdata.SoilNode;
		for (size_t e=Xdata.SoilNode; e<nE; e++) {
			const double eta_sntherm = (3.6e6*exp(0.08*(273.15-EMS[e].Te))*exp(0.021*EMS[e].Rho));
			fout << "," << std::fixed << std::setprecision(2) << 1.e-9*eta_sntherm;
		}
	} else {
		for (size_t jj = 1; jj < 7; jj++) {
			fout << "\n060" << jj << ",1,0";
		}
		for (size_t jj = 1; jj < 7; jj++) {
			fout << "\n070" << jj << ",1,0";
		}
		for (size_t jj = 1; jj < 4; jj++) {
			fout << "\n089" << jj << ",1,0";
		}
	}
}

void AsciiIO::writeProfilePrf(const mio::Date& dateOfProfile, const SnowStation& Xdata, const bool& aggregate)
{
	if (Xdata.getNumberOfElements() == Xdata.SoilNode) { //only, so nothing to write
		return;
	}

	//open profile filestream
	const std::string ext = (aggregate)? ".aprf" : ".prf";
	const std::string filename( getFilenamePrefix(Xdata.meta.getStationID(), outpath) + ext );

	//Check whether file exists, if so check whether data can be appended
	//or file needs to be deleted
	if (FileUtils::fileExists(filename)) {
		const bool append = appendFile(filename, dateOfProfile, "prf");
		if (!append && remove(filename.c_str()) != 0)
			prn_msg(__FILE__, __LINE__, "msg-", Date(), "Could not work on file %s", filename.c_str());
	}

	if (!checkHeader(Xdata, filename, "prf", "[TABULAR_PROFILES]")) {
		prn_msg(__FILE__, __LINE__, "err", dateOfProfile,"Checking header in file %s", filename.c_str());
		throw IOException("Cannot dump tabular profiles in " + filename, AT);
	}

	std::ofstream ofs(filename.c_str(), std::ios::out | std::fstream::app);
	if (!ofs) throw AccessException("[E] Can not open file " + filename, AT);

	ofs << "#Date,JulianDate,station,aspect,slope,Nlayers,hs,swe,lwc_sum,ts,tg\n";
	ofs << "#-,-,-,deg,deg,1,cm,kg m-2,degC,degC\n";
	ofs << fixed << dateOfProfile.toString(Date::ISO) << "," << setprecision(6) << dateOfProfile.getJulian() << ",";
	ofs << Xdata.meta.getStationName() << "," << setprecision(1) << Xdata.meta.getAzimuth() << "," << Xdata.meta.getSlopeAngle() << ",";

	vector<SnowProfileLayer> Pdata( SnowProfileLayer::generateProfile(dateOfProfile, Xdata, hoar_density_surf, hoar_min_size_surf) );
	if (aggregate) {
		Aggregate::aggregate(Pdata);
	}
	const double cos_sl = Xdata.cos_sl;
	const size_t nL = Pdata.size();
	ofs << nL << "," << setprecision(1) << Pdata[nL-1].height << "," << Xdata.swe << "," << Xdata.lwc_sum << ",";
	ofs << Pdata[nL-1].T << "," << IOUtils::K_TO_C(Xdata.Ndata[Xdata.SoilNode].T) << "\n";

	//Minima of stability indices at their respective depths as well as stability classifications
	ofs << "#Stab,stab_height,stab_index,stab_class1,stab_class2\n";
	ofs << "# ,cm,1,1,1\n";
#ifndef SNOWPACK_CORE
	ofs << "deformation," << setprecision(1) << M_TO_CM(Xdata.z_S_d/cos_sl) << "," << setprecision(2) << Xdata.S_d << ",";
	ofs << +Xdata.S_class1 << "," << +Xdata.S_class2 << "\n"; //force printing type char as numerica value
	ofs << "natural," << setprecision(1) << M_TO_CM(Xdata.z_S_n/cos_sl) << "," << setprecision(2) << Xdata.S_n << "\n";
	ofs << "ssi," << setprecision(1) << M_TO_CM(Xdata.z_S_s/cos_sl) << "," << setprecision(2) << Xdata.S_s << "\n";
	ofs << "S4," << setprecision(1) << M_TO_CM(Xdata.z_S_4/cos_sl) << "," << setprecision(2) << Xdata.S_4 << "\n";
	ofs << "S5," << setprecision(1) << M_TO_CM(Xdata.z_S_5/cos_sl) << "," << setprecision(2) << Xdata.S_5 << "\n";
#else
	ofs << "deformation," << setprecision(1) << mio::IOUtils::nodata << "," << setprecision(2) << mio::IOUtils::nodata << ",";
	ofs << mio::IOUtils::nodata << "," << mio::IOUtils::nodata << "\n"; //force printing type char as numerica value
	ofs << "natural," << setprecision(1) << mio::IOUtils::nodata << "," << setprecision(2) << mio::IOUtils::nodata << "\n";
	ofs << "ssi," << setprecision(1) << mio::IOUtils::nodata << "," << setprecision(2) << mio::IOUtils::nodata << "\n";
	ofs << "S4," << setprecision(1) << mio::IOUtils::nodata << "," << setprecision(2) << mio::IOUtils::nodata << "\n";
	ofs << "S5," << setprecision(1) << mio::IOUtils::nodata << "," << setprecision(2) << mio::IOUtils::nodata << "\n";
#endif

	//Now write all layers starting from the ground
	if (aggregate)
		ofs << "#Aggregated profile\n";
	else
		ofs << "#Full profile\n";
	ofs << "#DepositionDate,DepositionJulianDate,Hn,Tn,gradT,rho,theta_i,theta_w,ogs,gsz,bsz,dd,sp,class,mk,hardness\n";
	ofs << "#-,-,cm,degC,K m-1,kg m-3,1,mm,mm,mm,1,1,1,1,1\n";
	for(size_t ll=0; ll<nL; ll++) {
		ofs << Pdata[ll].depositionDate.toString(Date::ISO) << "," << setprecision(6) << Pdata[ll].depositionDate.getJulian() << ",";
		ofs << setprecision(2) << Pdata[ll].height << "," << setprecision(2) << Pdata[ll].T << "," << setprecision(1) << Pdata[ll].gradT << ",";
		ofs << setprecision(1) << Pdata[ll].rho << "," << setprecision(3) << Pdata[ll].theta_i << "," << Pdata[ll].theta_w << ",";
		ofs << setprecision(1) << Pdata[ll].ogs << "," << Pdata[ll].bond_size << "," << Pdata[ll].grain_size << ",";
		ofs << setprecision(2) << Pdata[ll].dendricity << "," << Pdata[ll].sphericity << ",";
		ofs << Pdata[ll].type << "," << Pdata[ll].marker << "," << setprecision(1) << Pdata[ll].hard << "\n";
	}
	ofs << "\n\n";

	ofs.close();
}

/**
 * @brief Dumps modelled (and measured) temperature at a given vertical position z_vert (m) \n
 * Dumps also vertical height (cm) in case of fixed settling rate sensors
 * @author Charles Fierz
 * @version 10.05
 * @param fout Output file stream
 * @param z_vert Position of sensor measured vertically (m)
 * @param T Measured temperature (K)
 * @param ii Sensor number
 * @param *Xdata
 * @return Number of items dumped to file
 */
size_t AsciiIO::writeTemperatures(std::ofstream &fout, const double& z_vert, const double& T,
                                  const size_t& ii, const SnowStation& Xdata)
{
	size_t jj=2;
	double perp_pos;

	if (ii < fixedPositions.size()) {
		perp_pos = compPerpPosition(z_vert, Xdata.cH, Xdata.Ground, Xdata.cos_sl);
	} else {
		/// @note Initial height of snow needed to compute sensor position from ground if FIXED_RATES is set // HACK
		const double INITIAL_HS=0;
		perp_pos = compPerpPosition(z_vert, INITIAL_HS, Xdata.Ground, Xdata.cos_sl);
		if (perp_pos == Constants::undefined) {
			fout << ",";
		} else {
			fout << "," << std::fixed << std::setprecision(2) << M_TO_CM(perp_pos)/Xdata.cos_sl;
		}
		jj++;
	}

	fout << "," << std::fixed << std::setprecision(2) << Xdata.getModelledTemperature(perp_pos);
	if (ii < numberMeasTemperatures) {
		const double tmp = checkMeasuredTemperature(T, perp_pos, Xdata.mH);
		fout << "," << std::fixed << std::setprecision(2) << tmp;
	} else {
		fout << ",";
	}
	return jj;
}

/**
 * @brief Returns sensor position perpendicular to slope (m) \n
 * Negative vertical height indicates depth from either snow or ground surface \n
 * NOTE: Depth from snow surface cannot be used with SNP_SOIL set
 * @author Charles Fierz
 * @version 10.02
 * @param z_vert Vertical position of the sensor (m)
 * @param hs_ref Height of snow to refer to (m)
 * @param Ground Ground level (m)
 * @param slope_angle (deg)
 */
double AsciiIO::compPerpPosition(const double& z_vert, const double& hs_ref, const double& ground, const double& cos_sl)
{
	double pos=0.;
	if (z_vert == mio::IOUtils::nodata) {
		pos = Constants::undefined;
	} else if (!useSoilLayers && (z_vert < 0.)) {
		pos = hs_ref + z_vert * cos_sl;
		if (pos < 0.)
			pos = Constants::undefined;
	} else {
		pos = ground + z_vert * cos_sl;
		if (pos < -ground)
			pos = Constants::undefined;
	}
	return pos;
}

/**
 * @brief Checks whether measured internal snow or/and soil temperature (instantaneous value) is valid \n
 * The temperature defaults to Constants::undefined if
 *  - the sensor is not covered by more than min_depth_subsurf snow (measured perpendicular to slope)
 * @author Charles Fierz
 * @version 10.01
 * @param T Measured temperature (K)
 * @param z Sensor position perpendicular to slope (m)
 * @param mH Measured snow height (m)
 * @return Measured temperature (degC) if OK, Constants::undefined else
 */
double AsciiIO::checkMeasuredTemperature(const double& T, const double& z, const double& mH)
{
	if ((T != mio::IOUtils::nodata) && (z != Constants::undefined) && (z <= (mH - min_depth_subsurf)))
		return IOUtils::K_TO_C(T);
	else
		return Constants::undefined;
}

/**
 * @brief Find element with corresponding tag or return -1 if not found
 * @version 10.04
 * @param tag to look for
 * @param Xdata
 * @return Index of tagged element, (size_t)-1 if not found
 */
size_t AsciiIO::findTaggedElement(const size_t& tag, const SnowStation& Xdata)
{
	for (size_t e=0; e<Xdata.getNumberOfElements(); e++) {
		if (Xdata.Edata[e].mk/100 == tag)
			return e;
	}
	return static_cast<size_t>(-1);
}

/**
 * @brief Dumps modelled and measured temperature for tag(ged layer)
 * @author Charles Fierz
 * @version 10.02
 * @param fout Output file stream
 * @param tag Tag number;
 * @param *Mdata
 * @param *Xdata
 * @return Number of dumped values
 */
size_t AsciiIO::writeHeightTemperatureTag(std::ofstream &fout, const size_t& tag,
                                          const CurrentMeteo& Mdata, const SnowStation& Xdata)
{
	const size_t e = findTaggedElement(tag, Xdata);
	const double cos_sl = Xdata.cos_sl;
	if (e != static_cast<size_t>(-1)) {
		const double perp_pos = ((Xdata.Ndata[e].z + Xdata.Ndata[e].u + Xdata.Ndata[e+1].z
		                + Xdata.Ndata[e+1].u)/2. - Xdata.Ground);
		fout << "," << std::fixed << std::setprecision(2) << M_TO_CM(perp_pos) / cos_sl << "," << IOUtils::K_TO_C(Xdata.Edata[e].Te);
	} else {
		fout << ",," << std::fixed << std::setprecision(2) << Constants::undefined;
	}
	size_t jj = 2;
	const size_t ii = numberFixedSensors + (tag-1);
	if (ii < numberMeasTemperatures) {
		const double perp_pos = compPerpPosition(Mdata.zv_ts.at(ii), Xdata.cH, Xdata.Ground, Xdata.meta.getSlopeAngle());
		if (perp_pos == Constants::undefined) {
			fout << ",," << std::fixed << std::setprecision(2) << Constants::undefined;
		} else {
			fout << "," << std::fixed << std::setprecision(2) <<  M_TO_CM(perp_pos)/cos_sl;
			const double temp = checkMeasuredTemperature(Mdata.ts.at(ii), perp_pos, Xdata.mH);
			fout << "," << std::fixed << std::setprecision(2) << temp;
		}
		jj += 2;
	}
	return jj;
}

/**
 * @brief Parse through a met file and read the last date for which meteo data has been written
 * @param eoln A char that represents the end of line character
 * @param start_date Holds the start date of this simulation
 * @param fin The file input stream to use
 * @param ftmp The output stream of a temporary file
 * @return TRUE if file may be appended, false if file needs to be overwritten
 */
bool AsciiIO::parseMetFile(const char& eoln, const mio::Date& start_date, std::istream& fin, std::ostream& ftmp)
{
	string tmpline;
	vector<string> vecTmp;
	Date current_date;

	bool append       = false; //true if file may be appended and false otherwise
	bool insert_endl  = false;
	bool data_started = false;

	do { //Loop going through the lines of the file
		getline(fin, tmpline, eoln); //read complete line

		if (data_started) {
			if (tmpline.length() > 20) {//the last line is without a carriage return
				IOUtils::trim(tmpline);
				IOUtils::readLineToVec(tmpline, vecTmp, ',');
				if ((vecTmp.size() >= 2) && (vecTmp[1].length() >= 16)) {
					const string tmpdate = vecTmp[1].substr(6,4) + "-" + vecTmp[1].substr(3,2) + "-" + vecTmp[1].substr(0,2)
						+ "T" + vecTmp[1].substr(11,2) + ":" + vecTmp[1].substr(14,2);
					IOUtils::convertString(current_date, tmpdate, time_zone);

					if (current_date.getJulian() < (start_date.getJulian()-0.00001)) {
						append=true;
					} else {
						break; //the start date of the simulation is newer/equal than current_date
					}
				}
			}
		} else {
			IOUtils::trim(tmpline);
			if (tmpline == "[DATA]")
				data_started = true;
		}

		if (insert_endl)
			ftmp << endl;
		else
			insert_endl = true;

		ftmp << tmpline; //copy line to tmpfile

	} while(!fin.eof());

	return append;
}

/**
 * @brief Parse through a pro file and check whether it can be appended for current simulation
 * @param eoln A char that represents the end of line character
 * @param start_date Holds the start date of this simulation
 * @param fin The file input stream to use
 * @param ftmp The output stream of a temporary file
 * @return TRUE if file may be appended, false if file needs to be overwritten
 */
bool AsciiIO::parseProFile(const char& eoln, const mio::Date& start_date, std::istream& fin, std::ostream& ftmp)
{
	string tmpline;
	vector<string> vecTmp;
	Date current_date;

	bool append = false; //true if file may be appended and false otherwise
	bool insert_endl = false;
	bool data_started = false;

	do { //Loop going through the lines of the file
		getline(fin, tmpline, eoln); //read complete line
		IOUtils::readLineToVec(tmpline, vecTmp, ',');

		if (data_started) {
			if (vecTmp.size() >= 2) {
				if (vecTmp[0] == "0500"){ //The date tag
					if (vecTmp[1].length() >= 16) {
						const string tmpdate = vecTmp[1].substr(6,4) + "-" + vecTmp[1].substr(3,2) + "-" + vecTmp[1].substr(0,2)
						                 + "T" + vecTmp[1].substr(11,2) + ":" + vecTmp[1].substr(14,2);
						IOUtils::convertString(current_date, tmpdate, time_zone);

						if (current_date.getJulian() < (start_date.getJulian()-1.e-5)){
							append=true;
						} else {
							break; //the start date of the simulation is newer/equal than current_date
						}
					}
				}
			}
		} else {
			IOUtils::trim(tmpline);
			if (tmpline == "[DATA]") data_started = true;
		}

		if (insert_endl)
			ftmp << endl;
		else
			insert_endl = true;

		ftmp << tmpline; //copy line to tmpfile
	} while( !fin.eof() );

	return append;
}

/**
 * @brief Parse through a prf file and check whether it can be appended for current simulation
 * @param eoln A char that represents the end of line character
 * @param start_date Holds the start date of this simulation
 * @param fin The file input stream to use
 * @param ftmp The output stream of a temporary file
 * @return TRUE if file may be appended, false if file needs to be overwritten
 */
bool AsciiIO::parsePrfFile(const char& eoln, const mio::Date& start_date, std::istream& fin, std::ostream& ftmp)
{
	string tmpline;
	vector<string> vecTmp;
	Date current_date;

	bool append = false; //true if file may be appended and false otherwise
	bool insert_endl = false;
	bool data_started = false;

	do { //Loop going through the lines of the file
		getline(fin, tmpline, eoln); //read complete line
		IOUtils::readLineToVec(tmpline, vecTmp, ',');

		if (data_started) {
			if (vecTmp.size() >= 2) {
				if (vecTmp[0] == "#Date"){ //The date tag
					IOUtils::readLineToVec(tmpline, vecTmp, ',');
					IOUtils::readLineToVec(tmpline, vecTmp, ',');
					if (vecTmp[1].length() >= 16) {
						const string tmpdate = vecTmp[1].substr(0,15


						);
						IOUtils::convertString(current_date, tmpdate, time_zone);

						if (current_date.getJulian() < (start_date.getJulian()-0.00001)){
							append=true;
						} else {
							break; //the start date of the simulation is newer/equal than current_date
						}
					}
				}
			}
		} else {
			IOUtils::trim(tmpline);
			if (tmpline == "#Date") data_started = true;
		}

		if (insert_endl)
			ftmp << endl;
		else
			insert_endl = true;

		ftmp << tmpline; //copy line to tmpfile
	} while( !fin.eof() );

	return append;
}

/**
 * @brief Check whether data can be appended to a file, or whether file needs to be deleted and recreated
 *        The following logic is implemented if the file already contains data:
 *        - if the startdate lies before the data written in the file, overwrite the file
 *        - if the startdate lies within the data in the file then append from that date on, delete the rest
 *        - if the startdate is after the data in the file then simply append
 * @param filename The file to check (must exist)
 * @param startdate The start date of the data to be written
 * @param ftype A string representing the type of file, i.e. "pro" or "met"
 * @return A boolean, true if file can be appended, false otherwise
 */
bool AsciiIO::appendFile(const std::string& filename, const mio::Date& startdate, const std::string& ftype)
{
	//Check if file has already been checked
	const set<string>::const_iterator it = setAppendableFiles.find(filename);
	if (it != setAppendableFiles.end()) //file was already checked
		return true;

	// Go through file and parse meteo data date if current date
	// is newer than the last one in the file, appending is possible
	ifstream fin;
	ofstream fout; //for the tmp file
	const string filename_tmp = filename + ".tmp";

	fin.open (filename.c_str());
	fout.open(filename_tmp.c_str());

	if (fin.fail()) throw AccessException(filename, AT);
	if (fout.fail()) throw AccessException(filename_tmp, AT);

	const char eoln = FileUtils::getEoln(fin); //get the end of line character for the file

	try {
		bool append_possible = false; //the temporary file will be copied

		if (ftype == "pro") {
			append_possible = parseProFile(eoln, startdate, fin, fout);
		} else if (ftype == "prf") {
			append_possible = parsePrfFile(eoln, startdate, fin, fout);
		} else if (ftype == "met") {
			append_possible = parseMetFile(eoln, startdate, fin, fout);
		}

		fin.close();
		fout.close();

		if (append_possible)
			FileUtils::copy_file(filename_tmp, filename);

		remove(filename_tmp.c_str()); //delete temporary file

		setAppendableFiles.insert(filename); //remember, that this file has been checked already
		return append_possible;
	} catch(...) {
		if (fin.is_open())  fin.close();
		if (fout.is_open()) fout.close();
		return false;
	}
}

void AsciiIO::setNumberSensors(const CurrentMeteo& Mdata)
{
	numberMeasTemperatures = Mdata.getNumberMeasTemperatures();
	maxNumberMeasTemperatures = Mdata.getMaxNumberMeasTemperatures();
	Mdata.getFixedPositions(fixedPositions);
	numberFixedSensors = fixedPositions.size() + Mdata.getNumberFixedRates();
	totNumberSensors = numberFixedSensors /*+Mdata.getNumberTags()*/;
}

/**
 * @brief Write all Time Series results (*.met)
 * All depths and water equivalents (mass) are taken VERTICALLY. \n
 * If AVGSUM_TIME_SERIES is set, mean fluxes and cumulated masses since last dump are written, \n
 * else current energy fluxes, cumulated masses over last computation_step_length (recommended setting in operational mode).
 * If CUMSUM_MASS is set, current value of cumulated masses since begin of run are dumped. \n
 * NOTE:
 * 	-# neither AVGSUM_TIME_SERIES nor CUMSUM_MASS can be set if NUMBER_SLOPES > 1.
 * Precipitations are dumped as rates (kg m-2 h-1) if PRECIP_RATES is set, otherwise as sum over the output time step. \n
 * NOTE:
 * 	-# The units of the corresponding SN_GUI plot will always appear as rate!
 * When running SNOW_REDISTRIBUTION on virtual slopes, eroded mass will be dumped
 *     to the windward *.met file and added to the solid precipitations of the lee *.met file!
 * \li DO NOT change the order of parameters below! Additional parameters may be dumped at pos.
 *     93[94] to 100 in writeTimeSeriesAddXXX()
 * @param Xdata
 * @param Sdata
 * @param Mdata
 * @param Hdata
 * @param wind_trans24 eroded snow from either flat field (present time step) or windward virtual slope (previous time step)
 */
void AsciiIO::writeTimeSeries(const SnowStation& Xdata, const SurfaceFluxes& Sdata,
                              const CurrentMeteo& Mdata, const ProcessDat& Hdata,
                              const double wind_trans24)
{
	const std::string filename( getFilenamePrefix(Xdata.meta.getStationID(), outpath) + ".met" );
	const vector<NodeData>& NDS = Xdata.Ndata;
	const size_t nN = Xdata.getNumberOfNodes();
	const double cos_sl = Xdata.cos_sl;

	//Check whether file exists, if so check whether data can be appended or file needs to be deleted
	if (FileUtils::fileExists(filename)) {
		const bool append = appendFile(filename, Mdata.date, "met");
		if (!append && remove(filename.c_str()) != 0)
			prn_msg(__FILE__, __LINE__, "msg-", Date(), "Could not work on file %s", filename.c_str());
	}

	// Check for availability of measured snow/soil temperatures
	setNumberSensors(Mdata);

	// Correction for snow depth. If we have a marked reference layer, then subtract the height of the reference layer in the output.
	const double HScorrC = (Xdata.findMarkedReferenceLayer()==IOUtils::nodata || !useReferenceLayer) ? (0.) : (Xdata.findMarkedReferenceLayer() - Xdata.Ground);

	// Check file for header
	if (!checkHeader(Xdata, filename, "met", "[STATION_PARAMETERS]")) {
		prn_msg(__FILE__, __LINE__, "err", Mdata.date, "Checking header in file %s", filename.c_str());
		throw InvalidFormatException("Writing Time Series data failed", AT);
	}

	std::ofstream fout;
	fout.open(filename.c_str(),  std::ios::out | std::ofstream::app);
	if (fout.fail()) {
		prn_msg(__FILE__, __LINE__, "err", Mdata.date, "Cannot open time series file: %s", filename.c_str());
		throw AccessException(filename, AT);
	}
	// Print time stamp
	fout << "\n0203," << Mdata.date.toString(Date::DIN);
	fout << std::fixed << std::setprecision(6);
	if (out_heat)
		// 1-2: Turbulent fluxes (W m-2)
		fout << "," <<  Sdata.qs << "," << Sdata.ql;
	else
		fout << ",,";
	if (out_lw)
		// 3-5: Longwave radiation fluxes (W m-2)
		fout << "," <<  Sdata.lw_out << "," << Sdata.lw_in << "," << Sdata.lw_net;
	else
		fout << ",,,";
	if (out_sw)
		// 6-9: Shortwave radiation fluxes (W m-2) and computed albedo (1)
		fout << "," << Sdata.sw_out << "," << Sdata.sw_in << "," << Sdata.qw << "," << Sdata.pAlbedo;
	else
		fout << ",,,,";
	if (out_meteo)
		// 10-13: Air temperature, snow surface temperature (modeled and measured), temperature at bottom of snow/soil pack (degC)
		fout << "," << IOUtils::K_TO_C(Mdata.ta) << "," << IOUtils::K_TO_C(NDS[nN-1].T) << "," << IOUtils::K_TO_C(Mdata.tss) << "," << IOUtils::K_TO_C(NDS[0].T);
	else
		fout << ",,,,";
	if (out_heat)
		// 14-17: Heat flux at lower boundary (W m-2), ground surface temperature (degC),
		//        Heat flux at gound surface (W m-2), rain energy (W m-2)
		fout << "," << Sdata.qg << "," << IOUtils::K_TO_C(NDS[Xdata.SoilNode].T) << "," << Sdata.qg0 << "," << Sdata.qr;
	else
		fout << ",,,,";
	if (out_sw)
		// 18-22: projected solar radiation (W m-2), meas. albedo (1)
		fout  << "," << Sdata.sw_hor << "," << Sdata.sw_in << "," << Sdata.sw_dir << "," << Sdata.sw_diff << "," << Sdata.mAlbedo;
	else
		fout << ",,,,,";
	if (out_meteo) {
		// 23-26: rH (%), wind (m s-1), wind_drift (m s-1), wind_dir (deg),
		// 27: solid precipitation rate (kg m-2 h-1),
		// 28-29: modeled and enforced vertical snow depth (cm); see also 51
		fout  << "," << 100.*Mdata.rh << "," << Mdata.vw << "," << Mdata.vw_drift << "," << Mdata.dw << "," << Sdata.mass[SurfaceFluxes::MS_HNW];
		fout << "," << std::fixed << std::setprecision(2) << M_TO_CM((Xdata.cH - Xdata.Ground - HScorrC)/cos_sl) << ",";
		if (Xdata.mH!=Constants::undefined)
			fout << M_TO_CM((Xdata.mH - Xdata.Ground)/cos_sl) << std::setprecision(6);
		else
			fout << IOUtils::nodata << std::setprecision(6);
	} else
		fout << ",,,,,,,";
	if (out_haz) {
		// 30-33: surface hoar size (mm), 24h drift index (cm), height of new snow HN (cm), 3d sum of daily new snow depths (cm)
		if (!perp_to_slope)
			fout << "," << Hdata.hoar_size << "," << wind_trans24 << "," << Hdata.hn24 << "," << Hdata.hn72_24;
		else
			// dump vertical values if PERP_TO_SLOPE
			fout << "," << Hdata.hoar_size << "," << wind_trans24 << "," << Hdata.hn24/cos_sl << "," << Hdata.hn72_24/cos_sl;
	} else {
		if(out_soileb) {
			// 30-33: soil energy balance variables
			size_t nCalcSteps = 1;
			nCalcSteps = static_cast<size_t>(ts_days_between / M_TO_D(calculation_step_length) + 0.5);
			fout << "," << (Sdata.dIntEnergySoil * static_cast<double>(nCalcSteps)) / 1000. << "," << (Sdata.meltFreezeEnergySoil * static_cast<double>(nCalcSteps)) / 1000. << "," << Xdata.ColdContentSoil/1E6 << "," << Hdata.hn72_24;
		} else {
			fout << ",,,,";
		}
	}
	if (out_mass) {
		// 34-39: SWE (kg m-2), eroded mass (kg m-2 h-1), rain rate (kg m-2 h-1), runoff at bottom of snowpack (kg m-2), sublimation and evaporation (both in kg m-2); see also 52 & 93.
		// Note: in operational mode, runoff at bottom of snowpack is expressed as kg m-2 h-1 when !cumsum_mass.
		fout << "," << Sdata.mass[SurfaceFluxes::MS_SWE]/cos_sl << "," << Sdata.mass[SurfaceFluxes::MS_WIND]/cos_sl << "," << Sdata.mass[SurfaceFluxes::MS_RAIN];
		fout << "," << Sdata.mass[SurfaceFluxes::MS_SNOWPACK_RUNOFF]/cos_sl << "," << Sdata.mass[SurfaceFluxes::MS_SUBLIMATION]/cos_sl << "," << Sdata.mass[SurfaceFluxes::MS_EVAPORATION]/cos_sl;
	} else {
		fout << ",,,,,,";
	}
	// 40-49: Internal Temperature Time Series at fixed heights, modeled and measured, all in degC
	if (out_t && (fixedPositions.size() || Mdata.getNumberFixedRates())) {
		const size_t nrFixedPositions = std::min((size_t)5, fixedPositions.size());
		if (Mdata.zv_ts.size()!=nrFixedPositions || Mdata.ts.size()!=nrFixedPositions) {
			std::ostringstream ss;
			ss << "Configured " << nrFixedPositions << " fixed positions but found " << Mdata.zv_ts.size() << " snow temperatures depths and ";
			ss << Mdata.ts.size() << " snow temperatures";
			throw IndexOutOfBoundsException(ss.str(), AT);
		}

		size_t jj = 0;
		for (size_t ii = 0; ii < nrFixedPositions; ii++)
			jj += writeTemperatures(fout, Mdata.zv_ts.at(ii), Mdata.ts.at(ii), ii, Xdata);
		for (; jj < 10; jj++)
			fout << ",";
	} else {
		fout << ",,,,,,,,,,";
	}
	if (maxNumberMeasTemperatures == 5) {
		// 50: Solute load at ground surface
		if (out_load && !Sdata.load.empty())
			fout << "," << Sdata.load[0];
		else
			fout << ",";
		// 51: input snow depth HS (cm); see also 28-29
		if (out_meteo)
			fout << "," << std::fixed << std::setprecision(2) << M_TO_CM(Mdata.hs)/cos_sl << std::setprecision(6);
		else
			fout << ",";
		// 52: LWC (kg m-2); see also 34-39
		if (out_mass)
			fout << "," <<  Sdata.mass[SurfaceFluxes::MS_WATER]/cos_sl;
		else
			fout << ",";
		// 53-64: Stability Time Series, heights in cm
		if (out_stab) {
#ifndef SNOWPACK_CORE
			fout << "," << +Xdata.S_class1 << "," << +Xdata.S_class2 << std::fixed; //profile type and stability class, force printing type char as numerica value
			fout << "," << std::setprecision(1) << M_TO_CM(Xdata.z_S_d/cos_sl) << "," << std::setprecision(2) << Xdata.S_d;
			fout << "," << std::setprecision(1) << M_TO_CM(Xdata.z_S_n/cos_sl) << "," << std::setprecision(2) << Xdata.S_n;
			fout << "," << std::setprecision(1) << M_TO_CM(Xdata.z_S_s/cos_sl) << "," << std::setprecision(2) << Xdata.S_s;
			fout << "," << std::setprecision(1) << M_TO_CM(Xdata.z_S_4/cos_sl) << "," << std::setprecision(2) << Xdata.S_4;
			fout << "," << std::setprecision(1) << M_TO_CM(Xdata.z_S_5/cos_sl) << "," << std::setprecision(2) << Xdata.getLiquidWaterIndex() /*Xdata.S_5*/;
			fout << std::setprecision(6);
#else
			fout << ",,,,,,,,,,,,";
#endif
		} else {
			fout << ",,,,,,,,,,,,";
		}
		// 65-92 (28 columns)
		if (out_canopy && useCanopyModel)
			Canopy::DumpCanopyData(fout, Xdata.Cdata, &Sdata, cos_sl);
		else {
			if (variant == "SEAICE" && Xdata.Seaice != NULL) {
				// Total thickness (m), Ice thickness (m), snow thickness (m), snow thickness wrt reference (m), freeboard (m), sea level (m), bulk salinity, average bulk salinity, brine salinity, average brine salinity, bottom salinity flux, top salinity flux
				fout << "," << std::setprecision(3) << Xdata.cH - Xdata.Ground;
				fout << "," << std::setprecision(3) << Xdata.Ndata[Xdata.Seaice->IceSurfaceNode].z - Xdata.Ground;
				fout << "," << std::setprecision(3) << Xdata.Ndata[Xdata.getNumberOfNodes()-1].z - Xdata.Ndata[Xdata.Seaice->IceSurfaceNode].z;
				// Check reference level: either a marked reference level, or, if non existent, the sea level (if sea ice module is used), otherwise 0:
				const double ReferenceLevel = (  Xdata.findMarkedReferenceLayer()==IOUtils::nodata || !useReferenceLayer  )  ?  (  (Xdata.Seaice==NULL)?(0.):(Xdata.Seaice->SeaLevel)  )  :  (Xdata.findMarkedReferenceLayer() - Xdata.Ground);
				fout << "," << std::setprecision(3) << Xdata.Ndata[Xdata.getNumberOfNodes()-1].z - ReferenceLevel;
				fout << "," << std::setprecision(3) << Xdata.Seaice->FreeBoard;
				fout << "," << std::setprecision(3) << Xdata.Seaice->SeaLevel;
				fout << "," << std::setprecision(3) << Xdata.Seaice->getTotSalinity(Xdata);
				fout << "," << std::setprecision(3) << Xdata.Seaice->getAvgBulkSalinity(Xdata);
				fout << "," << std::setprecision(3) << Xdata.Seaice->getAvgBrineSalinity(Xdata);
				fout << "," << std::setprecision(3) << Xdata.Seaice->BottomSalFlux;
				fout << "," << std::setprecision(3) << Xdata.Seaice->TopSalFlux;
				fout << ",,,,,,,,,,,,,,,,";
			} else {
				fout << ",,,,,,,,,,,,,,,,,,,,,,,,,,,,";
			}
		}
	} else if (out_t) {
		// 50-93 (44 columns)
		size_t ii, jj = 0;
		for (ii = std::min((size_t)5, fixedPositions.size()); ii < numberFixedSensors; ii++) {
			if ((jj += writeTemperatures(fout, Mdata.zv_ts.at(ii), Mdata.ts.at(ii), ii, Xdata)) > 44) {
				prn_msg(__FILE__, __LINE__, "err", Mdata.date,
				        "There is not enough space to accomodate your temperature sensors: j=%u > 44!", jj);
				throw IOException("Writing Time Series data failed", AT);
			}
		}
		for (; jj < 44; jj++)
			fout << ",";
	} else {
		fout << ",,,,,,,,,,,,,,,,,,,,,,,,,,,,,,,,,,,,,,,,,,,,,,,,,,,,,";
	}
	// 93[94]-100 (8 or 7 free columns)
	size_t nCalcSteps = 1;
	double crust = 0., dhs_corr = 0., mass_corr = 0.;
	if (!avgsum_time_series)
		nCalcSteps = static_cast<size_t>(ts_days_between / M_TO_D(calculation_step_length) + 0.5);
	if (out_haz) {
		crust = Hdata.crust;
		dhs_corr = Hdata.dhs_corr;
		mass_corr = Hdata.mass_corr;
	}
	if (variant == "CALIBRATION") {
		writeTimeSeriesAddCalibration(Xdata, Sdata, Mdata, crust, dhs_corr, mass_corr, nCalcSteps, fout);
	} else if (variant == "ANTARCTICA") {
		writeTimeSeriesAddAntarctica(Xdata, Sdata, Mdata, crust, dhs_corr, mass_corr, nCalcSteps, fout);
	} else {
		writeTimeSeriesAddDefault(Xdata, Sdata, Mdata, crust, dhs_corr, mass_corr, nCalcSteps, fout);
	}

	fout.close();
}

/**
 * @brief Default: last 8 time series (columns 93 to 100) dumped to *.met output file
 * @version 11.05
 * @param Xdata
 * @param Sdata
 * @param Mdata
 * @param crust height
 * @param dhs_corr correction for height of snow in (operational mode only)
 * @param mass_corr mass correction due to dhs_corr (operational mode only)
 * @param nCalcSteps between outputs
 * @param fout Output file stream
 */
void AsciiIO::writeTimeSeriesAddDefault(const SnowStation& Xdata, const SurfaceFluxes& Sdata,
                                        const CurrentMeteo& Mdata, const double crust,
                                        const double dhs_corr, const double mass_corr,
                                        const size_t nCalcSteps, std::ofstream &fout)
{
	// 93: Soil Runoff (kg m-2); see also 34-39 & 51-52
	if (useSoilLayers)
		fout << "," << Sdata.mass[SurfaceFluxes::MS_SOIL_RUNOFF] / Xdata.cos_sl;
	else
		fout << ",";
	// 94-95:
	if (out_heat) {
		// 94: change of internal energy (kJ m-2)
		if (Xdata.getNumberOfElements() > Xdata.SoilNode)
			fout << "," << std::fixed << std::setprecision(3) <<  ((Sdata.dIntEnergy * static_cast<double>(nCalcSteps))
		                             - (Sdata.qg0 * D_TO_S(ts_days_between))) / 1000. << std::setprecision(6);
		else
			fout << "," << Constants::undefined;
		// 95: sum of energy fluxes at surface (kJ m-2)
		fout << "," << ((Sdata.qw + Sdata.lw_net + Sdata.qs + Sdata.ql + Sdata.qr)
		                * D_TO_S(ts_days_between)) / 1000.;
	} else {
		fout << ",,";
	}
	// 96-97: new snow densities, measured and in use (kg m-3)
	if(Sdata.cRho_hn > 0.) {
		fout << "," << std::fixed << std::setprecision(1) <<  Sdata.mRho_hn << "," << Sdata.cRho_hn << std::setprecision(6);
	} else {
		if(Mdata.rho_hn != mio::IOUtils::nodata)
			fout << "," << std::fixed << std::setprecision(1) << -Mdata.rho_hn << "," << Sdata.cRho_hn << std::setprecision(6);
		else
			fout << "," << std::fixed << std::setprecision(1) << Constants::undefined << "," << Sdata.cRho_hn << std::setprecision(6);
	}
	// 98: crust height (S-slope) (cm)
	fout << "," << crust;
	// 99-100:
	if (!research_mode) {
		// snow depth (cm) and mass correction (kg m-2)
		fout << "," << M_TO_CM(dhs_corr) << "," << mass_corr;
	} else {
		// for example, measured turbulent fluxes (W m-2); see also 1-2
		fout << ",," << (Sdata.meltFreezeEnergy * static_cast<double>(nCalcSteps)) / 1000.;
		// output melt and refreeze mass (kg m-2)
		fout << "," << Sdata.meltMass;
		fout << "," << Sdata.refreezeMass;
	}
}

/**
 * @brief Antarctic: last [8]7 time series (columns [93]94 to 100) dumped to *.met output file
 * @version 11.05
 * @param Xdata
 * @param Sdata
 * @param Mdata
 * @param crust not available; replaced by potential erosion level
 * @param dhs_corr not available
 * @param mass_corr not available
 * @param nCalcSteps between outputs
 * @param fout Output file stream
 */
void AsciiIO::writeTimeSeriesAddAntarctica(const SnowStation& Xdata, const SurfaceFluxes& Sdata,
                                           const CurrentMeteo& Mdata, const double /*crust*/,
                                           const double /*dhs_corr*/, const double /*mass_corr*/,
                                           const size_t nCalcSteps, std::ofstream &fout)
{
	if (maxNumberMeasTemperatures == 5) // then there is room for the measured HS at pos 93
		fout << "," << std::fixed << std::setprecision(2) << M_TO_CM(Mdata.hs)/Xdata.cos_sl << std::setprecision(6);
	// 94-95:
	if (out_heat) {
		// 94: change of internal energy (kJ m-2)
		if (Xdata.getNumberOfElements() > Xdata.SoilNode)
			fout << "," << std::fixed << std::setprecision(3) << ((Sdata.dIntEnergy * static_cast<double>(nCalcSteps))
		                             - (Sdata.qg0 * D_TO_S(ts_days_between))) / 1000. << std::setprecision(6);
		else
			fout << "," << Constants::undefined;
		// 95: sum of energy fluxes at surface (kJ m-2)
		fout << "," << ((Sdata.qw + Sdata.lw_net + Sdata.qs + Sdata.ql + Sdata.qr)
		                * D_TO_S(ts_days_between)) / 1000.;
	} else {
		fout << ",,";
	}
	// 96-97: new snow densities, measured and in use (kg m-3)
	if(Sdata.cRho_hn > 0.) {
		fout << "," << std::fixed << std::setprecision(1) << Sdata.mRho_hn << "," << Sdata.cRho_hn << std::setprecision(6);
	} else {
		double mRho_hn = Constants::undefined;
		if (Mdata.rho_hn != mio::IOUtils::nodata)
			mRho_hn = -Mdata.rho_hn;
		fout << "," << std::fixed << std::setprecision(1) << mRho_hn << "," << Sdata.cRho_hn << std::setprecision(6);
	}
	// 98: potential erosion level below surface (cm)
	fout << "," << M_TO_CM(Xdata.Ndata[Xdata.ErosionLevel+1].z - Xdata.cH);
	// 99-100
	if (out_meteo)
		// mean over 100 h of air humidity (%) and mean wind speed (m s-1)
		fout << "," << std::fixed << std::setprecision(2) << 100. * Mdata.rh_avg << "," << Mdata.vw_avg << std::setprecision(6);
	else
		fout << ",,";
}

/**
 * @brief Calibration: last [8]7 time series (columns [93]94 to 100) dumped to *.met output file
 * @version 11.05
 * @param Xdata
 * @param Sdata not used
 * @param Mdata
 * @param crust height, not used
 * @param dhs_corr not available
 * @param mass_corr not available
 * @param nCalcSteps
 * @param fout Output file stream
 */
void AsciiIO::writeTimeSeriesAddCalibration(const SnowStation& Xdata, const SurfaceFluxes& Sdata,
                                            const CurrentMeteo& Mdata, const double /*crust*/,
                                            const double /*dhs_corr*/, const double /*mass_corr*/,
                                            const size_t nCalcSteps, std::ofstream &fout)
{
	const double t_surf = std::min(IOUtils::C_TO_K(-0.1), Xdata.Ndata[Xdata.getNumberOfNodes()-1].T);
	if (maxNumberMeasTemperatures == 5) // then there is room for the measured HS at pos 93
		fout << "," << std::fixed << std::setprecision(2) << M_TO_CM(Mdata.hs)/Xdata.cos_sl << std::setprecision(6);
	// 94-95:
	if (out_heat) {
		// 94: change of internal energy (kJ m-2)
		if (Xdata.getNumberOfElements() > Xdata.SoilNode)
			fout << "," << std::fixed << std::setprecision(3) << ((Sdata.dIntEnergy * static_cast<double>(nCalcSteps))
			                         - (Sdata.qg0 * D_TO_S(ts_days_between))) / 1000. << std::setprecision(6);
		else
			fout <<  "," << Constants::undefined;
		// 95: sum of energy fluxes at surface (kJ m-2)
		fout << "," << ((Sdata.qw + Sdata.lw_net + Sdata.qs + Sdata.ql + Sdata.qr)
		                * D_TO_S(ts_days_between)) / 1000.;
	} else {
		fout << ",,";
	}
	// 96-100: new snow densities: measured, in use, newLe, bellaire, and crocus (kg m-3)
	double rho_hn, signRho;
	if (Sdata.cRho_hn > 0.) {
		fout << "," << std::fixed << std::setprecision(1) << Sdata.mRho_hn << "," << Sdata.cRho_hn << std::setprecision(6);
		signRho = 1.;
	} else {
		const double mRho_hn = (Mdata.rho_hn != mio::IOUtils::nodata) ? -Mdata.rho_hn : Constants::undefined;
		fout << "," << std::fixed << std::setprecision(1) << mRho_hn << "," << Sdata.cRho_hn << std::setprecision(6);
		signRho = -1.;
	}
	rho_hn = SnLaws::compNewSnowDensity("PARAMETERIZED", "LEHNING_NEW", Constants::undefined, Mdata, Xdata, t_surf, variant);
	fout << "," << std::fixed << std::setprecision(1) << signRho*rho_hn << std::setprecision(6);
	rho_hn = SnLaws::compNewSnowDensity("PARAMETERIZED", "BELLAIRE", Constants::undefined, Mdata, Xdata, t_surf, variant);
	fout << "," << std::fixed << std::setprecision(1) << signRho*rho_hn << std::setprecision(6);
	rho_hn = SnLaws::compNewSnowDensity("PARAMETERIZED", "PAHAUT", Constants::undefined, Mdata, Xdata, t_surf, variant);
	fout << "," << std::fixed << std::setprecision(1) << signRho*rho_hn << std::setprecision(6);
}

void AsciiIO::writeMETHeader(const SnowStation& Xdata, std::ofstream &fout) const
{
	const string stationname = Xdata.meta.getStationName();
	fout << "[STATION_PARAMETERS]";
	fout <<  "\nStationName= " << stationname;
	fout << "\nLatitude= " << std::fixed << std::setprecision(8) <<  Xdata.meta.position.getLat();
	fout << "\nLongitude= " << std::fixed << std::setprecision(8) <<  Xdata.meta.position.getLon();
	fout << "\nAltitude= " << std::fixed << std::setprecision(0) <<  Xdata.meta.position.getAltitude();
	fout << "\nSlopeAngle= " << std::fixed << std::setprecision(2) << Xdata.meta.getSlopeAngle();
	fout << "\nSlopeAzi= " << std::fixed << std::setprecision(2) << Xdata.meta.getAzimuth();
	fout << "\nDepthTemp= " << std::fixed << std::setprecision(1) << (Xdata.SoilNode > 0);

	for (size_t ii = 0; ii < fixedPositions.size(); ii++)
		fout << "," << std::fixed << std::setprecision(3) << fixedPositions[ii] << std::setprecision(6);
	fout << "\n\n[HEADER]";
	if (out_haz) { // HACK To avoid troubles in A3D
		fout << "\n#" << info.computation_date.toString(Date::ISO) << ", Snowpack " << variant << " version " << info.version << " run by \"" << info.user << "\"";
		if (research_mode)
			fout <<  " (research mode)";
		else
			fout <<  " (operational mode)";
	}
	fout << "\n,,1,2,3,4,5,6,7,8,9,10,11,12,13,14,15,16,17,18,19,20,21,22,23,24,25,26,27,28,29,30,31,32,33,34,35,36,37,38,39,40,41,42,43,44,45,46,47,48,49,50,51,52,53,54,55,56,57,58,59,60,61,62,63,64,65,66,67,68,69,70,71,72,73,74,75,76,77,78,79,80,81,82,83,84,85,86,87,88,89,90,91,92,93,94,95,96,97,98,99,100,101,102";
	fout << "\nID,Date,Sensible heat,Latent heat,Outgoing longwave radiation,Incoming longwave radiation,Net absorbed longwave radiation,Reflected shortwave radiation,Incoming shortwave radiation,Net absorbed shortwave radiation,Modelled surface albedo,Air temperature,Modeled surface temperature,Measured surface temperature,Temperature at bottom of snow or soil pack,Heat flux at bottom of snow or soil pack,Ground surface temperature,Heat flux at ground surface,Heat advected to the surface by liquid precipitation,Global solar radiation (horizontal)";
	if(out_haz==true || out_soileb==false) {
		fout << ",Global solar radiation on slope,Direct solar radiation on slope,Diffuse solar radiation on slope,Measured surface albedo,Relative humidity,Wind speed,Max wind speed at snow station or wind speed at ridge station,Wind direction at snow station,Precipitation rate at surface (solid only),Modelled snow depth (vertical),Enforced snow depth (vertical),Surface hoar size,24h Drift index (vertical),Height of new snow HN (24h vertical),3d sum of daily height of new snow (vertical),SWE (of snowpack),Eroded mass,Rain rate,Snowpack runoff (virtual lysimeter)";
	} else {
		fout << ",Global solar radiation on slope,Direct solar radiation on slope,Diffuse solar radiation on slope,Measured surface albedo,Relative humidity,Wind speed,Max wind speed at snow station or wind speed at ridge station,Wind direction at snow station,Precipitation rate at surface (solid only),Modelled snow depth (vertical),Enforced snow depth (vertical),Internal energy change soil,Melt freeze part of internal energy change soil,Cold content soil,,SWE (of snowpack),Eroded mass,Rain rate,Snowpack runoff (virtual lysimeter)";
	}
	fout << ",Sublimation,Evaporation,Temperature 1 (modelled),Temperature 1 (measured),Temperature 2 (modelled),Temperature 2 (measured),Temperature 3 (modelled),Temperature 3 (measured),Temperature 4 (modelled),Temperature 4 (measured),Temperature 5 (modelled),Temperature 5 (measured)";
	if (maxNumberMeasTemperatures == 5) {
		fout << ",Solute load at soil surface,Measured snow depth HS,Liquid Water Content (of snowpack),Profile type,Stability class,z_Sdef,Deformation rate stability index Sdef,z_Sn38,Natural stability index Sn38,z_Sk38,Skier stability index Sk38,z_SSI,Structural Stability index SSI,z_S5,Stability index S5";
		if (useCanopyModel && out_canopy) {
			Canopy::DumpCanopyHeader(fout);
		} else {
			if (variant == "SEAICE" && Xdata.Seaice != NULL) {
				fout << ",Total thickness,Ice thickness,Snow thickness,Snow thickness wrt reference,Freeboard,Sea level,Tot salinity,Average bulk salinity,Average Brine Salinity,Bottom Sal Flux,Top Sal Flux";
				fout << ",-,-,-,-,-,-,-,-,-,-,-,-,-,-,-,-,-";
			} else {
				// 28 empty fields
				fout << ",-,-,-,-,-,-,-,-,-,-,-,-,-,-,-,-,-,-,-,-,-,-,-,-,-,-,-,-";
			}
		}
	} else if (out_t) {
		size_t jj = 0;
		for (size_t ii = std::min((size_t)5, fixedPositions.size()); ii < numberFixedSensors; ii++) {
			size_t i_prn;
			if (ii < fixedPositions.size()) {
				i_prn = ii + 1;
				fout <<  ",Temperature " << i_prn << " (modelled)";
			} else {
				i_prn = (ii-fixedPositions.size())+1;
				fout << ",Hfr " << i_prn;
				fout <<  ",Tfr " << i_prn << " (modelled)";
				jj++;
			}
			if (ii < numberMeasTemperatures) {
				if (ii < fixedPositions.size()) {
					fout << ",Temperature " << i_prn << " (measured)";
				} else {
					fout << ",Tfr " << i_prn << " (measured)";
				}
			} else {
				fout << ",";
			}
			jj += 2;
		}
		for (; jj < 44; jj++) {
			fout << ",-";
		}
	} else {
		fout << ",-,-,-,-,-,-,-,-,-,-,-,-,-,-,-,-,-,-,-,-,-,-,-,-,-,-,-,-";
	}

	if (variant == "ANTARCTICA") {
		if (maxNumberMeasTemperatures == 5)
			fout <<  ",Measured snow depth HS";
		fout << ",Internal energy change,Surface input (sum fluxes),Measured new snow density,Modeled new snow density,Erosion level (from srf),Running mean relative humidity (100h),Running mean wind speed (100h)";
	} else if (variant == "CALIBRATION") {
		if (maxNumberMeasTemperatures == 5)
			fout << ",Measured snow depth HS";
		fout << "Internal energy change,Surface input (sum fluxes),rho_hn(measured),rho_hn(Zwart),rho_hn(Lehning),rho_hn(Bellaire),rho_hn(PAHAUT)";
	} else {
		fout << ",Soil runoff,Internal energy change,Surface input (sum fluxes),Measured new snow density,Modeled new snow density,Crust thickness (S-slope)";
		if (!research_mode)
			fout << ",Snow depth correction,Mass change";
		else
			fout << ",-,Melt freeze part of internal energy change,Melted mass,Refrozen mass";
	}

	if(out_haz==true || out_soileb==false) {
		fout << "\n,,W m-2,W m-2,W m-2,W m-2,W m-2,W m-2,W m-2,W m-2,1,degC,degC,degC,degC,W m-2,degC,W m-2,W m-2,W m-2,W m-2,W m-2,W m-2,1,%,m s-1,m s-1,deg,kg m-2 h-1,cm,cm,mm,cm,cm,cm,kg m-2,kg m-2 h-1,kg m-2 h-1,kg m-2,kg m-2,kg m-2,degC,degC,degC,degC,degC,degC,degC,degC,degC,degC";
	} else {
		fout << "\n,,W m-2,W m-2,W m-2,W m-2,W m-2,W m-2,W m-2,W m-2,1,degC,degC,degC,degC,W m-2,degC,W m-2,W m-2,W m-2,W m-2,W m-2,W m-2,1,%,m s-1,m s-1,deg,kg m-2 h-1,cm,cm,kJ m-2,kJ m-2,MJ m-2,,kg m-2,kg m-2 h-1,kg m-2 h-1,kg m-2,kg m-2,kg m-2,degC,degC,degC,degC,degC,degC,degC,degC,degC,degC";
	}
	if (maxNumberMeasTemperatures == 5) {
		fout << ",kg m-2,cm,kg m-2,-,-,cm,1,cm,1,cm,1,cm,1,cm,1";
		if (out_canopy && useCanopyModel) {
			Canopy::DumpCanopyUnits(fout);
		} else {
			if (variant == "SEAICE" && Xdata.Seaice != NULL) {
				fout << ",m,m,m,m,m,m,g m-2,g kg-1,g kg-1,g m-2,g m-2";
				fout << ",,,,,,,,,,,,,,,,,";
			} else {
				fout << ",,,,,,,,,,,,,,,,,,,,,,,,,,,,";
			}
		}
	} else if (out_t) {
		size_t jj = 0;
		for (size_t ii = std::min((size_t)5, fixedPositions.size()); ii < numberFixedSensors; ii++) {
			if (ii >= fixedPositions.size()) {
				fout << ",cm";
				jj++;
			}
			fout << ",degC";
			jj++;
			if (ii < numberMeasTemperatures) {
				fout << ",degC";
				jj++;
			}
		}
		for (; jj < 44; jj++)
			fout <<",";
	} else {
		fout << ",,,,,,,,,,,,,,,,,,,,,,,,,,,,";

	}
	if (variant == "ANTARCTICA") {
		if (maxNumberMeasTemperatures == 5)
			fout << ",cm";
		fout << ",kJ m-2,kJ m-2,kg m-3,kg m-3,cm,%,m s-1";
	} else if (variant == "CALIBRATION") {
		if (maxNumberMeasTemperatures == 5)
			fout << ",cm";
		fout << ",kJ m-2,kJ m-2,kg m-3,kg m-3,kg m-3,kg m-3,kg m-3";
	} else {
		fout << ",kg m-2,kJ m-2,kJ m-2,kg m-3,kg m-3,cm";
		if (!research_mode)
			fout << ",cm,kg m-2";
		else
			fout << ",-,kJ m-2,kg m-2,kg m-2";
	}

	fout << "\n\n[DATA]";
}

void AsciiIO::writeProHeader(const SnowStation& Xdata, std::ofstream &fout) const
{
	const string stationname = Xdata.meta.getStationName();
	fout << "[STATION_PARAMETERS]";
	fout <<  "\nStationName= " << stationname;
	fout << "\nLatitude= " << std::fixed << std::setprecision(8) <<  Xdata.meta.position.getLat();
	fout << "\nLongitude= " << std::fixed << std::setprecision(8) <<  Xdata.meta.position.getLon();
	fout << "\nAltitude= " << std::fixed << std::setprecision(0) <<  Xdata.meta.position.getAltitude();
	fout << "\nSlopeAngle= " << std::fixed << std::setprecision(2) << Xdata.meta.getSlopeAngle();
	fout << "\nSlopeAzi= " << std::fixed << std::setprecision(2) << Xdata.meta.getAzimuth();

	fout << "\n\n[HEADER]";
	if (out_haz) { // HACK To avoid troubles in A3D
		fout << "\n#" << info.computation_date.toString(Date::ISO) << ", Snowpack " << variant << " version " << info.version << " run by \"" << info.user << "\"";
		if (research_mode)
			fout <<  " (research mode)";
		else
			fout <<  " (operational mode)";
	}

	fout << "\n0500,Date";
	fout << "\n0501,nElems,height [> 0: top, < 0: bottom of elem.] (cm)";
	fout << "\n0502,nElems,element density (kg m-3)";
	fout << "\n0503,nElems,element temperature (degC)";
	if (prof_ID_or_MK == "ID") {
		fout << "\n0504,nElems,element ID (1)";
	} else {
		fout << "\n0504,nElems,element mk (1)";
	}
	fout << "\n0505,nElems,element age (days)";
	fout << "\n0506,nElems,liquid water content by volume (%)";
	if(enable_pref_flow) fout << "\n0507,nElems,liquid preferential flow water content by volume (%)";
	fout << "\n0508,nElems,dendricity (1)";
	fout << "\n0509,nElems,sphericity (1)";
	fout << "\n0510,nElems,coordination number (1)";
	fout << "\n0511,nElems,bond size (mm)";
	fout << "\n0512,nElems,grain size (mm)";
	fout << "\n0513,nElems,grain type (Swiss Code F1F2F3)";
	fout << "\n0514,3,grain type, grain size (mm), and density (kg m-3) of SH at surface";
	fout << "\n0515,nElems,ice volume fraction (%)";
	fout << "\n0516,nElems,air volume fraction (%)";
	fout << "\n0517,nElems,stress in (kPa)";
	fout << "\n0518,nElems,viscosity (GPa s)";
	fout << "\n0519,nElems,soil volume fraction (%)";
	fout << "\n0520,nElems,temperature gradient (K m-1)";
	fout << "\n0521,nElems,thermal conductivity (W K-1 m-1)";
	fout << "\n0522,nElems,absorbed shortwave radiation (W m-2)";
	fout << "\n0523,nElems,viscous deformation rate (1.e-6 s-1)";
#ifndef SNOWPACK_CORE
	if(enable_ice_reservoir) fout << "\n0524,nElems, ice reservoir volume fraction (%)";
	if(enable_ice_reservoir) fout << "\n0525,nElems, cumulated ice reservoir volume fraction (%)";
#endif
	fout << "\n0529,nElems,Stress rate CDot (Pa s-1)";
#ifndef SNOWPACK_CORE
	fout << "\n0530,8,position (cm) and minimum stability indices:";
	fout << "\n       profile type, stability class, z_Sdef, Sdef, z_Sn38, Sn38, z_Sk38, Sk38";
	fout << "\n0531,nElems,deformation rate stability index Sdef";
	fout << "\n0532,nElems,natural stability index Sn38";
	fout << "\n0533,nElems,stability index Sk38";
	fout << "\n0534,nElems,hand hardness either (N) or index steps (1)";
#endif
	fout << "\n0535,nElems,optical equivalent grain size (mm)";
	if (Xdata.Seaice != NULL) {
		fout << "\n0540,nElems,bulk salinity (g/kg)";
		fout << "\n0541,nElems,brine salinity (g/kg)";
	}
#ifndef SNOWPACK_CORE
	fout << "\n0601,nElems,snow shear strength (kPa)";
#endif
	fout << "\n0602,nElems,grain size difference (mm)";
	fout << "\n0603,nElems,hardness difference (1)";
#ifndef SNOWPACK_CORE
	fout << "\n0604,nElems,ssi";
	fout << "\n0605,nElems,inverse texture index ITI (Mg m-4)";
	fout << "\n0606,nElems,critical cut length (m)";
	if (metamorphism_model == "NIED") {
		fout << "\n0621,nElems,dry snow metamorphism factor (dsm)";
		fout << "\n0622,nElems,Sigdsm";
		fout << "\n0623,nElems,S_dsm";
	}
#endif
	if (variant == "CALIBRATION") {
		fout << "\n0701,nElems,SNOWPACK: total settling rate (% h-1)";
		fout << "\n0702,nElems,SNOWPACK: settling rate due to load (% h-1)";
		fout << "\n0703,nElems,SNOWPACK: settling rate due to metamorphism (sig0) (% h-1)";
		fout << "\n0704,nElems,SNOWPACK: ratio -Sig0 to load EMS[e].C (1)";
		fout << "\n0705,nElems,SNOWPACK: bond to grain ratio (1)";
		fout << "\n0891,nElems,SNTHERM: settling rate due to load (% h-1)";
		fout << "\n0892,nElems,SNTHERM: settling rate due to metamorphism (% h-1)";
		fout << "\n0893,nElems,SNTHERM: viscosity (GPa s)";
	}
	fout << "\n\n[DATA]";
}

void AsciiIO::writePrfHeader(const SnowStation& Xdata, std::ofstream &fout) const
{
	const string stationname = Xdata.meta.getStationName();
	fout << "[TABULAR_PROFILES]\n";
}

/**
 * @brief This routine:
 * -# Checks for header in fnam by testing for first_string
 * -# If header is missing:
 *    - writes header in fnam according to file type (ext)
 *    - returns -1 (ext=="none")
 * @author Charles Fierz \n Mathias Bavay
 * @version 10.02
 * @param *fnam Filename
 * @param *first_string First string to be found in header
 * @param Hdata
 * @param *ext File extension
 * @return status
 */
bool AsciiIO::checkHeader(const SnowStation& Xdata, const std::string& filename, const std::string& ext, const std::string& signature) const
{
	 std::ifstream fin;
	 fin.open (filename.c_str(), std::ifstream::in);

	if (!fin.fail()) {
		// Check header of existing file
		string dummy;
		if (!(fin >> dummy) || dummy.empty()) {
			fin.close();
			throw InvalidFormatException("Can not read header of file \'"+filename+"\'", AT);
		}
		if (signature!=dummy) {
			prn_msg(__FILE__, __LINE__, "err", Date(), "Header in %s should read %s, not %s", filename.c_str(), signature.c_str(), dummy.c_str());
			return false;
		}
		fin.close();
	} else if (ext=="none") {
		return false;
	} else {
		std::ofstream fout;
		fout.open(filename.c_str(),  std::ios::out);
		if (fout.fail())
			return false;

		if (ext=="err") {
			fout << "[SNOWPACK_ERROR_LOG]\n";
			fout <<  "         RUNTIME :  STN LOC LINE MSG [JULIAN]";
		} else if (ext=="met") {
			writeMETHeader(Xdata, fout);
		} else if (ext=="pro") {
			writeProHeader(Xdata, fout);
		} else if (ext=="prf") {
			writePrfHeader(Xdata, fout);
		} else {
			prn_msg(__FILE__, __LINE__, "wrn", Date(), "No header defined for files *.%s", ext.c_str());
		}
		fout.close();
	}

	return true;
}

bool AsciiIO::writeHazardData(const std::string& /*stationID*/, const std::vector<ProcessDat>& /*Hdata*/,
                              const std::vector<ProcessInd>& /*Hdata_ind*/, const size_t& /*num*/)
{
	throw IOException("Nothing implemented here!", AT);
}<|MERGE_RESOLUTION|>--- conflicted
+++ resolved
@@ -1198,9 +1198,7 @@
 				fout << "," << std::fixed << std::setprecision(1) << -EMS[e].hard;
 		}
 	}
-<<<<<<< HEAD
 #endif
-=======
 	// 0535: optical equivalent grain size OGS (mm)
 	if (no_snow) {
 		fout << "\n0535,1,0";
@@ -1210,7 +1208,6 @@
 		for (size_t e = Xdata.SoilNode; e < nE; e++)
 			fout << "," << std::fixed << std::setprecision(2) << EMS[e].ogs;
 	}
->>>>>>> 7dd99b45
 	if (Xdata.Seaice!=NULL) {
 		// 0540: bulk salinity (g/kg)
 		if (no_snow) {

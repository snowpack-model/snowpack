/*
 *  SNOWPACK stand-alone
 *
 *  Copyright WSL Institute for Snow and Avalanche Research SLF, DAVOS, SWITZERLAND
*/
/*  This file is part of Snowpack.
    Snowpack is free software: you can redistribute it and/or modify
    it under the terms of the GNU General Public License as published by
    the Free Software Foundation, either version 3 of the License, or
    (at your option) any later version.

    Snowpack is distributed in the hope that it will be useful,
    but WITHOUT ANY WARRANTY; without even the implied warranty of
    MERCHANTABILITY or FITNESS FOR A PARTICULAR PURPOSE.  See the
    GNU General Public License for more details.

    You should have received a copy of the GNU General Public License
    along with Snowpack.  If not, see <http://www.gnu.org/licenses/>.
*/

#include <snowpack/plugins/AsciiIO.h>
#include <snowpack/Utils.h>
#include <snowpack/snowpackCore/Canopy.h>
#include <snowpack/Constants.h>
#include <snowpack/Hazard.h>
#include <snowpack/Laws_sn.h>
#include <snowpack/snowpackCore/Metamorphism.h>
#include <snowpack/snowpackCore/Aggregate.h>

#define MAX_STRING_LENGTH 256

using namespace std;
using namespace mio;

/************************************************************
 * static section                                           *
 ************************************************************/

/// @brief Defines whether surface temperature is included in comparison; If no
///        values are provided in Master-file, they will be extrapolated
const bool AsciiIO::t_srf = false;

/// @brief Defines whether snow/ground temperature is included in comparison; If no
///        values are provided in Master-file, they will be extrapolated
const bool AsciiIO::t_gnd = false;

/************************************************************
 * non-static section                                       *
 ************************************************************/

/**
 * @page snoold_format SNOOLD single profile
 * @section snoold_structure General structure
 * The snow/soil layers file has the structure described below:
 * - a header section containing the metadata for the location;
 * - a data section containing description of the layers (if any). Please note that the layers are given from the bottom to the top.
 * - a hazard data section.
 *
 * The following points are important to remember:
 * - the ProfileDate will be used as starting date for the simulation. Therefore, make sure you have meteorological data from this point on!
 * - the number of soil and snow layers <b>must</b> be right!
 *
 * @section snoold_fields Fields definition
 * <center><table border="0">
 * <caption>initial snow profile fields description</caption>
 * <tr><td>
 * <table border="1">
 * <tr><th>Field</th><th>Description</th></tr>
 * <tr><th>YYYY</th><td>Year</td></tr>
 * <tr><th>MM</th><td>Month</td></tr>
 * <tr><th>DD</th><td>Day</td></tr>
 * <tr><th>HH</th><td>Hour</td></tr>
 * <tr><th>MI</th><td>Minutes</td></tr>
 * <tr><th>Layer_Thick</th><td>layer thickness [m]</td></tr>
 * <tr><th>T</th><td>layer temperature [K]</td></tr>
 * <tr><th>Vol_Frac_I</th><td>fractional ice volume [0-1]</td></tr>
 * <tr><th>Vol_Frac_W</th><td>fractional water volume [0-1]</td></tr>
 * <tr><th>Vol_Frac_WP</th><td>fractional preferential flow water volume [0-1]</td></tr>
 * <tr><th>Vol_Frac_V</th><td>fractional voids volume [0-1]</td></tr>
 * <tr><th>Vol_Frac_S</th><td>fractional soil volume [0-1]</td></tr>
 * <tr><th> <br></th><td> </td></tr>
 * </table></td><td><table border="1">
 * <tr><th>Field</th><th>Description</th></tr>
 * <tr><th>Rho_S</th><td>soil density [kg/m3]</td></tr>
 * <tr><th>Conduc_S</th><td>mineral phase soil thermal conductivity [w/(mK)]</td></tr>
 * <tr><th>HeatCapac_S</th><td>mineral phase soil thermal capacity [J/(kg*K)]</td></tr>
 * <tr><th>rg</th><td>grain radius [mm]</td></tr>
 * <tr><th>rb</th><td>bond radius [mm]</td></tr>
 * <tr><th>dd</th><td>dendricity [0-1]</td></tr>
 * <tr><th>sp</th><td>spericity [0-1]</td></tr>
 * <tr><th>mk</th><td>marker, see Metamorphism.cc</td></tr>
 * <tr><th>mass_hoar</th><td>mass of surface hoar []</td></tr>
 * <tr><th>ne</th><td>number of elements</td></tr>
 * <tr><th>CDot</th><td>stress change rate (initialize with 0.)</td></tr>
 * <tr><th>metamo</th><td>currently unused</td></tr>
 * </table></td></tr>
 * </table></center>
 *
 * @section snoold_example Example
 * Usually, simulations are started at a point in time when no snow is on the ground, therefore not requiring the definition of snow layers. An example is given below with two soil layers:
 * @code
 * [SNOWPACK_INITIALIZATION]
 * StationName=Davos:Baerentaelli
 * ProfileDate=1999 10 01 00 00
 * HS_Last=0.0
 * Latitude=46.701
 * Longitude=9.82
 * Altitude=2560
 * SlopeAngle=0
 * SlopeAzi=0
 * nSoilLayerData=2
 * nSnowLayerData=0
 * SoilAlbedo=0.5
 * BareSoil_z0=0.02
 * CanopyHeight=0.
 * CanopyLeafAreaIndex=0.
 * CanopyDirectThroughfall=0
 * WindScalingFactor=1.00
 * ErosionLevel=0
 * TimeCountDeltaHS=0.00
 * YYYY MM DD HH MI Layer_Thick  T  Vol_Frac_I  Vol_Frac_W  Vol_Frac_V  Vol_Frac_S Rho_S Conduc_S HeatCapac_S  rg  rb  dd  sp  mk mass_hoar ne CDot metamo
 * 1980 10 01 00 00 10 278.15 0.00 0.02 0.01 0.97 2400.0 0.3 900.0 10000 0.0 0.0 0.0 0 0.0 50 0.0 0.0
 * 1980 10 01 00 00 0.5 278.15 0.00 0.02 0.01 0.97 2400.0 0.3 900.0 10000 0.0 0.0 0.0 0 0.0 20 0.0 0.0
 * SurfaceHoarIndex
 * 0.0 0.0 0.0 0.0 0.0 0.0 0.0 0.0 0.0 0.0 0.0 0.0 0.0 0.0 0.0 0.0 0.0 0.0 0.0 0.0 0.0 0.0 0.0 0.0 0.0 0.0 0.0 0.0 0.0 0.0 0.0 0.0 0.0 0.0 0.0 0.0 0.0 0.0 0.0 0.0 0.0 0.0 0.0 0.0 0.0 0.0 0.0 0.0
 * DriftIndex
 * 0.0 0.0 0.0 0.0 0.0 0.0 0.0 0.0 0.0 0.0 0.0 0.0 0.0 0.0 0.0 0.0 0.0 0.0 0.0 0.0 0.0 0.0 0.0 0.0 0.0 0.0 0.0 0.0 0.0 0.0 0.0 0.0 0.0 0.0 0.0 0.0 0.0 0.0 0.0 0.0 0.0 0.0 0.0 0.0 0.0 0.0 0.0 0.0
 * ThreeHourNewSnow
 * 0.0 0.0 0.0 0.0 0.0 0.0 0.0 0.0 0.0 0.0 0.0 0.0 0.0 0.0 0.0 0.0 0.0 0.0 0.0 0.0 0.0 0.0 0.0 0.0 0.0 0.0 0.0 0.0 0.0 0.0 0.0 0.0 0.0 0.0 0.0 0.0 0.0 0.0 0.0 0.0 0.0 0.0 0.0 0.0 0.0 0.0 0.0 0.0 0.0 0.0 0.0 0.0 0.0 0.0 0.0 0.0 0.0 0.0 0.0 0.0 0.0 0.0 0.0 0.0 0.0 0.0 0.0 0.0 0.0 0.0 0.0 0.0 0.0 0.0 0.0 0.0 0.0 0.0 0.0 0.0 0.0 0.0 0.0 0.0 0.0 0.0 0.0 0.0 0.0 0.0 0.0 0.0 0.0 0.0 0.0 0.0 0.0 0.0 0.0 0.0 0.0 0.0 0.0 0.0 0.0 0.0 0.0 0.0 0.0 0.0 0.0 0.0 0.0 0.0 0.0 0.0 0.0 0.0 0.0 0.0 0.0 0.0 0.0 0.0 0.0 0.0 0.0 0.0 0.0 0.0 0.0 0.0 0.0 0.0 0.0 0.0 0.0 0.0 0.0 0.0 0.0 0.0 0.0 0.0
 * TwentyFourHourNewSnow
 * 0.0 0.0 0.0 0.0 0.0 0.0 0.0 0.0 0.0 0.0 0.0 0.0 0.0 0.0 0.0 0.0 0.0 0.0 0.0 0.0 0.0 0.0 0.0 0.0 0.0 0.0 0.0 0.0 0.0 0.0 0.0 0.0 0.0 0.0 0.0 0.0 0.0 0.0 0.0 0.0 0.0 0.0 0.0 0.0 0.0 0.0 0.0 0.0 0.0 0.0 0.0 0.0 0.0 0.0 0.0 0.0 0.0 0.0 0.0 0.0 0.0 0.0 0.0 0.0 0.0 0.0 0.0 0.0 0.0 0.0 0.0 0.0 0.0 0.0 0.0 0.0 0.0 0.0 0.0 0.0 0.0 0.0 0.0 0.0 0.0 0.0 0.0 0.0 0.0 0.0 0.0 0.0 0.0 0.0 0.0 0.0 0.0 0.0 0.0 0.0 0.0 0.0 0.0 0.0 0.0 0.0 0.0 0.0 0.0 0.0 0.0 0.0 0.0 0.0 0.0 0.0 0.0 0.0 0.0 0.0 0.0 0.0 0.0 0.0 0.0 0.0 0.0 0.0 0.0 0.0 0.0 0.0 0.0 0.0 0.0 0.0 0.0 0.0 0.0 0.0 0.0 0.0 0.0 0.0
 * End
 * @endcode
 *
 */

/**
 * @page pro_format PRO profiles time series
 * @section pro_structure General structure
 * The PRO profile time series file has the structure described below:
 * - a header section containing the metadata for the location;
 * - another header defining the properties and attributing them a code;
 * - a data section containing the layers' properties prefixed by the property code.
 *
 * @section pro_example Example
 * The time resolved snow profiles are stored in <i>".pro"</i> files structured as following:
 * @code
 * [STATION_PARAMETERS]
 * StationName      = Davos:Baerentaelli
 * Latitude         = 46.701
 * Longitude        = 9.82
 * Altitude         = 2560
 * SlopeAngle= 0.00
 * SlopeAzi= 0.00
 *
 * [HEADER]
 * #2012-06-11T16:37, Snowpack DEFAULT version 20120611.193 run by "bavay" (research mode)
 * 0500,Date
 *
 * Full profile, labels 0nnn (elements)
 * 0501,nElems,height [> 0: top, < 0: bottom of elem.] (cm)
 * 0502,nElems,element density (kg m-3)
 * 0503,nElems,element temperature (degC)
 * 0504,nElems,element ID    -- or --    element mk (see key PROF_ID_OR_MK)
 * 0505,nElems,element age (days)    -- or --    element deposition date (see key PROF_AGE_OR_DATE)
 * 0506,nElems,liquid water content by volume (%)
 * 0507,nElems,liquid preferential flow water content by volume (%)
 * 0508,nElems,dendricity (1)
 * 0509,nElems,sphericity (1)
 * 0510,nElems,coordination number (1)
 * 0511,nElems,bond size (mm)
 * 0512,nElems,grain size (mm)
 * 0513,nElems+1,grain type (Swiss Code F1F2F3), including SH on surface
 * 0514,3,grain type, grain size (mm), and density (kg m-3) of SH at surface
 * 0515,nElems,ice volume fraction (%)
 * 0516,nElems,air volume fraction (%)
 * 0517,nElems,stress in (kPa)
 * 0518,nElems,viscosity (GPa s)
 * 0519,nElems,soil volume fraction (%)
 * 0520,nElems,temperature gradient (K m-1)
 * 0521,nElems,thermal conductivity (W K-1 m-1)
 * 0522,nElems,absorbed shortwave radiation (W m-2)
 * 0523,nElems,viscous deformation rate (1.e-6 s-1)
 * 0529,nElems,Stress rate CDot (Pa s-1), i.e., the LAST overload change rate
 * 0530,8,position (cm) and minimum stability indices:
 *		profile type, stability class, z_Sdef, Sdef, z_Sn38, Sn38, z_Sk38, Sk38
 * 0531,nElems,deformation rate stability index Sdef
 * 0532,nElems,natural stability index Sn38
 * 0533,nElems,stability index Sk38
 * 0534,nElems,hand hardness either (N) or index steps (1)
 * 0535,nElems,optical equivalent grain size (mm)
 * 0540,nElems,bulk salinity (g/kg)
 * 0541,nElems,brine salinity (g/kg)
 * 0560,nElems,potential lateral flow rate (kg/m3)
 * 0601,nElems,snow shear strength (kPa)
 * 0602,nElems,grain size difference (mm)
 * 0603,nElems,hardness difference (1)
 * 0604,nElems,structural stability index SSI
 * 0605,nElems,inverse texture index ITI (Mg m-4)
 * 0606,nElems,critical cut length (m)
 * 0621,nElems,dsm (for NIED only)
 * 0622,nElems,Sigdsm (for NIED only)
 * 0623,nElems,S_dsm (for NIED only)
 *
 * [DATA]
 * @endcode
 * The each data line starts with a code as described in the header followed by the number of elements (except for the date line) and
 * for each element, the value of the matching parameter. For example, the lines:
 * @code
 * 0500,10.12.1995 12:30
 * 0501,31,27.21,29.07,30.62,31.57,33.30,35.25,37.46,39.82,40.92,42.86,44.22,45.74,47.41,49.15,50.63,52.46,54.58
 * 0502,17,277.7,274.2,268.6,267.0,258.4,248.4,233.5,218.1,207.8,225.1,185.9,176.0,162.5,155.0,127.7,122.7,114.4
 * @endcode
 * provide the date and time (line starting with 0500), then the elements heights for each of the 17 elements (line starting with 0501) and the elements densities (line starting with 0502).
 *
 */

/**
 * @page met_format MET meteorological time series
 * @section met_structure General structure
 * The MET  time series of meteorological data has the structure defined below:
 * - a header  section containing the metadata for the location;
 * - another header defining the properties and their order;
 * - a data section containing the various meteorological parameters and fluxes.
 *
 * @section met_example Example
 * @code
 * [STATION_PARAMETERS]
 * StationName= Weissfluhjoch:StudyPlot_MST
 * Latitude= 46.83
 * Longitude= 9.81
 * Altitude= 2540
 * SlopeAngle= 0.00
 * SlopeAzi= 0.00
 * DepthTemp= 0
 *
 * [HEADER]
 * #2012-06-11T16:37, Snowpack DEFAULT version 20120611.193 run by "bavay" (research mode)
 * ,,1,2,3,4,5,6,7,8,9,10,11,12,13,14,15,16,17,18,19,20,21,22,23,24,25,26,27,28,29,30,31,32,33,34,35,36,37,38,39,40,41,42,43,44,45,46,47,48,49,50,51,52,53,54,55,56,57,58,59,60,61,62,63,64,65,66,67,68,69,70,71,72,73,74,75,76,77,78,79,80,81,82,83,84,85,86,87,88,89,90,91,92,93,94,95,96,97,98,99,100
 * ID,Date,Sensible heat,Latent heat,Outgoing longwave radiation,Incoming longwave radiation,Net absorbed longwave radiation,Reflected shortwave radiation,Incoming shortwave radiation,Net absorbed shortwave radiation,Modelled surface albedo,Air temperature,Modeled surface temperature,Measured surface temperature,Temperature at bottom of snow or soil pack,Heat flux at bottom of snow or soil pack,Ground surface temperature,Heat flux at ground surface,Heat advected to the surface by liquid precipitation,Global solar radiation (horizontal),Global solar radiation on slope,Direct solar radiation on slope,Diffuse solar radiation on slope,Measured surface albedo,Relative humidity,Wind speed,Max wind speed at snow station or wind speed at ridge station,Wind direction at snow station,Precipitation rate at surface (solid only),Modelled snow depth (vertical),Enforced snow depth (vertical),Surface hoar size,24h Drift index (vertical),Height of new snow HN (24h vertical),3d sum of daily height of new snow (vertical),Total
snowpack mass,Eroded mass,Rain rate,Surface runoff (without soil infiltration),Sublimation,Evaporation,Temperature 1 (modelled),Temperature 1 (measured),Temperature 2 (modelled),Temperature 2 (measured),Temperature 3 (modelled),Temperature 3 (measured),Temperature 4 (modelled),Temperature 4 (measured),Temperature 5 (modelled),Temperature 5 (measured),Measured snow depth HS or Solute load at soil surface,SWE (of snowpack),Liquid Water Content (of snowpack),Profile type,Stability class,z_Sdef,Deformation rate stability index Sdef,z_Sn38,Natural stability index Sn38,z_Sk38,Skier stability index Sk38,z_SSI,Structural Stability index SSI,z_S5,Stability index S5,-,-,-,-,-,-,-,-,-,-,-,-,-,-,-,-,-,-,-,-,-,-,-,-,-,-,-,-,Soil runoff,Internal energy change,Surface input (sum fluxes),Measured new snow density,Modeled new snow density,Crust thickness (S-slope),Measured sensible heat,Measured latent heat
 * ,,W m-2,W m-2,W m-2,W m-2,W m-2,W m-2,W m-2,W m-2,1,degC,degC,degC,degC,W m-2,degC,W m-2,W m-2,W m-2,W m-2,W m-2,W m-2,1,%,m s-1,m s-1,deg,kg m-2 h-1,cm,cm,mm,cm,cm,cm,kg m-2,kg m-2 h-1,kg m-2 h-1,kg m-2,kg m-2,kg m-2,degC,degC,degC,degC,degC,degC,degC,degC,degC,degC,cm or kg m-2,kg m-2,kg m-2,-,-,cm,1,cm,1,cm,1,cm,1,cm,1,,,,,,,,,,,,,,,,,,,,,,,,,,,,,kg m-2,kJ m-2,kJ m-2,kg m-3,kg m-3,cm,W m-2,W m-2
 *
 * [DATA]
 * 0203,01.11.1995 00:30,0.795426,-4.160588,308.899297,293.706000,-15.193297,0.000000,0.000000,0.000000,0.090000,0.000000,-0.100000,0.200000,-0.100000,-999.000000,-0.100000,-999.000000,0.000000,0.000000,0.000000,0.000000,0.000000,-999.000000,95.800000,0.800000,0.800000,278.200000,0.000000,0.00,0.00,0.000000,0.000000,0.000000,0.000000,0.000000,0.000000,0.000000,0.000000,0.000000,0.000000,,,,,,,,,,,0.00,0.000000,0.000000,-1,-1,0.0,6.00,0.0,6.00,0.0,6.00,0.0,6.00,0.0,0.00,,,,,,,,,,,,,,,,,,,,,,,,,,,,,,-999.000000,-16.702613,-0.0,-151.3,0.000000,,
 * @endcode
 * Data lines start with an id, followed by the date and the other fields, as shown in the header.
 *
 * @section met_keywords Keywords
 * This plugin uses the following keywords:
 * - in the [Output] section:
 *     - AVGSUM_TIME_SERIES
 *     - EXPERIMENT
 *     - METEOPATH
 *     - SNOWPATH
 *     - TS_DAYS_BETWEEN
 *     - OUT_CANOPY
 *     - OUT_HAZ
 *     - OUT_HEAT
 *     - OUT_LOAD
 *     - OUT_LW
 *     - OUT_MASS
 *     - OUT_METEO
 *     - OUT_SOILEB
 *     - OUT_STAB
 *     - OUT_SW
 *     - OUT_T
 *     - AGGREGATE_PRF
 *
 * - in the [SnowpackAdvanced] section:
 *     - HOAR_DENSITY_SURF
 *     - HOAR_MIN_SIZE_SURF
 *     - MIN_DEPTH_SUBSURF
 *     - PERP_TO_SLOPE
 *     - RESEARCH
 *     - VARIANT
 *
 */

/**
 * @page prf_format PRF profiles time series
 * @section prf_structure General structure
 * This format should make it easier to extract data out of simulated snow profiles, but it <b>does not work with soil layers</b>. Each new snow profile is <b>appended</b> to
 * the current file. Each new data block starts with commented out metadata: first a line giving the fields names and then a
 * line giving the units. Then the data lines follow until either an empty line (end of the profile for this date) or a new
 * metadata block (followed by new data).
 *
 * It starts with the date of the profile and location informations (station name, aspect, slope, etc). If there is a profile
 * for this date, then the stability indexes are provided in the second block. This second block is followed by a block about
 * the layer propreties, each starting with the layer deposition date.
 *
 * @section prf_example Example
 * @code
 * #Date,JulianDate,station,aspect,slope,Nlayers,hs,swe,lwc_sum,ts,tg
 * #-,-,-,deg,deg,1,cm,kg m-2,degC,degC
 * 1995-11-02T00:00:00,2450023.500000,Weissfluhjoch:StudyPlot_MST,0.0,0.0,6,5.1,4.2,0.0,-3.8,-0.1
 * #Stab,stab_height,stab_index,stab_class1,stab_class2
 * # ,cm,1,1,1
 * deformation,1.8,0.54,-1,-1
 * natural,1.8,6.00
 * ssi,5.1,6.00
 * S4,5.1,6.00
 * S5,0.0,6.00
 * #DepositionDate,DepositionJulianDate,Hn,Tn,gradT,rho,theta_i,theta_w,ogs,gsz,bsz,dd,sp,class,mk,hardness
 * #-,-,cm,degC,K m-1,kg m-3,1,mm,mm,mm,1,1,1,1,1
 * 1995-11-01T22:45:00,2450023.447917,1.8,-1.43,-72.4,88.0,0.096,0.000,0.1,0.1,0.3,0.96,0.49,110,0,1.0
 * 1995-11-01T23:00:00,2450023.458333,2.4,-1.89,-78.6,82.0,0.089,0.000,0.1,0.1,0.3,0.98,0.50,110,0,1.0
 * 1995-11-01T23:15:00,2450023.468750,3.0,-2.36,-77.7,80.5,0.088,0.000,0.1,0.1,0.3,0.99,0.50,110,0,1.0
 * 1995-11-01T23:30:00,2450023.479167,3.6,-2.81,-74.9,79.3,0.086,0.000,0.1,0.1,0.3,0.99,0.50,110,0,1.0
 * 1995-11-01T23:45:00,2450023.489583,4.3,-3.31,-69.4,79.0,0.086,0.000,0.1,0.1,0.3,0.99,0.50,110,0,1.0
 * 1995-11-02T00:00:00,2450023.500000,5.1,-3.77,-62.5,78.5,0.086,0.000,0.1,0.1,0.3,1.00,0.50,110,0,1.0
 * @endcode
 *
 * @section prf_keywords Keywords
 * This plugin uses the following keywords:
 * - AGGREGATE_PRF: if enabled, layers are aggregated in order to reduce their number, in the [Output] section;
 *
 */

AsciiIO::AsciiIO(const SnowpackConfig& cfg, const RunInfo& run_info)
         : setAppendableFiles(), metamorphism_model(), variant(), experiment(), sw_mode(),
           inpath(), snowfile(), i_snowpath(), outpath(), o_snowpath(),
           info(run_info), vecProfileFmt(), aggregate_prf(false),
           fixedPositions(), numberMeasTemperatures(0), maxNumberMeasTemperatures(0), numberTags(0), numberFixedSensors(0),
           totNumberSensors(0), time_zone(0.), calculation_step_length(0.), hazard_steps_between(0.), ts_days_between(0.),
           min_depth_subsurf(0.), hoar_density_surf(0.), hoar_min_size_surf(0.), useRichardsEq(false), enable_pref_flow(false), enable_ice_reservoir(false), enable_vapour_transport(false),
           avgsum_time_series(false), useCanopyModel(false), useSoilLayers(false), research_mode(false), perp_to_slope(false), useReferenceLayer(false),
           out_heat(false), out_lw(false), out_sw(false), out_meteo(false), out_haz(false), out_mass(false), out_t(false),
           out_load(false), out_stab(false), out_canopy(false), out_soileb(false), r_in_n(false), prof_ID_or_MK("ID"), prof_AGE_or_DATE("AGE")
{
	//Defines how heights/depths of snow or/and soil temperatures are read in and output \n
	// Snowpack section
	cfg.getValue("CALCULATION_STEP_LENGTH", "Snowpack", calculation_step_length);
	cfg.getValue("CANOPY", "Snowpack", useCanopyModel);
	cfg.getValue("SNP_SOIL", "Snowpack", useSoilLayers);
	cfg.getValue("SW_MODE", "Snowpack", sw_mode);

	// Input section
	cfg.getValue("METEOPATH", "Input", inpath, IOUtils::nothrow);
	const std::string in_snowpath = cfg.get("SNOWPATH", "Input", "");
	cfg.getValue("TIME_ZONE", "Input", time_zone);

	// Output section
	cfg.getValue("AVGSUM_TIME_SERIES", "Output", avgsum_time_series, IOUtils::nothrow);
	cfg.getValue("EXPERIMENT", "Output", experiment);
	cfg.getValue("HAZARD_STEPS_BETWEEN", "Output", hazard_steps_between);
	cfg.getValue("METEOPATH", "Output", outpath, IOUtils::nothrow);
	cfg.getValue("OUT_CANOPY", "Output", out_canopy);
	cfg.getValue("OUT_HAZ", "Output", out_haz);
	cfg.getValue("OUT_HEAT", "Output", out_heat);
	cfg.getValue("OUT_LOAD", "Output", out_load);
	cfg.getValue("OUT_LW", "Output", out_lw);
	cfg.getValue("OUT_MASS", "Output", out_mass);
	cfg.getValue("OUT_METEO", "Output", out_meteo);
	cfg.getValue("OUT_SOILEB", "Output", out_soileb);
	cfg.getValue("OUT_STAB", "Output", out_stab);
	cfg.getValue("OUT_SW", "Output", out_sw);
	cfg.getValue("OUT_T", "Output", out_t);
	cfg.getValue("HARDNESS_IN_NEWTON", "Output", r_in_n, IOUtils::nothrow);
	const std::string out_snowpath = cfg.get("SNOWPATH", "Output", "");
	cfg.getValue("TS_DAYS_BETWEEN", "Output", ts_days_between);
	cfg.getValue("PROF_FORMAT", "Output", vecProfileFmt);
	cfg.getValue("PROF_ID_OR_MK", "Output", prof_ID_or_MK);
	if (prof_ID_or_MK != "ID" && prof_ID_or_MK != "MK") {
		throw InvalidArgumentException("Unknown value for PROF_ID_OR_MK: "+prof_ID_or_MK+". Please specify if element 0504 in *.pro file should contain \"ID\" or \"MK\"", AT);
	}
	cfg.getValue("PROF_AGE_OR_DATE", "Output", prof_AGE_or_DATE);
	if (prof_AGE_or_DATE != "AGE" && prof_AGE_or_DATE != "DATE") {
		throw InvalidArgumentException("Unknown value for PROF_AGE_OR_DATE: "+prof_AGE_or_DATE+". Please specify if element 0505 in *.pro file should contain \"AGE\" or \"DATE\"", AT);
	}
	cfg.getValue("AGGREGATE_PRF", "Output", aggregate_prf);
	cfg.getValue("USEREFERENCELAYER", "Output", useReferenceLayer, IOUtils::nothrow);

	// SnowpackAdvanced section
	cfg.getValue("HOAR_DENSITY_SURF", "SnowpackAdvanced", hoar_density_surf); // Density of SH at surface node (kg m-3)
	cfg.getValue("HOAR_MIN_SIZE_SURF", "SnowpackAdvanced", hoar_min_size_surf); // Minimum size to show SH on surface (mm)
	cfg.getValue("METAMORPHISM_MODEL", "SnowpackAdvanced", metamorphism_model, IOUtils::nothrow);
	cfg.getValue("MIN_DEPTH_SUBSURF", "SnowpackAdvanced", min_depth_subsurf);
	cfg.getValue("PERP_TO_SLOPE", "SnowpackAdvanced", perp_to_slope);
	cfg.getValue("RESEARCH", "SnowpackAdvanced", research_mode);
	cfg.getValue("VARIANT", "SnowpackAdvanced", variant);
	cfg.getValue("PREF_FLOW", "SnowpackAdvanced", enable_pref_flow);
	cfg.getValue("ICE_RESERVOIR", "SnowpackAdvanced", enable_ice_reservoir);
	cfg.getValue("ENABLE_VAPOUR_TRANSPORT", "SnowpackAdvanced", enable_vapour_transport); //Enable vapour transport

	//Check for use of Richards Equation
	useRichardsEq = false;
	std::string tmp_useRichardsEq;
	cfg.getValue("WATERTRANSPORTMODEL_SNOW", "SnowpackAdvanced", tmp_useRichardsEq);
	if (tmp_useRichardsEq=="RICHARDSEQUATION") useRichardsEq = true;
	cfg.getValue("WATERTRANSPORTMODEL_SOIL", "SnowpackAdvanced", tmp_useRichardsEq);
	if (tmp_useRichardsEq=="RICHARDSEQUATION") useRichardsEq = true;

	i_snowpath = (in_snowpath.empty())? inpath : in_snowpath;
	o_snowpath = (out_snowpath.empty())? outpath : out_snowpath;
}

AsciiIO& AsciiIO::operator=(const AsciiIO& source) {
	if (this != &source) {
		setAppendableFiles = source.setAppendableFiles;
		metamorphism_model = source.metamorphism_model;
		variant = source.variant;
		experiment = source.experiment;
		sw_mode = source.sw_mode;
		inpath = source.inpath;
		snowfile = source.snowfile;
		i_snowpath = source.i_snowpath;
		outpath = source.outpath;
		o_snowpath = source.o_snowpath;
		//info = source.info;
		vecProfileFmt = source.vecProfileFmt;
		aggregate_prf = source.aggregate_prf;
		fixedPositions = source.fixedPositions;
		numberMeasTemperatures = source.numberMeasTemperatures;
		maxNumberMeasTemperatures = source.maxNumberMeasTemperatures;
		numberTags = source.numberTags;
		numberFixedSensors = source.numberFixedSensors;
		totNumberSensors = source.totNumberSensors;
		time_zone = source.time_zone;
		calculation_step_length = source.calculation_step_length;
		hazard_steps_between = source.hazard_steps_between;
		ts_days_between = source.ts_days_between;
		min_depth_subsurf = source.min_depth_subsurf;
		hoar_density_surf = source.hoar_density_surf;
		hoar_min_size_surf = source.hoar_min_size_surf;
		useRichardsEq = source.useRichardsEq;
		enable_pref_flow = source.enable_pref_flow;
		enable_ice_reservoir = source.enable_ice_reservoir;
		avgsum_time_series = source.avgsum_time_series;
		useCanopyModel = source.useCanopyModel;
		useSoilLayers = source.useSoilLayers;
		research_mode = source.research_mode;
		perp_to_slope = source.perp_to_slope;
		useReferenceLayer = source.useReferenceLayer;
		out_heat = source.out_heat;
		out_lw = source.out_lw;
		out_sw = source.out_sw;
		out_meteo = source.out_meteo;
		out_haz = source.out_haz;
		out_mass = source.out_mass;
		out_t = source.out_t;
		out_load = source.out_load;
		out_stab = source.out_stab;
		out_canopy = source.out_canopy;
		out_soileb = source.out_soileb;
		r_in_n = source.r_in_n;
		enable_vapour_transport = source.enable_vapour_transport;
	}
	return *this;
}

/**
 * @brief This routine checks if the specified snow cover data exists
 * @param i_snowfile file containing the initial state of the snowpack
 * @param stationID
 * @return true if the file exists
 */
bool AsciiIO::snowCoverExists(const std::string& i_snowfile, const std::string& /*stationID*/) const
{
	string snofilename = getFilenamePrefix(i_snowfile, i_snowpath, false);
	if (snofilename.rfind(".snoold") == string::npos) {
		snofilename += ".snoold";
	}

	return FileUtils::fileExists(snofilename);
}

/**
 * @brief This routine reads the status of the snow cover at program start
 * @version 10.02
 * @note reads the old-styled sno-file format
 * @param i_snowfile file containing the initial state of the snowpack
 * @param stationID
 * @param SSdata
 * @param Zdata
 * @param read_salinity
 */
void AsciiIO::readSnowCover(const std::string& i_snowfile, const std::string& stationID,
                            SN_SNOWSOIL_DATA& SSdata, ZwischenData& Zdata, const bool&)
{
	string snofilename = getFilenamePrefix(i_snowfile, i_snowpath, false);
	if (snofilename.rfind(".snoold") == string::npos) {
		snofilename += ".snoold";
	}

	FILE *fin = fopen(snofilename.c_str(), "r");
	if (fin == NULL)
		throw IOException("Cannot open input profile "+snofilename, AT);

	// Header, Station Name and Julian Date
	char station_name[MAX_STRING_LENGTH];
	if (fscanf(fin, " %*s") != 0) {
		fclose(fin);
		throw InvalidFormatException("Can not read header of file "+snofilename, AT);
	}
	if (fscanf(fin, "\nStationName= %128s", station_name) != 1) {
		fclose(fin);
		throw InvalidFormatException("Can not read StationName in file "+snofilename, AT);
	}
	int YYYY, MM, DD, HH, MI, dum;
	if (fscanf(fin, "\nProfileDate= %4d %2d %2d %2d %2d", &YYYY, &MM, &DD, &HH, &MI) != 5) {
		fclose(fin);
		throw InvalidFormatException("Can not read ProfileDate in file "+snofilename, AT);
	}
	SSdata.profileDate = Date::rnd(Date(YYYY, MM, DD, HH, MI, time_zone), 1.);

	// Last checked calculated snow depth used for albedo control
	if (fscanf(fin, "\nHS_Last=%lf", &SSdata.HS_last) != 1) {
		fclose(fin);
		throw InvalidFormatException("Can not read HS_Last in file "+snofilename, AT);
	}
	double latitude, longitude, altitude;
	if (fscanf(fin, "\nLatitude=%lf", &latitude) != 1) {
		fclose(fin);
		throw InvalidFormatException("Can not read Latitude in file "+snofilename, AT);
	}
	if (fscanf(fin, "\nLongitude=%lf", &longitude) != 1) {
		fclose(fin);
		throw InvalidFormatException("Can not read Longitude in file "+snofilename, AT);
	}
	if (fscanf(fin, "\nAltitude=%lf", &altitude) != 1) {
		fclose(fin);
		throw InvalidFormatException("Can not read Altitude in file "+snofilename, AT);
	}
	double slope_angle, azi;
	if (fscanf(fin, "\nSlopeAngle=%lf", &slope_angle) != 1) {
		fclose(fin);
		throw InvalidFormatException("Can not read SlopeAngle in file "+snofilename, AT);
	}
	if (fscanf(fin, "\nSlopeAzi=%lf", &azi) != 1) {
		fclose(fin);
		throw InvalidFormatException("Can not read SlopeAzi in file "+snofilename, AT);
	}

	mio::Coords tmppos;
	tmppos.setLatLon(latitude, longitude, altitude);
	SSdata.meta.setStationData(tmppos, stationID, station_name);
	SSdata.meta.setSlope(slope_angle, azi);

	// Check consistency with radiation switch
	if ((sw_mode == "BOTH") && perp_to_slope && (SSdata.meta.getSlopeAngle() > Constants::min_slope_angle)) {
		fclose(fin);
		prn_msg(__FILE__, __LINE__, "wrn", Date(),
		        "You want to use measured albedo in a slope steeper than 3 deg  with PERP_TO_SLOPE set!");
		throw IOException("Do not generate Xdata from file "+snofilename, AT);
	}

	// Check consistency of nXLayerData
	if (fscanf(fin, "\nnSoilLayerData=%d", &dum) != 1) {
		fclose(fin);
		prn_msg(__FILE__, __LINE__, "err", Date(), "Missing 'nSoilLayerData'");
		throw InvalidFormatException("Cannot generate Xdata from file "+snofilename, AT);
	}
	if (dum < 0) {
		fclose(fin);
		prn_msg(__FILE__, __LINE__, "err", Date(), "'nSoilLayerData' < 0 !!!");
		throw InvalidFormatException("Cannot generate Xdata from file "+snofilename, AT);
	} else if (useSoilLayers && (dum < 1)) {
		fclose(fin);
		prn_msg(__FILE__, __LINE__, "err", Date(), "useSoilLayers set but 'nSoilLayerData' < 1 !!!");
		throw InvalidFormatException("Cannot generate Xdata from file "+snofilename, AT);
	} else if (!useSoilLayers && (dum > 0)) {
		fclose(fin);
		prn_msg(__FILE__, __LINE__, "err", Date(), "useSoilLayers not set but 'nSoilLayerData' > 0 !!!");
		throw InvalidFormatException("Cannot generate Xdata from file "+snofilename, AT);
	}
	SSdata.nLayers = static_cast<size_t>(dum); //we checked that it is >0
	if (fscanf(fin, "\nnSnowLayerData=%d", &dum) != 1) {
		fclose(fin);
		prn_msg(__FILE__, __LINE__, "err", Date(), "Missing 'nSnowLayerData'");
		throw InvalidFormatException("Cannot generate Xdata from file "+snofilename, AT);
	}
	if (dum < 0) {
		fclose(fin);
		prn_msg(__FILE__, __LINE__, "err", Date(), "'nSnowLayerData' < 0  !!!");
		throw InvalidFormatException("Cannot generate Xdata from file "+snofilename, AT);
	}
	SSdata.nLayers += static_cast<size_t>(dum); //we checked that it is >0

	if (fscanf(fin, "\nSoilAlbedo=%lf", &SSdata.SoilAlb) != 1) {
		fclose(fin);
		prn_msg(__FILE__, __LINE__, "err", Date(), "Missing 'SoilAlbedo'");
		throw InvalidFormatException("Cannot generate Xdata from file "+snofilename, AT);
	}
	if (fscanf(fin, "\nBareSoil_z0=%lf", &SSdata.BareSoil_z0) != 1) {
		fclose(fin);
		prn_msg(__FILE__, __LINE__, "err", Date(), "Missing 'BareSoil_z0'");
		throw InvalidFormatException("Cannot generate Xdata from file "+snofilename, AT);
	}
	if (SSdata.BareSoil_z0==0.) {
		prn_msg(__FILE__, __LINE__, "wrn", Date(), "'BareSoil_z0'=0 from %s, reset to 0.02", snowfile.c_str());
		SSdata.BareSoil_z0=0.02;
	}
	if (SSdata.HS_last > 0.05) {
		SSdata.Albedo = 0.9;
	} else {
		SSdata.Albedo = SSdata.SoilAlb;
	}

	if (fscanf(fin, "\nCanopyHeight=%lf",&SSdata.Canopy_Height) != 1) {
		fclose(fin);
		throw InvalidFormatException("Can not read CanopyHeight in file "+snofilename, AT);
	}
	if (fscanf(fin, "\nCanopyLeafAreaIndex=%lf",&SSdata.Canopy_LAI) != 1) {
		fclose(fin);
		throw InvalidFormatException("Can not read CanopyLeafAreaIndex in file "+snofilename, AT);
	}
	if (fscanf(fin, "\nCanopyDirectThroughfall=%lf",&SSdata.Canopy_Direct_Throughfall) != 1) {
		fclose(fin);
		throw InvalidFormatException("Can not read CanopyDirectThroughfall in file "+snofilename, AT);
	}

	if (fscanf(fin, "\nWindScalingFactor=%lf",&SSdata.WindScalingFactor) != 1) {
		fclose(fin);
		throw InvalidFormatException("Can not read WindScalingFactor in file "+snofilename, AT);
	}
	if (fscanf(fin, "\nErosionLevel=%d",&SSdata.ErosionLevel) != 1) {
		fclose(fin);
		throw InvalidFormatException("Can not read ErosionLevel in file "+snofilename, AT);
	}
	if (fscanf(fin, "\nTimeCountDeltaHS=%lf",&SSdata.TimeCountDeltaHS) != 1) {
		fclose(fin);
		throw InvalidFormatException("Can not read TimeCountDeltaHS in file "+snofilename, AT);
	}

	if (fscanf(fin,"\nYYYY") < 0) {
		fclose(fin);
		prn_msg(__FILE__, __LINE__, "err", Date(), "Failed reading layer header starting with 'YYYY'");
		throw InvalidFormatException("Cannot generate Xdata from file "+snofilename, AT);
	}
	if (fscanf(fin, "%*[^\n]") != 0) {
		fclose(fin);
		throw InvalidFormatException("Can not read header end in file "+snofilename, AT);
	}

	int nFields = 0;
	Date prev_depositionDate( 0., 1. );
	if (SSdata.nLayers > 0)
		SSdata.Ldata.resize(SSdata.nLayers, LayerData());
	for (size_t ll = 0; ll < SSdata.nLayers; ll++) {
		if ((nFields = fscanf(fin, " %d %d %d %d %d", &YYYY, &MM, &DD, &HH, &MI)) != 5) {
			fclose(fin);
			prn_msg(__FILE__, __LINE__, "err", Date(), "Failed reading date: read %d fields", nFields);
			throw InvalidFormatException("Cannot generate Xdata from file "+snofilename, AT);
		}
		SSdata.Ldata[ll].depositionDate = Date::rnd(Date(YYYY, MM, DD, HH, MI, time_zone), 1.);
		if (SSdata.Ldata[ll].depositionDate > SSdata.profileDate) {
			fclose(fin);
			prn_msg(__FILE__, __LINE__, "err", Date(),
			        "Layer %u from bottom is younger (%s) than ProfileDate (%s) !!!",
			        ll+1, SSdata.Ldata[ll].depositionDate.toString(Date::ISO).c_str(), SSdata.profileDate.toString(Date::ISO).c_str());
			throw IOException("Cannot generate Xdata from file "+snofilename, AT);
		}
		if (SSdata.Ldata[ll].depositionDate < prev_depositionDate) {
			prn_msg(__FILE__, __LINE__, "err", Date(),
				   "Layer %d is younger (%s) than layer above (%s) !!!",
				   ll, prev_depositionDate.toString(Date::ISO).c_str(), SSdata.profileDate.toString(Date::ISO).c_str());
			throw IOException("Cannot generate Xdata from file "+snofilename, AT);
		}
		prev_depositionDate = SSdata.Ldata[ll].depositionDate;

		if ((nFields = fscanf(fin, " %lf %lf %lf %lf %lf %lf",
		                      &SSdata.Ldata[ll].hl, &SSdata.Ldata[ll].tl, &SSdata.Ldata[ll].phiIce,
		                      &SSdata.Ldata[ll].phiWater, &SSdata.Ldata[ll].phiVoids, &SSdata.Ldata[ll].phiSoil)) != 6) {
			fclose(fin);
			prn_msg(__FILE__, __LINE__, "err", Date(), "Failed reading hl etc: read %d of 6 fields", nFields);
			throw InvalidFormatException("Cannot generate Xdata from file "+snofilename, AT);
		}
		SSdata.Ldata[ll].phiWaterPref = 0.;
		if (SSdata.Ldata[ll].tl < 100.) {
			SSdata.Ldata[ll].tl = IOUtils::C_TO_K(SSdata.Ldata[ll].tl);
		}
		if ((nFields = fscanf(fin, "%lf %lf %lf", &SSdata.Ldata[ll].SoilRho, &SSdata.Ldata[ll].SoilK,
		                      &SSdata.Ldata[ll].SoilC)) != 3) {
			fclose(fin);
			prn_msg(__FILE__, __LINE__, "err", Date(), "Failed reading SoilRho etc: read %d of 3 fields", nFields);
			throw InvalidFormatException("Cannot generate Xdata from file "+snofilename, AT);
		}
		unsigned int ne_tmp;
		if ((nFields = fscanf(fin, "%lf %lf %lf %lf %hu %lf %u", &SSdata.Ldata[ll].rg, &SSdata.Ldata[ll].rb,
		                                 &SSdata.Ldata[ll].dd, &SSdata.Ldata[ll].sp, &SSdata.Ldata[ll].mk,
		                                 &SSdata.Ldata[ll].hr, &ne_tmp)) != 7) {
			fclose(fin);
			prn_msg(__FILE__, __LINE__, "err", Date(), "Failed reading rg etc: read %d of 7 fields", nFields);
			throw InvalidFormatException("Cannot generate Xdata from file "+snofilename, AT);
		}
		SSdata.Ldata[ll].ne = static_cast<size_t>(ne_tmp);
		if (SSdata.Ldata[ll].phiSoil==0. && (SSdata.Ldata[ll].rg<=0. || SSdata.Ldata[ll].rb<=0.)) { //Test only for snow layers
			fclose(fin);
			std::stringstream ss;
			ss << "Invalid grain specification in layer " << ll+1 << " (from bottom) of file " << snofilename << ": ";
			ss << "grain radius = " << SSdata.Ldata[ll].rg << " bond radius = " << SSdata.Ldata[ll].rb;
			ss << " (they should be > 0).";
			throw InvalidArgumentException(ss.str(), AT);
		}
		if (SSdata.Ldata[ll].rg>0. && SSdata.Ldata[ll].rb >= SSdata.Ldata[ll].rg) {
			//HACK To avoid surprises in lwsn_ConcaveNeckRadius()
			SSdata.Ldata[ll].rb = Metamorphism::max_grain_bond_ratio * SSdata.Ldata[ll].rg;
			prn_msg(__FILE__, __LINE__, "wrn", Date(), "Layer %u from bottom: bond radius rb/rg larger than Metamorphism::max_grain_bond_ratio=%f (rb=%f mm, rg=%f mm)! Reset to Metamorphism::max_grain_bond_ratio",
			        ll+1, Metamorphism::max_grain_bond_ratio, SSdata.Ldata[ll].rb, SSdata.Ldata[ll].rg);
		}
		if ((nFields = fscanf(fin, "%lf %lf", &SSdata.Ldata[ll].CDot, &SSdata.Ldata[ll].metamo)) != 2) {
			fclose(fin);
			prn_msg(__FILE__, __LINE__, "err", Date(), "Failed reading CDot etc: read %d of 2 fields", nFields);
			throw InvalidFormatException("Cannot generate Xdata from file "+snofilename, AT);
		}
		for (size_t ii = 0; ii < SnowStation::number_of_solutes; ii++) {
			if ((nFields = fscanf(fin," %lf %lf %lf %lf ",
			                      &SSdata.Ldata[ll].cIce[ii], &SSdata.Ldata[ll].cWater[ii],
			                      &SSdata.Ldata[ll].cVoids[ii], &SSdata.Ldata[ll].cSoil[ii])) != 4) {
				fclose(fin);
				prn_msg(__FILE__, __LINE__, "err", Date(),
				        "Failed reading impurity concentrations: read %d of 4 fields", nFields);
				throw InvalidFormatException("Cannot generate Xdata from file "+snofilename, AT);
			}
		}
	}

	// Read the hoar, drift, and snowfall hazard data info (Zdata, needed for flat field only)
	if (fscanf(fin,"%*s ") != 0) {
		fclose(fin);
		throw InvalidFormatException("Can not read spacing in file "+snofilename, AT);
	}
	for (size_t ii = 0; ii < 48; ii++) {
		if (fscanf(fin," %lf ", &Zdata.hoar24[ii]) != 1) {
			fclose(fin);
			prn_msg(__FILE__, __LINE__, "err", Date(), "While reading hoar data (48) !!!");
			throw InvalidFormatException("Cannot generate Xdata from file "+snofilename, AT);
		}
	}
	if (fscanf(fin,"%*s ") != 0) {
		fclose(fin);
		throw InvalidFormatException("Can not read spacing in file "+snofilename, AT);
	}
	for (size_t ii = 0; ii < 48; ii++) {
		if (fscanf(fin," %lf ", &Zdata.drift24[ii]) != 1) {
			fclose(fin);
			prn_msg(__FILE__, __LINE__, "err", Date(), "While reading drift data (48)  !!!");
			throw InvalidFormatException("Cannot generate Xdata from file "+snofilename, AT);
		}
	}
	if (fscanf(fin,"%*s ") != 0) {
		fclose(fin);
		throw InvalidFormatException("Can not read spacing in file "+snofilename, AT);
	}
	for (size_t ii = 0; ii < 144; ii++) {
		if (fscanf(fin," %lf ", &Zdata.hn3[ii]) != 1) {
			fclose(fin);
			prn_msg(__FILE__, __LINE__, "err", Date(), "While reading hn(3h) data (144) !!!");
			throw InvalidFormatException("While reading Zdata (hns3) !!!", AT);
		}
	}
	if (fscanf(fin,"%*s ") != 0) {
		fclose(fin);
		throw InvalidFormatException("Can not read spacing in file "+snofilename, AT);
	}
	for (size_t ii = 0; ii < 144; ii++) {
		if (fscanf(fin," %lf ", &Zdata.hn24[ii]) != 1) {
			fclose(fin);
			prn_msg(__FILE__, __LINE__, "err", Date(), "While reading hn(24h) data (144)  !!!");
			throw InvalidFormatException("Cannot generate Xdata from file "+snofilename, AT);
		}
	}

	SSdata.nN = 1;
	SSdata.Height = 0.;
	for (size_t ll = 0; ll < SSdata.nLayers; ll++) {
		SSdata.nN     += SSdata.Ldata[ll].ne;
		SSdata.Height += SSdata.Ldata[ll].hl;
	}

	fclose(fin);
}

/**
 * @brief This routine writes the status of the snow cover at program termination and at specified backup times
 * @note original SNOWPACK format (*.snoold)
 * @version 11.02
 * @param date current
 * @param Xdata
 * @param Zdata
 * @param forbackup dump Xdata on the go
 */
void AsciiIO::writeSnowCover(const mio::Date& date, const SnowStation& Xdata,
                             const ZwischenData& Zdata, const size_t& forbackup)
{
	string snofilename = getFilenamePrefix(Xdata.meta.getStationID().c_str(), o_snowpath) + ".snoold";
	if (forbackup > 0){
		std::stringstream ss;
		if (forbackup == 1) {
			// 1: No labeling
			ss << "backup";
		} else {
			// >1: Label using timestamp
			ss << "" << (date.toString(Date::NUM));
		}
		snofilename += ss.str();
	}

	const vector<ElementData>& EMS = Xdata.Edata;
	std::ofstream fout;
	fout.open(snofilename.c_str(), std::ios::out);
	if (fout.fail()) {
		prn_msg(__FILE__, __LINE__, "err", date,"Cannot open profile OUTPUT file: %s", snofilename.c_str());
		throw AccessException("Cannot dump final Xdata to file "+snofilename, AT);
	}

	// Header, Station Name and Julian Day
	fout << fixed;
	fout << "[SNOWPACK_INITIALIZATION]\n";
	fout << "StationName= " << Xdata.meta.getStationName() << "\n";

	int yyyy,mm,dd,hh,mi;
	date.getDate(yyyy,mm,dd,hh,mi);
	fout << "ProfileDate= " << setfill('0') << setw(4) << yyyy << " " << setw(2) << mm << " " << setw(2) << dd << " " << setw(2) << hh << " " << setw(2) << mi << "\n";

	// Last checked calculated snow depth used for albedo control of next run
	fout << "HS_Last= " << Xdata.cH - Xdata.Ground << "\n";

	// Latitude, Longitude, Altitude, Slope Angle, Slope Azimut
	fout << "Latitude= " << fixed << std::setw(11) << std::setprecision(8) << Xdata.meta.position.getLat() << "\n";
	fout << "Longitude= "<< fixed << std::setw(11) << std::setprecision(8) << Xdata.meta.position.getLon() << "\n";
	fout << "Altitude= " << fixed << setprecision(0) << Xdata.meta.position.getAltitude() << "\n";
	fout << "SlopeAngle= " << fixed << setprecision(2) << Xdata.meta.getSlopeAngle() << "\n";
	fout << "SlopeAzi= " << fixed << setprecision(2) << Xdata.meta.getAzimuth() << "\n";

	// Number of Soil Layer Data; in case of no soil used to store the erosion level
	fout << "nSoilLayerData= " << Xdata.SoilNode << "\n";
	// Number of Snow Layer Data
	fout << "nSnowLayerData= " << Xdata.getNumberOfElements() - Xdata.SoilNode << "\n";

	// Ground Characteristics (introduced June 2006)
	fout << "SoilAlbedo= " << setprecision(2) << Xdata.SoilAlb << "\n";
	fout << "BareSoil_z0= " << setprecision(3) << Xdata.BareSoil_z0 << "\n";
	// Canopy Characteristics
	if (Xdata.Cdata != NULL) {
		fout << "CanopyHeight= " << setprecision(2) << Xdata.Cdata->height << "\n";
		fout << "CanopyLeafAreaIndex= " << setprecision(6) << Xdata.Cdata->lai << "\n";
		fout << "CanopyDirectThroughfall= " << setprecision(2) << Xdata.Cdata->direct_throughfall << "\n";
	} else {
		fout << "CanopyHeight= " << setprecision(2) << static_cast<double>(0.) << "\n";
		fout << "CanopyLeafAreaIndex= " << setprecision(6) << static_cast<double>(0.) << "\n";
		fout << "CanopyDirectThroughfall= " << setprecision(2) << static_cast<double>(1.) << "\n";
	}
	// Additional parameters
#ifndef SNOWPACK_CORE
	fout << "WindScalingFactor= " << Xdata.WindScalingFactor << "\n";
	fout << "ErosionLevel= " << Xdata.ErosionLevel << "\n";
	fout << "TimeCountDeltaHS= " << Xdata.TimeCountDeltaHS << "\n";
#else
	fout << "WindScalingFactor= " << static_cast<double>(1.) << "\n";
	fout << "ErosionLevel= " << Xdata.ErosionLevel << "\n";
	fout << "TimeCountDeltaHS= " << static_cast<double>(0.) << "\n";
#endif

	// Layer Data
	fout << "YYYY MM DD HH MI Layer_Thick           T  Vol_Frac_I  Vol_Frac_W  Vol_Frac_V";
	fout << "  Vol_Frac_S    Rho_S Conduc_S HeatCapac_S         rg        rb        dd        sp";
	fout << "    mk    mass_hoar  ne           CDot         metamo";
	for (size_t ii = 0; ii < Xdata.number_of_solutes; ii++) {
		fout << "             cIce            cWater              cAir             cSoil";
	}
	fout << "\n";
	const size_t nrElems = Xdata.getNumberOfElements();
	for (size_t e = 0; e < nrElems; e++) {
		int YYYY, MM, DD, HH, Min;
		EMS[e].depositionDate.getDate(YYYY, MM, DD, HH, Min);

		fout << noshowpoint << noshowpos << setfill('0');
		fout << setw(4) << YYYY << " " << setw(2) << MM << " " << setw(2) << DD << " " << setw(2) << HH << " " << setw(2) << Min << " ";

		fout << setfill(' ') << showpoint << showpos;
		fout << setw(11) << setprecision(6) << EMS[e].L << " " << Xdata.Ndata[e+1].T << " " << setw(19) << setprecision(14) << EMS[e].theta[ICE] << " " << EMS[e].theta[WATER] << " " << EMS[e].theta[AIR];
		fout << setw(19) << setprecision(14) << EMS[e].theta[SOIL] << " " << setw(8) << setprecision(1) << EMS[e].soil[SOIL_RHO] << " " << EMS[e].soil[SOIL_K] << " " << setw(11) << setprecision(1) << EMS[e].soil[SOIL_C] << " " << setw(10) << setprecision(6) << EMS[e].rg << " " << setw(9) << setprecision(6) << EMS[e].rb << " " << EMS[e].dd << " " << EMS[e].sp << " " << setw(6) << EMS[e].mk << " " << setw(12) << setprecision(6) << Xdata.Ndata[e+1].hoar << "    1";
		fout << " " << setw(14) << setprecision(6) << EMS[e].CDot << " " << EMS[e].metamo;

		for (size_t ii = 0; ii < Xdata.number_of_solutes; ii++) {
			fout << " " << setw(16) << setprecision(6) << EMS[e].conc(ICE,ii) << " " << setw(17) << setprecision(6) << EMS[e].conc(WATER,ii) << " " << EMS[e].conc(AIR,ii) << " " << EMS[e].conc(SOIL,ii);
		}
		fout << "\n";
	}

	fout << setfill(' ') << showpoint << showpos << setw(10) << setprecision(6);
	// Print out the hoar hazard data info, contained in Zdata (needed for flat field only)
	fout << "SurfaceHoarIndex\n";
	for (size_t ii = 0; ii < 48; ii++) {
		fout << " " << Zdata.hoar24[ii] << " ";
	}
	// Print out the drift hazard data info
	fout << "\nDriftIndex\n";
	for (size_t ii = 0; ii < 48; ii++) {
		fout << " " << Zdata.drift24[ii] << " ";
	}
	// Print out the 3 hour new snowfall hazard data info
	fout << "\nThreeHourNewSnow\n";
	for (size_t ii = 0; ii < 144; ii++) {
		fout << " " << Zdata.hn3[ii] << " ";
	}
	// Print out the 24 hour new snowfall hazard data info
	fout << "\nTwentyFourHourNewSnow\n";
	for (size_t ii = 0; ii < 144; ii++) {
		fout << " " << Zdata.hn24[ii] << " ";
	}
	fout << "\nEnd";

	fout.close();
}

// complete filename_prefix
std::string AsciiIO::getFilenamePrefix(const std::string& fnam, const std::string& path, const bool addexp) const
{
	//TODO: read only once (in constructor)
	const string filename_prefix = path + "/" + fnam;

	if (addexp && (experiment != "NO_EXP")) //NOTE usually, experiment == NO_EXP in operational mode
		return filename_prefix + "_" + experiment;

	return filename_prefix;
}

/**
 * @brief Write the Snow Profile Results, snow depth being taken VERTICALLY
 * Prepare Output File for JAVA visualization (SNOWPACK format, *.pro)
 * @note Parameters marked by an asterisk are available in RESEARCH visualisation only!
 * @version 12.04
 * @param i_date the current date
 * @param Xdata
 */
void AsciiIO::writeProfile(const mio::Date& i_date, const SnowStation& Xdata)
{
	for (size_t ii=0; ii<vecProfileFmt.size(); ii++) {
		if (vecProfileFmt[ii] == "PRO") {
			writeProfilePro(i_date, Xdata, aggregate_prf);
		} else if (vecProfileFmt[ii] == "PRF") {
			writeProfilePrf(i_date, Xdata, aggregate_prf);
		} else if (vecProfileFmt[ii] == "IMIS") {
			;
		} else {
			throw InvalidArgumentException("Key PROF_FORMAT in section [Output] takes only PRO, PRF or IMIS formats", AT);
		}
	}
}

void AsciiIO::writeProfilePro(const mio::Date& i_date, const SnowStation& Xdata, const bool& /*aggregate*/)
{
//TODO: optimize this method. For high-res outputs, we spend more than 50% of the time in this method...
	const string filename( getFilenamePrefix(Xdata.meta.getStationID(), outpath) + ".pro" );
	const size_t nN = Xdata.getNumberOfNodes();
	const size_t nE = nN-1;
	const vector<ElementData>& EMS = Xdata.Edata;
	const vector<NodeData>& NDS = Xdata.Ndata;

	//Check whether file exists, if so check whether data can be appended
	//or file needs to be deleted
	if (FileUtils::fileExists(filename)) {
		const bool append = appendFile(filename, i_date, "pro");
		if (!append && remove(filename.c_str()) != 0)
			prn_msg(__FILE__, __LINE__, "msg-", Date(), "Could not work on file %s", filename.c_str());
	}

	if (!checkHeader(Xdata, filename, "pro", "[STATION_PARAMETERS]")) {
		prn_msg(__FILE__, __LINE__, "err", i_date,"Checking header in file %s", filename.c_str());
		throw IOException("Cannot dump profiles in " + filename, AT);
	}

	std::ofstream fout(filename.c_str(),  std::ios::out | std::ofstream::app);
	if (fout.fail()) {
		prn_msg(__FILE__, __LINE__, "err", i_date,
			   "Cannot open profile series file: %s", filename.c_str());
		throw IOException("Cannot dump profiles in " + filename + "for visualisation", AT);
	}

	fout << "\n0500," << i_date.toString(Date::DIN);
	const double cos_sl = Xdata.cos_sl;
	const bool no_snow = (nE == Xdata.SoilNode);

	// Are we using sea ice variant? Check if the object is defined via the pointer:
	const bool SeaIce = (Xdata.Seaice==NULL)?(false):(true);
	// Check reference level: either a marked reference level, or, if non existent, the sea level (if sea ice module is used), otherwise 0:
	const double ReferenceLevel = (  Xdata.findMarkedReferenceLayer()==Constants::undefined || !useReferenceLayer  )  ?  (  (Xdata.Seaice==NULL)?(0.):(Xdata.Seaice->SeaLevel)  )  :  (Xdata.findMarkedReferenceLayer()  - Xdata.Ground);

	//  501: height [> 0: top, < 0: bottom of elem.] (cm)
	const size_t nz = (useSoilLayers || SeaIce)? nN : nE;
	if(nE==0) {
		fout << "\n0501,1,0";
		fout.close();
		return;
	} else {
		fout << "\n0501," << nz;
	}
	for (size_t n = nN-nz; n < nN; n++) {
		if (SeaIce) {
			//Correct for sea level:
			fout << "," << std::fixed << std::setprecision(2) << M_TO_CM((NDS[n].z+NDS[n].u - NDS[Xdata.SoilNode].z - ReferenceLevel)/cos_sl);
		} else {
			fout << "," << std::fixed << std::setprecision(2) << M_TO_CM((NDS[n].z+NDS[n].u - NDS[Xdata.SoilNode].z)/cos_sl);
		}
	}
	// 0502: element density (kg m-3)
	fout << "\n0502," << nE;
	for (size_t e = 0; e < nE; e++)
		fout << "," << std::fixed << std::setprecision(1) << EMS[e].Rho;
	// 0503: element temperature (degC)
	fout << "\n0503," << nE;
	for (size_t e = 0; e < nE; e++)
		fout << "," << std::fixed << std::setprecision(2) << IOUtils::K_TO_C(EMS[e].Te);
	// 0504: element ID  -- or --  MK
	fout << "\n0504," << nE;
	for (size_t e = 0; e < nE; e++)
		fout << "," << std::fixed << std::setprecision(0) << ((prof_ID_or_MK == "ID") ? (EMS[e].ID) : (EMS[e].mk));
	// 0505: element age
	fout << "\n0505," << nE;
	for (size_t e = 0; e < nE; e++) {
		if (prof_AGE_or_DATE == "AGE") {
			fout << "," << std::fixed << std::setprecision(2) << (i_date.getJulian() - EMS[e].depositionDate.getJulian());
		} else {
			fout << "," << EMS[e].depositionDate.toString(Date::ISO);
		}
	}
	// 0506: liquid water content by volume (%)
	fout << "\n0506," << nE;
	for (size_t e = 0; e < nE; e++)
		fout << "," << std::fixed << std::setprecision(1) << 100.*EMS[e].theta[WATER];
	// 0507: liquid preferential flow water content by volume (%)
	if(enable_pref_flow) {
		fout << "\n0507," << nE;
		for (size_t e = 0; e < nE; e++)
			fout << "," << std::fixed << std::setprecision(3) << 100.*EMS[e].theta[WATER_PREF];
	}
	// 0508: snow dendricity (1)
	if (no_snow) {
		fout << "\n0508,1,0";
	} else {
		fout << "\n0508," << nE-Xdata.SoilNode;
		for (size_t e = Xdata.SoilNode; e < nE; e++)
			fout << "," << std::fixed << std::setprecision(2) << EMS[e].dd;
	}
	// 0509: snow sphericity (1)
	if (no_snow) {
		fout << "\n0509,1,0";
	} else {
		fout << "\n0509," << nE-Xdata.SoilNode;
		for (size_t e = Xdata.SoilNode; e < nE; e++)
			fout << "," << std::fixed << std::setprecision(2) << EMS[e].sp;
	}
	// 0510: snow coordination number (1)
	if (no_snow) {
		fout << "\n0510,1,0";
	} else {
		fout << "\n0510," << nE-Xdata.SoilNode;
		for (size_t e = Xdata.SoilNode; e < nE; e++)
			fout << "," << std::fixed << std::setprecision(1) << EMS[e].N3;
	}
	// 0511: snow bond size (mm)
	if (no_snow) {
		fout << "\n0511,1,0";
	} else {
		fout << "\n0511," << nE-Xdata.SoilNode;
		for (size_t e = Xdata.SoilNode; e < nE; e++)
			fout << "," << std::fixed << std::setprecision(2) << 2.*EMS[e].rb;
	}
	// 0512: snow grain size (mm)
	if (no_snow) {
		fout << "\n0512,1,0";
	} else {
		fout << "\n0512," << nE-Xdata.SoilNode;
		for (size_t e = Xdata.SoilNode; e < nE; e++)
			fout << "," << std::fixed << std::setprecision(2) << 2.*EMS[e].rg;
	}
	// 0513: snow grain type (Swiss code F1F2F3), dumps either 1,0 or 1,660 if no snow on the ground!
	fout << "\n0513," << nE+1-Xdata.SoilNode;
	for (size_t e = Xdata.SoilNode; e < nE; e++)
		fout << "," << std::fixed << std::setfill ('0') << std::setw (3) << EMS[e].type;
	// surface hoar at surface? (depending on boundary conditions)
	if (M_TO_MM(NDS[nN-1].hoar/hoar_density_surf) > hoar_min_size_surf) {
		fout << ",660";
		// 0514: grain type, grain size (mm), and density (kg m-3) of SH at surface
		fout << "\n0514,3";
		fout << ",660," << std::fixed << std::setprecision(1) << M_TO_MM(NDS[nN-1].hoar/hoar_density_surf);
		fout << "," << std::fixed << std::setprecision(0) << hoar_density_surf;
	} else {
		fout << ",0";
		fout << "\n0514,3,-999,-999.0,-999.0";
	}
	// 0515: ice volume fraction (%)
	fout << "\n0515," << nE;
	for (size_t e = 0; e < nE; e++)
		fout << "," << std::fixed << std::setprecision(0) << 100.*EMS[e].theta[ICE];
	// 0516: air volume fraction (%)
	fout << "\n0516," << nE;
	for (size_t e = 0; e < nE; e++)
		fout << "," << std::fixed << std::setprecision(0) << 100.*EMS[e].theta[AIR];
	// 0517: stress (kPa)
	fout << "\n0517," << nE;
	for (size_t e = 0; e < nE; e++)
		fout << "," << std::scientific << std::setprecision(3) << 1.e-3*EMS[e].C;
	// 0518: viscosity (GPa s)
	fout << "\n0518," << nE;
	for (size_t e = 0; e < nE; e++)
		fout << "," << std::scientific << std::setprecision(3) << 1.e-9*EMS[e].k[SETTLEMENT];
	// 0519: soil volume fraction (%)
	fout << "\n0519," << nE;
	for (size_t e = 0; e < nE; e++)
		fout << "," << std::fixed << std::setprecision(0) <<100.*EMS[e].theta[SOIL];
	// 0520: temperature gradient (K m-1)
	fout << "\n0520," << nE;
	for (size_t e = 0; e < nE; e++)
		fout << "," << std::scientific << std::setprecision(3) << EMS[e].gradT;
	// 0521: thermal conductivity (W K-1 m-1)
	fout << "\n0521," << nE;
	for (size_t e = 0; e < nE; e++)
		fout << "," << std::scientific << std::setprecision(3) << EMS[e].k[TEMPERATURE];
	// 0522: snow absorbed shortwave radiation (W m-2)
	if (no_snow) {
		fout << "\n0522,1,0";
	} else {
		fout << "\n0522," << nE-Xdata.SoilNode;
		for (size_t e = Xdata.SoilNode; e < nE; e++)
			fout << "," << std::fixed << std::setprecision(1) << EMS[e].sw_abs;
	}
	// 0523: snow viscous deformation rate (1.e-6 s-1)
	if (no_snow) {
		fout << "\n0523,1,0";
	} else {
		fout << "\n0523," << nE-Xdata.SoilNode;
		for (size_t e = Xdata.SoilNode; e < nE; e++)
			fout << "," << std::fixed << std::setprecision(1) << 1.e6*EMS[e].Eps_vDot;
	}
#ifndef SNOWPACK_CORE
	// 0524: ice reservoir content by volume (%)
	if(enable_ice_reservoir) {
		fout << "\n0524," << nE;
		for (size_t e = 0; e < nE; e++)
			fout << "," << std::fixed << std::setprecision(3) << 100.*EMS[e].theta_i_reservoir;
	}
	// 0525: cumulated ice reservoir content by volume (%)
	if(enable_ice_reservoir) {
		fout << "\n0525," << nE;
		for (size_t e = 0; e < nE; e++)
			fout << "," << std::fixed << std::setprecision(3) << 100.*EMS[e].theta_i_reservoir_cumul;
	}
#endif
	// 0529: Stress rate CDot (Pa s-1)
	if (no_snow) {
		fout << "\n0529,1,0";
	} else {
		fout << "\n0529," << nE-Xdata.SoilNode;
		for (size_t e = Xdata.SoilNode; e < nE; e++)
			fout << "," << std::fixed << std::setprecision(1) << EMS[e].CDot;
	}
#ifndef SNOWPACK_CORE
	// 0530: position (cm) and minimum stability indices
	fout << "\n0530,8";
	fout << "," << std::fixed << +Xdata.S_class1 << "," << +Xdata.S_class2; //force printing type char as numerical value
	fout << "," << std::setprecision(1) << M_TO_CM(Xdata.z_S_d/cos_sl) << "," << std::setprecision(2) << Xdata.S_d;
	fout << "," << std::fixed << std::setprecision(1) << M_TO_CM(Xdata.z_S_n/cos_sl) << "," << std::setprecision(2) << Xdata.S_n;
	fout << "," << std::setprecision(1) << M_TO_CM(Xdata.z_S_s/cos_sl) << "," << std::fixed << std::setprecision(2) << Xdata.S_s;
	// 0531: deformation rate stability index Sdef
	if (no_snow) {
		fout << "\n0531,1,0";
	} else {
		fout << "\n0531," << nE-Xdata.SoilNode;
		for (size_t e = Xdata.SoilNode; e < nE; e++)
			fout << "," << std::fixed << std::setprecision(2) << EMS[e].S_dr;
	}
	// 0532: natural stability index Sn38
	if (no_snow) {
		fout << "\n0532,1,0";
	} else {
		fout << "\n0532," << nE-Xdata.SoilNode;
		for (size_t e = Xdata.SoilNode; e < nE; e++)
			fout << "," << std::fixed << std::setprecision(2) << NDS[e+1].S_n;
	}
	// 0533: stability index Sk38
	if (no_snow) {
		fout << "\n0533,1,0";
	} else {
		fout << "\n0533," << nE-Xdata.SoilNode;
		for (size_t e = Xdata.SoilNode; e < nE; e++)
			fout << "," << std::fixed << std::setprecision(2) << NDS[e+1].S_s;
	}
	// 0534: hand hardness ...
	if (no_snow) {
		fout << "\n0534,1,0";
	} else {
		fout << "\n0534," << nE-Xdata.SoilNode;
		if (r_in_n) { // ... either converted to newtons according to the ICSSG 2009
			for (size_t e = Xdata.SoilNode; e < nE; e++)
				fout << "," << std::fixed << std::setprecision(1) << -1.*(19.3*pow(EMS[e].hard, 2.4));
		} else { // ... or in index steps (1)
			for (size_t e = Xdata.SoilNode; e < nE; e++)
				fout << "," << std::fixed << std::setprecision(1) << -EMS[e].hard;
		}
	}
#endif
	// 0535: optical equivalent grain size OGS (mm)
	if (no_snow) {
		fout << "\n0535,1,0";
	} else {
		fout << "\n0535," << nE-Xdata.SoilNode;
		for (size_t e = Xdata.SoilNode; e < nE; e++)
			fout << "," << std::fixed << std::setprecision(2) << EMS[e].ogs;
	}
	if (Xdata.Seaice!=NULL) {
		// 0540: bulk salinity (g/kg)
		if (no_snow) {
			fout << "\n0540,1,0";
		} else {
			fout << "\n0540," << nE-Xdata.SoilNode;
			for (size_t e = Xdata.SoilNode; e < nE; e++)
				fout << "," << std::fixed << std::setprecision(2) << EMS[e].salinity;
		}
		// 0541: bulk salinity (g/kg)
		if (no_snow) {
			fout << "\n0541,1,0";
		} else {
			fout << "\n0541," << nE-Xdata.SoilNode;
			for (size_t e = Xdata.SoilNode; e < nE; e++)
				fout << "," << std::fixed << std::setprecision(2) << ((EMS[e].theta[WATER] == 0.) ? (mio::IOUtils::nodata) : (EMS[e].salinity / EMS[e].theta[WATER]));
		}
	}
	// 0560: potential lateral flow rate (kg/m3), only when using Richards equation and the SnowStation is on a slope
	if (useRichardsEq && Xdata.meta.getSlopeAngle() > 0.) {
		fout << "\n0560," << nE;
		for (size_t e = 0; e < nE; e++)
			fout << "," << std::fixed << std::setprecision(12) << EMS[e].SlopeParFlux * Constants::density_water;
	}
	if (variant == "CALIBRATION")
		writeProfileProAddCalibration(Xdata, fout);
	else
		writeProfileProAddDefault(Xdata, fout);

	if(enable_vapour_transport) {
		// 0901: the degree of undersaturation, (rhov-rohv_sat)/rhov_sat (-)
		fout << "\n0901," << nE;
		for (size_t e = 0; e < nE; e++)
			fout << "," << std::scientific << std::setprecision(6) << 1.e2*EMS[e].vapTrans_underSaturationDegree;

		// 0902: the water vapor diffusion flux (kg m-2 s-1)
		fout << "\n0902," << nE;
		for (size_t e = 0; e < nE; e++)
			fout << "," << std::scientific << std::setprecision(6) << 1.e7*EMS[e].vapTrans_fluxDiff;

		// 0903: the cumulative density change due to water vapor transport (kg m-3)
		fout << "\n0903," << nE;
		for (size_t e = 0; e < nE; e++)
			fout << "," << std::scientific << std::setprecision(6) << EMS[e].vapTrans_cumulativeDenChange;

		// 0904: the snow density change rate due to water vapor transport (1.0e-6 kg m-3)
		fout << "\n0904," << nE;
		for (size_t e = 0; e < nE; e++)
			fout << "," << std::scientific << std::setprecision(6) << 1.e6*EMS[e].vapTrans_snowDenChangeRate;

		// 0905: element tracking for making comparison of any snow properties between two simulation, (-)
		fout << "\n0905," << nE;
	}

	fout.close();
}

/**
 * @brief Default: dump special profiles to *.pro output file
 * @author Charles Fierz
 * @version 10.04
 * @param Xdata
 * @param *fout Output file
 */
void AsciiIO::writeProfileProAddDefault(const SnowStation& Xdata, std::ofstream &fout)
{
	const size_t nE = Xdata.getNumberOfElements();
	const vector<ElementData>& EMS = Xdata.Edata;
#ifndef SNOWPACK_CORE
	const vector<NodeData>& NDS = Xdata.Ndata;
#endif

	if (out_load) {
		// 06nn: e.g. solute concentration
		for (size_t jj = 2; jj < N_COMPONENTS-1; jj++) {
			for (size_t ii = 0; ii < Xdata.number_of_solutes; ii++) {
				fout << "\n06" << std::fixed << std::setfill('0') << std::setw(2) << 10*jj + ii << "," << nE-Xdata.SoilNode;
				for (size_t e = Xdata.SoilNode; e < nE; e++) {
					fout << "," << std::fixed << std::setprecision(1) << EMS[e].conc(ii,jj);
				}
			}
		}
	} else if (nE > Xdata.SoilNode) { // snow on the ground
		// 0600-profile specials
#ifndef SNOWPACK_CORE
		// 0601: snow shear strength (kPa)
		fout << "\n0601," << nE-Xdata.SoilNode;
		for (size_t e = Xdata.SoilNode; e < nE; e++)
			fout << "," << std::fixed << std::setprecision(2) << EMS[e].s_strength;
#endif
		// 0602: grain size difference (mm)
		fout << "\n0602," << nE-Xdata.SoilNode;
		for (size_t e = Xdata.SoilNode; e < nE-1; e++)
			fout << "," << std::fixed << std::setprecision(2) << 2.*fabs(EMS[e].rg - EMS[e+1].rg);
		fout << ",0.";
		// 0603: hardness difference (1)
		fout << "\n0603," << nE-Xdata.SoilNode;
		for (size_t e = Xdata.SoilNode; e < nE-1; e++)
			fout << "," << std::fixed << std::setprecision(2) << fabs(EMS[e].hard - EMS[e+1].hard);
		fout << ",0.";
#ifndef SNOWPACK_CORE
		// 0604: structural stability index SSI
		fout << "\n0604," << nE-Xdata.SoilNode;
		for (size_t e = Xdata.SoilNode; e < nE; e++)
			fout << "," << std::fixed << std::setprecision(2) << NDS[e+1].ssi;
		// 0605: inverse texture index ITI (Mg m-4)
		fout << "\n0605," << nE-Xdata.SoilNode;
		for (size_t e = Xdata.SoilNode; e < nE; e++) {
			if (EMS[e].dd < 0.005)
				fout << "," << std::fixed << std::setprecision(1) << -1.*EMS[e].Rho/(2.*MM_TO_M(EMS[e].rg));
			else
				fout << "," << std::fixed << std::setprecision(1) << 0.;
		}
		// 0606: critical cut length (m)
		fout << "\n0606," << nE-Xdata.SoilNode;
		for (size_t e = Xdata.SoilNode; e < nE; e++) {
			fout << "," << std::fixed << std::setprecision(2) << EMS[e].crit_cut_length;
		}
		if (metamorphism_model == "NIED") {
			// 0621: Dry snow metamorphism factor
			fout << "\n0621," << nE-Xdata.SoilNode;
			for (size_t e = Xdata.SoilNode; e < nE; e++) {
				fout << "," << std::fixed << std::setprecision(2) << EMS[e].dsm;
			}
			// 0622: Sigdsm
			fout << "\n0622," << nE-Xdata.SoilNode;
			for (size_t e = Xdata.SoilNode; e < nE; e++) {
				fout << "," << std::fixed << std::setprecision(2) << NDS[e+1].Sigdsm;
			}
			// 0623: S_dsm
			fout << "\n0623," << nE-Xdata.SoilNode;
			for (size_t e = Xdata.SoilNode; e < nE; e++) {
				fout << "," << std::fixed << std::setprecision(2) << NDS[e+1].S_dsm;
			}
		}
#endif
	} else {
		for (size_t jj = 1; jj < 7; jj++) {
			fout << "\n060" << jj << ",1,0";
		}
		if (metamorphism_model == "NIED") {
			for (size_t jj = 1; jj < 4; jj++) {
			      fout << "\n062" << jj << ",1,0";
			}
		}

	}
}

/**
 * @brief Calibration: dump special profiles to *.pro output file
 * @author Charles Fierz
 * @version 10.04
 * @param Xdata
 * @param *fout Output file
 */
void AsciiIO::writeProfileProAddCalibration(const SnowStation& Xdata, std::ofstream &fout)
{
	const size_t nE = Xdata.getNumberOfElements();
	const vector<ElementData>& EMS = Xdata.Edata;
	const vector<NodeData>& NDS = Xdata.Ndata;
	if (nE > Xdata.SoilNode) { // snow on the ground
		// 0600-profile specials
#ifndef SNOWPACK_CORE
		// 0601: snow shear strength (kPa)
		fout << "\n0601," << nE-Xdata.SoilNode;
		for (size_t e = Xdata.SoilNode; e < nE; e++)
			fout << "," << std::fixed << std::setprecision(2) << EMS[e].s_strength;
#endif
		// 0602: grain size difference (mm)
		fout << "\n0602," << nE-Xdata.SoilNode;
		for (size_t e = Xdata.SoilNode; e < nE-1; e++)
			fout << "," << std::fixed << std::setprecision(2) << 2.*fabs(EMS[e].rg - EMS[e+1].rg);
		fout << ",0.";
		// 0603: hardness difference (1)
		fout << "\n0603," << nE-Xdata.SoilNode;
		for (size_t e = Xdata.SoilNode; e < nE-1; e++)
			fout << "," << std::fixed << std::setprecision(2) << fabs(EMS[e].hard - EMS[e+1].hard);
		fout << ",0.";

#ifndef SNOWPACK_CORE
		// 0604: structural stability index SSI
		fout << "\n0604," << nE-Xdata.SoilNode;
		for (size_t e = Xdata.SoilNode; e < nE; e++)
			fout << "," << std::fixed << std::setprecision(2) << NDS[e+1].ssi;
		// 0605: inverse texture index ITI (Mg m-4)
		fout << "\n0605," << nE-Xdata.SoilNode;
		for (size_t e = Xdata.SoilNode; e < nE; e++) {
			if (EMS[e].dd < 0.005)
				fout << "," << std::fixed << std::setprecision(1) << -1.*EMS[e].Rho/(2.*MM_TO_M(EMS[e].rg));
			else
				fout << "," << std::fixed << std::setprecision(1) << 0.;
		}
		// 0606: critical cut length (m)
		fout << "\n0606," << nE-Xdata.SoilNode;
		for (size_t e = Xdata.SoilNode; e < nE; e++) {
			fout << "," << std::fixed << std::setprecision(2) << EMS[e].crit_cut_length;
		}
#endif

		// 700-profile specials for settling comparison
		// 0701: SNOWPACK: settling rate due to metamorphism (sig0) (% h-1)
		fout << "\n0701," << nE-Xdata.SoilNode;
		for (size_t e=Xdata.SoilNode; e<nE; e++)
			fout << "," << std::fixed << std::setprecision(2) << -100.*H_TO_S(NDS[e].f);
		// 0702: SNOWPACK: reaction to overload (% h-1) //ratio -Sig0 to load EMS[e].C (1)
		fout << "\n0702," << nE-Xdata.SoilNode;
		for(size_t e=Xdata.SoilNode; e<nE; e++)
			fout << "," << std::fixed << std::setprecision(2) << -100.*H_TO_S(EMS[e].Eps_Dot);
		// 0703: SNOWPACK: settling rate due to load (% h-1)
		fout << "\n0703," << nE-Xdata.SoilNode;
		for (size_t e=Xdata.SoilNode; e<nE; e++)
			fout << "," << std::fixed << std::setprecision(2) << -100.*H_TO_S(NDS[e].udot);
		// 0704: SNOWPACK: total settling rate (% h-1)
		fout << "\n0704," << nE-Xdata.SoilNode;
		for (size_t e=Xdata.SoilNode; e<nE; e++)
			fout << "," << std::fixed << std::setprecision(2) << -100.*H_TO_S(EMS[e].Eps_vDot);
		// 0705: SNOWPACK: bond to grain ratio (1)
		fout << "\n0705," << nE-Xdata.SoilNode;
		for (size_t e=Xdata.SoilNode; e<nE; e++)
			fout << "," << std::fixed << std::setprecision(4) << EMS[e].rb / EMS[e].rg;
		// 0706: SNOWPACK: addLoad to load (%)
		fout << "\n0706," << nE-Xdata.SoilNode;
		for (size_t e=Xdata.SoilNode; e<nE; e++)
			fout << "," << std::fixed << std::setprecision(4) << 100.*EMS[e].S;

		// SNTHERM.89
		// 0891: SNTHERM: settling rate due to load (% h-1)
		fout << "\n0891," << nE-Xdata.SoilNode;
		for (size_t e=Xdata.SoilNode; e<nE; e++) {
			const double eta_sntherm = (3.6e6*exp(0.08*(273.15-EMS[e].Te))*exp(0.021*EMS[e].Rho));
			fout << "," << std::fixed << std::setprecision(2) << -100.*H_TO_S(EMS[e].C/eta_sntherm);
		}
		// 0892: SNTHERM: settling rate due to metamorphism (% h-1)
		fout << "\n0892," << nE-Xdata.SoilNode;
		for (size_t e=Xdata.SoilNode; e<nE; e++) {
			double evdot = -2.778e-6*exp(-0.04*(273.15 - EMS[e].Te));
			if (EMS[e].Rho > 150.)
				evdot *= exp(-0.046*(EMS[e].Rho-150.));
			if (EMS[e].theta[WATER] > 0.01 )
				evdot *= 2.;
			fout << "," << std::fixed << std::setprecision(2) << -100.*H_TO_S(evdot);
		}
		// 0893: SNTHERM: viscosity (GPa s)
		fout << "\n0893," << nE-Xdata.SoilNode;
		for (size_t e=Xdata.SoilNode; e<nE; e++) {
			const double eta_sntherm = (3.6e6*exp(0.08*(273.15-EMS[e].Te))*exp(0.021*EMS[e].Rho));
			fout << "," << std::fixed << std::setprecision(2) << 1.e-9*eta_sntherm;
		}
	} else {
		for (size_t jj = 1; jj < 7; jj++) {
			fout << "\n060" << jj << ",1,0";
		}
		for (size_t jj = 1; jj < 7; jj++) {
			fout << "\n070" << jj << ",1,0";
		}
		for (size_t jj = 1; jj < 4; jj++) {
			fout << "\n089" << jj << ",1,0";
		}
	}
}

void AsciiIO::writeProfilePrf(const mio::Date& dateOfProfile, const SnowStation& Xdata, const bool& aggregate)
{
	if (Xdata.getNumberOfElements() == Xdata.SoilNode) { //only, so nothing to write
		return;
	}

	//open profile filestream
	const std::string ext = (aggregate)? ".aprf" : ".prf";
	const std::string filename( getFilenamePrefix(Xdata.meta.getStationID(), outpath) + ext );

	//Check whether file exists, if so check whether data can be appended
	//or file needs to be deleted
	if (FileUtils::fileExists(filename)) {
		const bool append = appendFile(filename, dateOfProfile, "prf");
		if (!append && remove(filename.c_str()) != 0)
			prn_msg(__FILE__, __LINE__, "msg-", Date(), "Could not work on file %s", filename.c_str());
	}

	if (!checkHeader(Xdata, filename, "prf", "[TABULAR_PROFILES]")) {
		prn_msg(__FILE__, __LINE__, "err", dateOfProfile,"Checking header in file %s", filename.c_str());
		throw IOException("Cannot dump tabular profiles in " + filename, AT);
	}

	std::ofstream ofs(filename.c_str(), std::ios::out | std::fstream::app);
	if (!ofs) throw AccessException("[E] Can not open file " + filename, AT);

	ofs << "#Date,JulianDate,station,aspect,slope,Nlayers,hs,swe,lwc_sum,ts,tg\n";
	ofs << "#-,-,-,deg,deg,1,cm,kg m-2,degC,degC\n";
	ofs << fixed << dateOfProfile.toString(Date::ISO) << "," << setprecision(6) << dateOfProfile.getJulian() << ",";
	ofs << Xdata.meta.getStationName() << "," << setprecision(1) << Xdata.meta.getAzimuth() << "," << Xdata.meta.getSlopeAngle() << ",";

	vector<SnowProfileLayer> Pdata( SnowProfileLayer::generateProfile(dateOfProfile, Xdata, hoar_density_surf, hoar_min_size_surf) );
	if (aggregate) {
		Aggregate::aggregate(Pdata);
	}
#ifndef SNOWPACK_CORE
	const double cos_sl = Xdata.cos_sl;
#endif
	const size_t nL = Pdata.size();
	ofs << nL << "," << setprecision(1) << Pdata[nL-1].height << "," << Xdata.swe << "," << Xdata.lwc_sum << ",";
	ofs << Pdata[nL-1].T << "," << IOUtils::K_TO_C(Xdata.Ndata[Xdata.SoilNode].T) << "\n";

	//Minima of stability indices at their respective depths as well as stability classifications
	ofs << "#Stab,stab_height,stab_index,stab_class1,stab_class2\n";
	ofs << "# ,cm,1,1,1\n";
#ifndef SNOWPACK_CORE
	ofs << "deformation," << setprecision(1) << M_TO_CM(Xdata.z_S_d/cos_sl) << "," << setprecision(2) << Xdata.S_d << ",";
	ofs << +Xdata.S_class1 << "," << +Xdata.S_class2 << "\n"; //force printing type char as numerical value
	ofs << "natural," << setprecision(1) << M_TO_CM(Xdata.z_S_n/cos_sl) << "," << setprecision(2) << Xdata.S_n << "\n";
	ofs << "ssi," << setprecision(1) << M_TO_CM(Xdata.z_S_s/cos_sl) << "," << setprecision(2) << Xdata.S_s << "\n";
	ofs << "S4," << setprecision(1) << M_TO_CM(Xdata.z_S_4/cos_sl) << "," << setprecision(2) << Xdata.S_4 << "\n";
	ofs << "S5," << setprecision(1) << M_TO_CM(Xdata.z_S_5/cos_sl) << "," << setprecision(2) << Xdata.S_5 << "\n";
#else
	ofs << "deformation," << setprecision(1) << mio::IOUtils::nodata << "," << setprecision(2) << mio::IOUtils::nodata << ",";
	ofs << mio::IOUtils::nodata << "," << mio::IOUtils::nodata << "\n"; //force printing type char as numerica value
	ofs << "natural," << setprecision(1) << mio::IOUtils::nodata << "," << setprecision(2) << mio::IOUtils::nodata << "\n";
	ofs << "ssi," << setprecision(1) << mio::IOUtils::nodata << "," << setprecision(2) << mio::IOUtils::nodata << "\n";
	ofs << "S4," << setprecision(1) << mio::IOUtils::nodata << "," << setprecision(2) << mio::IOUtils::nodata << "\n";
	ofs << "S5," << setprecision(1) << mio::IOUtils::nodata << "," << setprecision(2) << mio::IOUtils::nodata << "\n";
#endif

	//Now write all layers starting from the ground
	if (aggregate)
		ofs << "#Aggregated profile\n";
	else
		ofs << "#Full profile\n";
	ofs << "#DepositionDate,DepositionJulianDate,Hn,Tn,gradT,rho,theta_i,theta_w,ogs,gsz,bsz,dd,sp,class,mk,hardness\n";
	ofs << "#-,-,cm,degC,K m-1,kg m-3,1,mm,mm,mm,1,1,1,1,1\n";
	for(size_t ll=0; ll<nL; ll++) {
		ofs << Pdata[ll].depositionDate.toString(Date::ISO) << "," << setprecision(6) << Pdata[ll].depositionDate.getJulian() << ",";
		ofs << setprecision(2) << Pdata[ll].height << "," << setprecision(2) << Pdata[ll].T << "," << setprecision(1) << Pdata[ll].gradT << ",";
		ofs << setprecision(1) << Pdata[ll].rho << "," << setprecision(3) << Pdata[ll].theta_i << "," << Pdata[ll].theta_w << ",";
		ofs << setprecision(1) << Pdata[ll].ogs << "," << Pdata[ll].bond_size << "," << Pdata[ll].grain_size << ",";
		ofs << setprecision(2) << Pdata[ll].dendricity << "," << Pdata[ll].sphericity << ",";
		ofs << Pdata[ll].type << "," << Pdata[ll].marker << "," << setprecision(1) << Pdata[ll].hard << "\n";
	}
	ofs << "\n\n";

	ofs.close();
}

/**
 * @brief Dumps modelled (and measured) temperature at a given vertical position z_vert (m) \n
 * Dumps also vertical height (cm) in case of fixed settling rate sensors
 * @author Charles Fierz
 * @version 10.05
 * @param fout Output file stream
 * @param z_vert Position of sensor measured vertically (m)
 * @param T Measured temperature (K)
 * @param ii Sensor number
 * @param *Xdata
 * @return Number of items dumped to file
 */
size_t AsciiIO::writeTemperatures(std::ofstream &fout, const double& z_vert, const double& T,
                                  const size_t& ii, const SnowStation& Xdata)
{
	size_t jj=2;
	double perp_pos;

	if (ii < fixedPositions.size()) {
		perp_pos = compPerpPosition(z_vert, Xdata.cH, Xdata.Ground, Xdata.cos_sl);
	} else {
		/// @note Initial height of snow needed to compute sensor position from ground if FIXED_RATES is set // HACK
		const double INITIAL_HS=0;
		perp_pos = compPerpPosition(z_vert, INITIAL_HS, Xdata.Ground, Xdata.cos_sl);
		if (perp_pos == Constants::undefined) {
			fout << ",";
		} else {
			fout << "," << std::fixed << std::setprecision(2) << M_TO_CM(perp_pos)/Xdata.cos_sl;
		}
		jj++;
	}

	fout << "," << std::fixed << std::setprecision(2) << Xdata.getModelledTemperature(perp_pos);
	if (ii < numberMeasTemperatures) {
		const double tmp = checkMeasuredTemperature(T, perp_pos, Xdata.mH);
		fout << "," << std::fixed << std::setprecision(2) << tmp;
	} else {
		fout << ",";
	}
	return jj;
}

/**
 * @brief Returns sensor position perpendicular to slope (m) \n
 * Negative vertical height indicates depth from either snow or ground surface \n
 * NOTE: Depth from snow surface cannot be used with SNP_SOIL set
 * @author Charles Fierz
 * @version 10.02
 * @param z_vert Vertical position of the sensor (m)
 * @param hs_ref Height of snow to refer to (m)
 * @param Ground Ground level (m)
 * @param slope_angle (deg)
 */
double AsciiIO::compPerpPosition(const double& z_vert, const double& hs_ref, const double& ground, const double& cos_sl)
{
	double pos=0.;
	if (z_vert == mio::IOUtils::nodata) {
		pos = Constants::undefined;
	} else if (!useSoilLayers && (z_vert < 0.)) {
		pos = hs_ref + z_vert * cos_sl;
		if (pos < 0.)
			pos = Constants::undefined;
	} else {
		pos = ground + z_vert * cos_sl;
		if (pos < -ground)
			pos = Constants::undefined;
	}
	return pos;
}

/**
 * @brief Checks whether measured internal snow or/and soil temperature (instantaneous value) is valid \n
 * The temperature defaults to Constants::undefined if
 *  - the sensor is not covered by more than min_depth_subsurf snow (measured perpendicular to slope)
 * @author Charles Fierz
 * @version 10.01
 * @param T Measured temperature (K)
 * @param z Sensor position perpendicular to slope (m)
 * @param mH Measured snow height (m)
 * @return Measured temperature (degC) if OK, Constants::undefined else
 */
double AsciiIO::checkMeasuredTemperature(const double& T, const double& z, const double& mH)
{
	if ((T != mio::IOUtils::nodata) && (z != Constants::undefined) && (z <= (mH - min_depth_subsurf)))
		return IOUtils::K_TO_C(T);
	else
		return Constants::undefined;
}

/**
 * @brief Find element with corresponding tag or return -1 if not found
 * @version 10.04
 * @param tag to look for
 * @param Xdata
 * @return Index of tagged element, (size_t)-1 if not found
 */
size_t AsciiIO::findTaggedElement(const size_t& tag, const SnowStation& Xdata)
{
	for (size_t e=0; e<Xdata.getNumberOfElements(); e++) {
		if (Xdata.Edata[e].mk/100 == tag)
			return e;
	}
	return static_cast<size_t>(-1);
}

/**
 * @brief Dumps modelled and measured temperature for tag(ged layer)
 * @author Charles Fierz
 * @version 10.02
 * @param fout Output file stream
 * @param tag Tag number;
 * @param *Mdata
 * @param *Xdata
 * @return Number of dumped values
 */
size_t AsciiIO::writeHeightTemperatureTag(std::ofstream &fout, const size_t& tag,
                                          const CurrentMeteo& Mdata, const SnowStation& Xdata)
{
	const size_t e = findTaggedElement(tag, Xdata);
	const double cos_sl = Xdata.cos_sl;
	if (e != static_cast<size_t>(-1)) {
		const double perp_pos = ((Xdata.Ndata[e].z + Xdata.Ndata[e].u + Xdata.Ndata[e+1].z
		                + Xdata.Ndata[e+1].u)/2. - Xdata.Ground);
		fout << "," << std::fixed << std::setprecision(2) << M_TO_CM(perp_pos) / cos_sl << "," << IOUtils::K_TO_C(Xdata.Edata[e].Te);
	} else {
		fout << ",," << std::fixed << std::setprecision(2) << Constants::undefined;
	}
	size_t jj = 2;
	const size_t ii = numberFixedSensors + (tag-1);
	if (ii < numberMeasTemperatures) {
		const double perp_pos = compPerpPosition(Mdata.zv_ts.at(ii), Xdata.cH, Xdata.Ground, Xdata.meta.getSlopeAngle());
		if (perp_pos == Constants::undefined) {
			fout << ",," << std::fixed << std::setprecision(2) << Constants::undefined;
		} else {
			fout << "," << std::fixed << std::setprecision(2) << M_TO_CM(perp_pos)/cos_sl;
			const double temp = checkMeasuredTemperature(Mdata.ts.at(ii), perp_pos, Xdata.mH);
			fout << "," << std::fixed << std::setprecision(2) << temp;
		}
		jj += 2;
	}
	return jj;
}

/**
 * @brief Parse through a met file and read the last date for which meteo data has been written
 * @param eoln A char that represents the end of line character
 * @param start_date Holds the start date of this simulation
 * @param fin The file input stream to use
 * @param ftmp The output stream of a temporary file
 * @return TRUE if file may be appended, false if file needs to be overwritten
 */
bool AsciiIO::parseMetFile(const char& eoln, const mio::Date& start_date, std::istream& fin, std::ostream& ftmp)
{
	string tmpline;
	vector<string> vecTmp;
	Date current_date;

	bool append       = false; //true if file may be appended and false otherwise
	bool insert_endl  = false;
	bool data_started = false;

	do { //Loop going through the lines of the file
		getline(fin, tmpline, eoln); //read complete line

		if (data_started) {
			if (tmpline.length() > 20) {//the last line is without a carriage return
				IOUtils::trim(tmpline);
				IOUtils::readLineToVec(tmpline, vecTmp, ',');
				if ((vecTmp.size() >= 2) && (vecTmp[1].length() >= 16)) {
					const string tmpdate = vecTmp[1].substr(6,4) + "-" + vecTmp[1].substr(3,2) + "-" + vecTmp[1].substr(0,2)
						+ "T" + vecTmp[1].substr(11,2) + ":" + vecTmp[1].substr(14,2);
					IOUtils::convertString(current_date, tmpdate, time_zone);

					if (current_date.getJulian() < (start_date.getJulian()-0.00001)) {
						append=true;
					} else {
						break; //the start date of the simulation is newer/equal than current_date
					}
				}
			}
		} else {
			IOUtils::trim(tmpline);
			if (tmpline == "[DATA]")
				data_started = true;
		}

		if (insert_endl)
			ftmp << endl;
		else
			insert_endl = true;

		ftmp << tmpline; //copy line to tmpfile

	} while(!fin.eof());

	return append;
}

/**
 * @brief Parse through a pro file and check whether it can be appended for current simulation
 * @param eoln A char that represents the end of line character
 * @param start_date Holds the start date of this simulation
 * @param fin The file input stream to use
 * @param ftmp The output stream of a temporary file
 * @return TRUE if file may be appended, false if file needs to be overwritten
 */
bool AsciiIO::parseProFile(const char& eoln, const mio::Date& start_date, std::istream& fin, std::ostream& ftmp)
{
	string tmpline;
	vector<string> vecTmp;
	Date current_date;

	bool append = false; //true if file may be appended and false otherwise
	bool insert_endl = false;
	bool data_started = false;

	do { //Loop going through the lines of the file
		getline(fin, tmpline, eoln); //read complete line
		IOUtils::readLineToVec(tmpline, vecTmp, ',');

		if (data_started) {
			if (vecTmp.size() >= 2) {
				if (vecTmp[0] == "0500"){ //The date tag
					if (vecTmp[1].length() >= 16) {
						const string tmpdate = vecTmp[1].substr(6,4) + "-" + vecTmp[1].substr(3,2) + "-" + vecTmp[1].substr(0,2)
						                 + "T" + vecTmp[1].substr(11,2) + ":" + vecTmp[1].substr(14,2);
						IOUtils::convertString(current_date, tmpdate, time_zone);

						if (current_date.getJulian() < (start_date.getJulian()-1.e-5)){
							append=true;
						} else {
							break; //the start date of the simulation is newer/equal than current_date
						}
					}
				}
			}
		} else {
			IOUtils::trim(tmpline);
			if (tmpline == "[DATA]") data_started = true;
		}

		if (insert_endl)
			ftmp << endl;
		else
			insert_endl = true;

		ftmp << tmpline; //copy line to tmpfile
	} while( !fin.eof() );

	return append;
}

/**
 * @brief Parse through a prf file and check whether it can be appended for current simulation
 * @param eoln A char that represents the end of line character
 * @param start_date Holds the start date of this simulation
 * @param fin The file input stream to use
 * @param ftmp The output stream of a temporary file
 * @return TRUE if file may be appended, false if file needs to be overwritten
 */
bool AsciiIO::parsePrfFile(const char& eoln, const mio::Date& start_date, std::istream& fin, std::ostream& ftmp)
{
	string tmpline;
	vector<string> vecTmp;
	Date current_date;

	bool append = false; //true if file may be appended and false otherwise
	bool insert_endl = false;
	bool data_started = false;

	do { //Loop going through the lines of the file
		getline(fin, tmpline, eoln); //read complete line
		IOUtils::readLineToVec(tmpline, vecTmp, ',');

		if (data_started) {
			if (vecTmp.size() >= 2) {
				if (vecTmp[0] == "#Date"){ //The date tag
					IOUtils::readLineToVec(tmpline, vecTmp, ',');
					IOUtils::readLineToVec(tmpline, vecTmp, ',');
					if (vecTmp[1].length() >= 16) {
						const string tmpdate = vecTmp[1].substr(0,15);
						IOUtils::convertString(current_date, tmpdate, time_zone);

						if (current_date.getJulian() < (start_date.getJulian()-0.00001)){
							append=true;
						} else {
							break; //the start date of the simulation is newer/equal than current_date
						}
					}
				}
			}
		} else {
			IOUtils::trim(tmpline);
			if (tmpline == "#Date") data_started = true;
		}

		if (insert_endl)
			ftmp << endl;
		else
			insert_endl = true;

		ftmp << tmpline; //copy line to tmpfile
	} while( !fin.eof() );

	return append;
}

/**
 * @brief Check whether data can be appended to a file, or whether file needs to be deleted and recreated
 *        The following logic is implemented if the file already contains data:
 *        - if the startdate lies before the data written in the file, overwrite the file
 *        - if the startdate lies within the data in the file then append from that date on, delete the rest
 *        - if the startdate is after the data in the file then simply append
 * @param filename The file to check (must exist)
 * @param startdate The start date of the data to be written
 * @param ftype A string representing the type of file, i.e. "pro" or "met"
 * @return A boolean, true if file can be appended, false otherwise
 */
bool AsciiIO::appendFile(const std::string& filename, const mio::Date& startdate, const std::string& ftype)
{
	//Check if file has already been checked
	const set<string>::const_iterator it = setAppendableFiles.find(filename);
	if (it != setAppendableFiles.end()) //file was already checked
		return true;

	// Go through file and parse meteo data date if current date
	// is newer than the last one in the file, appending is possible
	ifstream fin;
	ofstream fout; //for the tmp file
	const string filename_tmp = filename + ".tmp";

	fin.open (filename.c_str());
	fout.open(filename_tmp.c_str());

	if (fin.fail()) throw AccessException(filename, AT);
	if (fout.fail()) throw AccessException(filename_tmp, AT);

	const char eoln = FileUtils::getEoln(fin); //get the end of line character for the file

	try {
		bool append_possible = false; //the temporary file will be copied

		if (ftype == "pro") {
			append_possible = parseProFile(eoln, startdate, fin, fout);
		} else if (ftype == "prf") {
			append_possible = parsePrfFile(eoln, startdate, fin, fout);
		} else if (ftype == "met") {
			append_possible = parseMetFile(eoln, startdate, fin, fout);
		}

		fin.close();
		fout.close();

		if (append_possible)
			FileUtils::copy_file(filename_tmp, filename);

		remove(filename_tmp.c_str()); //delete temporary file

		setAppendableFiles.insert(filename); //remember, that this file has been checked already
		return append_possible;
	} catch(...) {
		if (fin.is_open())  fin.close();
		if (fout.is_open()) fout.close();
		return false;
	}
}

void AsciiIO::setNumberSensors(const CurrentMeteo& Mdata)
{
	numberMeasTemperatures = Mdata.getNumberMeasTemperatures();
	maxNumberMeasTemperatures = Mdata.getMaxNumberMeasTemperatures();
	Mdata.getFixedPositions(fixedPositions);
	numberFixedSensors = fixedPositions.size() + Mdata.getNumberFixedRates();
	totNumberSensors = numberFixedSensors /*+Mdata.getNumberTags()*/;
}

/**
 * @brief Write all Time Series results (*.met)
 * All depths and water equivalents (mass) are taken VERTICALLY. \n
 * If AVGSUM_TIME_SERIES is set, mean fluxes and cumulated masses since last dump are written, \n
 * else current energy fluxes, cumulated masses over last computation_step_length (recommended setting in operational mode).
 * If CUMSUM_MASS is set, current value of cumulated masses since begin of run are dumped. \n
 * NOTE:
 * 	-# neither AVGSUM_TIME_SERIES nor CUMSUM_MASS can be set if NUMBER_SLOPES > 1.
 * Precipitations are dumped as rates (kg m-2 h-1) if PRECIP_RATES is set, otherwise as sum over the output time step. \n
 * NOTE:
 * 	-# The units of the corresponding SN_GUI plot will always appear as rate!
 * When running SNOW_REDISTRIBUTION on virtual slopes, eroded mass will be dumped
 *     to the windward *.met file and added to the solid precipitations of the lee *.met file!
 * \li DO NOT change the order of parameters below! Additional parameters may be dumped at pos.
 *     93[94] to 100 in writeTimeSeriesAddXXX()
 * @param Xdata
 * @param Sdata
 * @param Mdata
 * @param Hdata
 * @param wind_trans24 eroded snow from either flat field (present time step) or windward virtual slope (previous time step)
 */
void AsciiIO::writeTimeSeries(const SnowStation& Xdata, const SurfaceFluxes& Sdata,
                              const CurrentMeteo& Mdata, const ProcessDat& Hdata,
                              const double wind_trans24)
{
	const std::string filename( getFilenamePrefix(Xdata.meta.getStationID(), outpath) + ".met" );
	const vector<NodeData>& NDS = Xdata.Ndata;
	const size_t nN = Xdata.getNumberOfNodes();
	const double cos_sl = Xdata.cos_sl;

	//Check whether file exists, if so check whether data can be appended or file needs to be deleted
	if (FileUtils::fileExists(filename)) {
		const bool append = appendFile(filename, Mdata.date, "met");
		if (!append && remove(filename.c_str()) != 0)
			prn_msg(__FILE__, __LINE__, "msg-", Date(), "Could not work on file %s", filename.c_str());
	}

	// Check for availability of measured snow/soil temperatures
	setNumberSensors(Mdata);

	// Correction for snow depth. If we have a marked reference layer, then subtract the height of the reference layer in the output.
	const double HScorrC = (Xdata.findMarkedReferenceLayer()==IOUtils::nodata || !useReferenceLayer) ? (0.) : (Xdata.findMarkedReferenceLayer() - Xdata.Ground);

	// Check for number of computation steps in between output steps
	const size_t nCalcSteps = (!avgsum_time_series) ? (static_cast<size_t>(ts_days_between / M_TO_D(calculation_step_length) + 0.5)) : (1);

	// Check file for header
	if (!checkHeader(Xdata, filename, "met", "[STATION_PARAMETERS]")) {
		prn_msg(__FILE__, __LINE__, "err", Mdata.date, "Checking header in file %s", filename.c_str());
		throw InvalidFormatException("Writing Time Series data failed", AT);
	}

	std::ofstream fout;
	fout.open(filename.c_str(),  std::ios::out | std::ofstream::app);
	if (fout.fail()) {
		prn_msg(__FILE__, __LINE__, "err", Mdata.date, "Cannot open time series file: %s", filename.c_str());
		throw AccessException(filename, AT);
	}
	// Print time stamp
	fout << "\n0203," << Mdata.date.toString(Date::DIN);
	fout << std::fixed << std::setprecision(6);
	if (out_heat)
		// 1-2: Turbulent fluxes (W m-2)
		fout << "," << Sdata.qs << "," << Sdata.ql;
	else
		fout << ",,";
	if (out_lw)
		// 3-5: Longwave radiation fluxes (W m-2)
		fout << "," << Sdata.lw_out << "," << Sdata.lw_in << "," << Sdata.lw_net;
	else
		fout << ",,,";
	if (out_sw)
		// 6-9: Shortwave radiation fluxes (W m-2) and computed albedo (1)
		fout << "," << Sdata.sw_out << "," << Sdata.sw_in << "," << Sdata.qw << "," << Sdata.pAlbedo;
	else
		fout << ",,,,";
	if (out_meteo)
		// 10-13: Air temperature, snow surface temperature (modeled and measured), temperature at bottom of snow/soil pack (degC)
		fout << "," << IOUtils::K_TO_C(Mdata.ta) << "," << IOUtils::K_TO_C(NDS[nN-1].T) << "," << IOUtils::K_TO_C(Mdata.tss) << "," << IOUtils::K_TO_C(NDS[0].T);
	else
		fout << ",,,,";
	if (out_heat)
		// 14-17: Heat flux at lower boundary (W m-2), ground surface temperature (degC),
		//        Heat flux at gound surface (W m-2), rain energy (W m-2)
		fout << "," << Sdata.qg << "," << IOUtils::K_TO_C(NDS[Xdata.SoilNode].T) << "," << Sdata.qg0 << "," << Sdata.qr;
	else
		fout << ",,,,";
	if (out_sw)
		// 18-22: projected solar radiation (W m-2), meas. albedo (1)
		fout  << "," << Sdata.sw_hor << "," << Sdata.sw_in << "," << Sdata.sw_dir << "," << Sdata.sw_diff << "," << Sdata.mAlbedo;
	else
		fout << ",,,,,";
	if (out_meteo) {
		// 23-26: rH (%), wind (m s-1), wind_drift (m s-1), wind_dir (deg),
		// 27: solid precipitation rate (kg m-2 h-1),
		// 28-29: modeled and enforced vertical snow depth (cm); see also 51
		fout << "," << 100.*Mdata.rh << "," << Mdata.vw << "," << Mdata.vw_drift << "," << Mdata.dw << "," << Sdata.mass[SurfaceFluxes::MS_HNW];
		fout << "," << std::fixed << std::setprecision(2) << M_TO_CM((Xdata.cH - Xdata.Ground - HScorrC)/cos_sl) << ",";
		if (Xdata.mH!=Constants::undefined)
			fout << M_TO_CM((Xdata.mH - Xdata.Ground)/cos_sl) << std::setprecision(6);
		else
			fout << IOUtils::nodata << std::setprecision(6);
	} else
		fout << ",,,,,,,";
	if (out_haz) {
		// 30-33: surface hoar size (mm), 24h drift index (cm), height of new snow HN (cm), 3d sum of daily new snow depths (cm)
		if (!perp_to_slope)
			fout << "," << Hdata.hoar_size << "," << wind_trans24 << "," << Hdata.hn24 << "," << Hdata.hn72_24;
		else
			// dump vertical values if PERP_TO_SLOPE
			fout << "," << Hdata.hoar_size << "," << wind_trans24 << "," << Hdata.hn24/cos_sl << "," << Hdata.hn72_24/cos_sl;
	} else {
		if(out_soileb) {
			// 30-33: soil energy balance variables
			fout << "," << (Sdata.dIntEnergySoil * static_cast<double>(nCalcSteps)) / 1000. << "," << (Sdata.meltFreezeEnergySoil * static_cast<double>(nCalcSteps)) / 1000. << "," << Xdata.ColdContentSoil/1E6 << "," << Hdata.hn72_24;
		} else {
			fout << ",,,,";
		}
	}
	if (out_mass) {
		// 34-40: SWE (kg m-2), eroded mass (kg m-2 h-1), rain rate (kg m-2 h-1), runoff at bottom of snowpack (kg m-2),
		// runoff at the soil surface (kg m-2), sublimation and evaporation (both in kg m-2); see also 53 & 94.
		// Note: in operational mode, runoff at bottom of snowpack is expressed as kg m-2 h-1 when !cumsum_mass.
		fout << "," << Sdata.mass[SurfaceFluxes::MS_SWE]/cos_sl << "," << Sdata.mass[SurfaceFluxes::MS_WIND]/cos_sl << "," << Sdata.mass[SurfaceFluxes::MS_RAIN];
		fout << "," << Sdata.mass[SurfaceFluxes::MS_SNOWPACK_RUNOFF]/cos_sl << "," << Sdata.mass[SurfaceFluxes::MS_SURFACE_MASS_FLUX]/cos_sl << "," << Sdata.mass[SurfaceFluxes::MS_SUBLIMATION]/cos_sl << "," << Sdata.mass[SurfaceFluxes::MS_EVAPORATION]/cos_sl;
	} else {
		fout << ",,,,,,";
	}
	// 41-50: Internal Temperature Time Series at fixed heights, modeled and measured, all in degC
	if (out_t && (fixedPositions.size() || Mdata.getNumberFixedRates())) {
		const size_t nrFixedPositions = std::min((size_t)5, fixedPositions.size());
		if (Mdata.zv_ts.size()!=nrFixedPositions || Mdata.ts.size()!=nrFixedPositions) {
			std::ostringstream ss;
			ss << "Configured " << nrFixedPositions << " fixed positions but found " << Mdata.zv_ts.size() << " snow temperatures depths and ";
			ss << Mdata.ts.size() << " snow temperatures";
			throw IndexOutOfBoundsException(ss.str(), AT);
		}

		size_t jj = 0;
		for (size_t ii = 0; ii < nrFixedPositions; ii++)
			jj += writeTemperatures(fout, Mdata.zv_ts.at(ii), Mdata.ts.at(ii), ii, Xdata);
		for (; jj < 10; jj++)
			fout << ",";
	} else {
		fout << ",,,,,,,,,,";
	}
	if (maxNumberMeasTemperatures == 5) {
		// 51: Solute load at ground surface
		if (out_load && !Sdata.load.empty())
			fout << "," << Sdata.load[0];
		else
			fout << ",";
		// 52: input snow depth HS (cm); see also 28-29
		if (out_meteo)
			fout << "," << std::fixed << std::setprecision(2) << M_TO_CM(Mdata.hs)/cos_sl << std::setprecision(6);
		else
			fout << ",";
		// 52-54: LWC (kg m-2); see also 34-39
		if (out_mass)
			fout << "," << Sdata.mass[SurfaceFluxes::MS_WATER]/cos_sl << "," << Sdata.mass[SurfaceFluxes::MS_WATER_SOIL]/cos_sl << "," << Sdata.mass[SurfaceFluxes::MS_ICE_SOIL]/cos_sl;
		else
			fout << ",";
		// 55-66: Stability Time Series, heights in cm
		if (out_stab) {
<<<<<<< HEAD
#ifndef SNOWPACK_CORE
			fout << "," << +Xdata.S_class1 << "," << +Xdata.S_class2 << std::fixed; //profile type and stability class, force printing type char as numerica value
=======
			fout << "," << +Xdata.S_class1 << "," << +Xdata.S_class2 << std::fixed; //profile type and stability class, force printing type char as numerical value
>>>>>>> ce889cc2
			fout << "," << std::setprecision(1) << M_TO_CM(Xdata.z_S_d/cos_sl) << "," << std::setprecision(2) << Xdata.S_d;
			fout << "," << std::setprecision(1) << M_TO_CM(Xdata.z_S_n/cos_sl) << "," << std::setprecision(2) << Xdata.S_n;
			fout << "," << std::setprecision(1) << M_TO_CM(Xdata.z_S_s/cos_sl) << "," << std::setprecision(2) << Xdata.S_s;
			fout << "," << std::setprecision(1) << M_TO_CM(Xdata.z_S_4/cos_sl) << "," << std::setprecision(2) << Xdata.S_4;
			fout << "," << std::setprecision(1) << M_TO_CM(Xdata.z_S_5/cos_sl) << "," << std::setprecision(2) << Xdata.getLiquidWaterIndex() /*Xdata.S_5*/;
			fout << std::setprecision(6);
#else
			fout << ",,,,,,,,,,,,";
#endif
		} else {
			fout << ",,,,,,,,,,,,";
		}
		// 67-94 (28 columns)
		if (out_canopy && useCanopyModel)
			Canopy::DumpCanopyData(fout, Xdata.Cdata, &Sdata, cos_sl);
		else {
			if (variant == "SEAICE" && Xdata.Seaice != NULL) {
				// Total thickness (m), Ice thickness (m), snow thickness (m), snow thickness wrt reference (m), freeboard (m), sea level (m), bulk salinity, average bulk salinity, average brine salinity, bottom salinity flux, top salinity flux, MS_FLOODING, MS_ICEBASE_MELTING_FREEZING
				fout << "," << std::setprecision(3) << Xdata.cH - Xdata.Ground;
				fout << "," << std::setprecision(3) << Xdata.Ndata[Xdata.Seaice->IceSurfaceNode].z - Xdata.Ground;
				fout << "," << std::setprecision(3) << Xdata.Ndata[Xdata.getNumberOfNodes()-1].z - Xdata.Ndata[Xdata.Seaice->IceSurfaceNode].z;
				// Check reference level: either a marked reference level, or, if non existent, the sea level (if sea ice module is used), otherwise 0:
				const double ReferenceLevel = (  Xdata.findMarkedReferenceLayer()==IOUtils::nodata || !useReferenceLayer  )  ?  (  (Xdata.Seaice==NULL)?(0.):(Xdata.Seaice->SeaLevel)  )  :  (Xdata.findMarkedReferenceLayer() - Xdata.Ground);
				fout << "," << std::setprecision(3) << Xdata.Ndata[Xdata.getNumberOfNodes()-1].z - ReferenceLevel;
				fout << "," << std::setprecision(3) << Xdata.Seaice->FreeBoard;
				fout << "," << std::setprecision(3) << Xdata.Seaice->SeaLevel;
				fout << "," << std::setprecision(3) << Xdata.Seaice->getTotSalinity(Xdata);
				fout << "," << std::setprecision(3) << Xdata.Seaice->getAvgBulkSalinity(Xdata);
				fout << "," << std::setprecision(3) << Xdata.Seaice->getAvgBrineSalinity(Xdata);
				fout << "," << std::setprecision(3) << Xdata.Seaice->BottomSalFlux;
				fout << "," << std::setprecision(3) << Xdata.Seaice->TopSalFlux;
				fout << "," << Sdata.mass[SurfaceFluxes::MS_FLOODING]/cos_sl;
				fout << "," << Sdata.mass[SurfaceFluxes::MS_ICEBASE_MELTING_FREEZING]/cos_sl;
				fout << ",,,,,,,,,,,,,,,";
			} else {
				fout << ",,,,,,,,,,,,,,,,,,,,,,,,,,,,";
			}
		}
	} else if (out_t) {
		// 52-95 (44 columns)
		size_t ii, jj = 0;
		for (ii = std::min((size_t)5, fixedPositions.size()); ii < numberFixedSensors; ii++) {
			if ((jj += writeTemperatures(fout, Mdata.zv_ts.at(ii), Mdata.ts.at(ii), ii, Xdata)) > 44) {
				prn_msg(__FILE__, __LINE__, "err", Mdata.date,
				        "There is not enough space to accomodate your temperature sensors: j=%u > 44!", jj);
				throw IOException("Writing Time Series data failed", AT);
			}
		}
		for (; jj < 45; jj++)
			fout << ",";
	} else {
		fout << ",,,,,,,,,,,,,,,,,,,,,,,,,,,,,,,,,,,,,,,,,,,,,,,,,,,,,";
	}
	// 96[94]-102 (8 or 7 free columns)
	double crust = 0., dhs_corr = 0., mass_corr = 0.;
	if (out_haz) {
		crust = Hdata.crust;
		dhs_corr = Hdata.dhs_corr;
		mass_corr = Hdata.mass_corr;
	}
	if (variant == "CALIBRATION") {
		writeTimeSeriesAddCalibration(Xdata, Sdata, Mdata, crust, dhs_corr, mass_corr, nCalcSteps, fout);
	} else if (variant == "ANTARCTICA") {
		writeTimeSeriesAddAntarctica(Xdata, Sdata, Mdata, crust, dhs_corr, mass_corr, nCalcSteps, fout);
	} else {
		writeTimeSeriesAddDefault(Xdata, Sdata, Mdata, crust, dhs_corr, mass_corr, nCalcSteps, fout);
	}

	fout.close();
}

/**
 * @brief Default: last 8 time series (columns 93 to 100) dumped to *.met output file
 * @version 11.05
 * @param Xdata
 * @param Sdata
 * @param Mdata
 * @param crust height
 * @param dhs_corr correction for height of snow in (operational mode only)
 * @param mass_corr mass correction due to dhs_corr (operational mode only)
 * @param nCalcSteps between outputs
 * @param fout Output file stream
 */
void AsciiIO::writeTimeSeriesAddDefault(const SnowStation& Xdata, const SurfaceFluxes& Sdata,
                                        const CurrentMeteo& Mdata, const double crust,
                                        const double dhs_corr, const double mass_corr,
                                        const size_t nCalcSteps, std::ofstream &fout)
{
	// 93: Soil Runoff (kg m-2); see also 34-39 & 51-52
	if (useSoilLayers)
		fout << "," << Sdata.mass[SurfaceFluxes::MS_SOIL_RUNOFF] / Xdata.cos_sl;
	else
		fout << ",";
	// 94-95:
	if (out_heat) {
		// 94: change of internal energy (kJ m-2)
		if (Xdata.getNumberOfElements() > Xdata.SoilNode)
			fout << "," << std::fixed << std::setprecision(3) << ((Sdata.dIntEnergy * static_cast<double>(nCalcSteps))
		                             - (Sdata.qg0 * D_TO_S(ts_days_between))) / 1000. << std::setprecision(6);
		else
			fout << "," << Constants::undefined;
		// 95: sum of energy fluxes at surface (kJ m-2)
		fout << "," << ((Sdata.qw + Sdata.lw_net + Sdata.qs + Sdata.ql + Sdata.qr)
		                * D_TO_S(ts_days_between)) / 1000.;
	} else {
		fout << ",,";
	}
	// 96-97: new snow densities, measured and in use (kg m-3)
	if(Sdata.cRho_hn > 0.) {
		fout << "," << std::fixed << std::setprecision(1) << Sdata.mRho_hn << "," << Sdata.cRho_hn << std::setprecision(6);
	} else {
		if(Mdata.rho_hn != mio::IOUtils::nodata)
			fout << "," << std::fixed << std::setprecision(1) << -Mdata.rho_hn << "," << Sdata.cRho_hn << std::setprecision(6);
		else
			fout << "," << std::fixed << std::setprecision(1) << Constants::undefined << "," << Sdata.cRho_hn << std::setprecision(6);
	}
	// 98: crust height (S-slope) (cm)
	fout << "," << crust;
	// 99-100:
	if (!research_mode) {
		// snow depth (cm) and mass correction (kg m-2)
		fout << "," << M_TO_CM(dhs_corr) << "," << mass_corr;
	} else {
		// for example, measured turbulent fluxes (W m-2); see also 1-2
		fout << ",," << (Sdata.meltFreezeEnergy * static_cast<double>(nCalcSteps)) / 1000.;
		// output melt and refreeze mass (kg m-2)
		fout << "," << Sdata.meltMass;
		fout << "," << Sdata.refreezeMass;
	}
}

/**
 * @brief Antarctic: last [8]7 time series (columns [93]94 to 100) dumped to *.met output file
 * @version 11.05
 * @param Xdata
 * @param Sdata
 * @param Mdata
 * @param crust not available; replaced by potential erosion level
 * @param dhs_corr not available
 * @param mass_corr not available
 * @param nCalcSteps between outputs
 * @param fout Output file stream
 */
void AsciiIO::writeTimeSeriesAddAntarctica(const SnowStation& Xdata, const SurfaceFluxes& Sdata,
                                           const CurrentMeteo& Mdata, const double /*crust*/,
                                           const double /*dhs_corr*/, const double /*mass_corr*/,
                                           const size_t nCalcSteps, std::ofstream &fout)
{
	if (maxNumberMeasTemperatures == 5) // then there is room for the measured HS at pos 93
		fout << "," << std::fixed << std::setprecision(2) << M_TO_CM(Mdata.hs)/Xdata.cos_sl << std::setprecision(6);
	// 94-95:
	if (out_heat) {
		// 94: change of internal energy (kJ m-2)
		if (Xdata.getNumberOfElements() > Xdata.SoilNode)
			fout << "," << std::fixed << std::setprecision(3) << ((Sdata.dIntEnergy * static_cast<double>(nCalcSteps))
		                             - (Sdata.qg0 * D_TO_S(ts_days_between))) / 1000. << std::setprecision(6);
		else
			fout << "," << Constants::undefined;
		// 95: sum of energy fluxes at surface (kJ m-2)
		fout << "," << ((Sdata.qw + Sdata.lw_net + Sdata.qs + Sdata.ql + Sdata.qr)
		                * D_TO_S(ts_days_between)) / 1000.;
	} else {
		fout << ",,";
	}
	// 96-97: new snow densities, measured and in use (kg m-3)
	if(Sdata.cRho_hn > 0.) {
		fout << "," << std::fixed << std::setprecision(1) << Sdata.mRho_hn << "," << Sdata.cRho_hn << std::setprecision(6);
	} else {
		double mRho_hn = Constants::undefined;
		if (Mdata.rho_hn != mio::IOUtils::nodata)
			mRho_hn = -Mdata.rho_hn;
		fout << "," << std::fixed << std::setprecision(1) << mRho_hn << "," << Sdata.cRho_hn << std::setprecision(6);
	}
	// 98: potential erosion level below surface (cm)
	fout << "," << M_TO_CM(Xdata.Ndata[Xdata.ErosionLevel+1].z - Xdata.cH);
	// 99-100
	if (out_meteo)
		// mean over 100 h of air humidity (%) and mean wind speed (m s-1)
		fout << "," << std::fixed << std::setprecision(2) << 100. * Mdata.rh_avg << "," << Mdata.vw_avg << std::setprecision(6);
	else
		fout << ",,";
}

/**
 * @brief Calibration: last [8]7 time series (columns [93]94 to 100) dumped to *.met output file
 * @version 11.05
 * @param Xdata
 * @param Sdata not used
 * @param Mdata
 * @param crust height, not used
 * @param dhs_corr not available
 * @param mass_corr not available
 * @param nCalcSteps
 * @param fout Output file stream
 */
void AsciiIO::writeTimeSeriesAddCalibration(const SnowStation& Xdata, const SurfaceFluxes& Sdata,
                                            const CurrentMeteo& Mdata, const double /*crust*/,
                                            const double /*dhs_corr*/, const double /*mass_corr*/,
                                            const size_t nCalcSteps, std::ofstream &fout)
{
	const double t_surf = std::min(IOUtils::C_TO_K(-0.1), Xdata.Ndata[Xdata.getNumberOfNodes()-1].T);
	if (maxNumberMeasTemperatures == 5) // then there is room for the measured HS at pos 93
		fout << "," << std::fixed << std::setprecision(2) << M_TO_CM(Mdata.hs)/Xdata.cos_sl << std::setprecision(6);
	// 94-95:
	if (out_heat) {
		// 94: change of internal energy (kJ m-2)
		if (Xdata.getNumberOfElements() > Xdata.SoilNode)
			fout << "," << std::fixed << std::setprecision(3) << ((Sdata.dIntEnergy * static_cast<double>(nCalcSteps))
			                         - (Sdata.qg0 * D_TO_S(ts_days_between))) / 1000. << std::setprecision(6);
		else
			fout << "," << Constants::undefined;
		// 95: sum of energy fluxes at surface (kJ m-2)
		fout << "," << ((Sdata.qw + Sdata.lw_net + Sdata.qs + Sdata.ql + Sdata.qr)
		                * D_TO_S(ts_days_between)) / 1000.;
	} else {
		fout << ",,";
	}
	// 96-100: new snow densities: measured, in use, newLe, bellaire, and crocus (kg m-3)
	double rho_hn, signRho;
	if (Sdata.cRho_hn > 0.) {
		fout << "," << std::fixed << std::setprecision(1) << Sdata.mRho_hn << "," << Sdata.cRho_hn << std::setprecision(6);
		signRho = 1.;
	} else {
		const double mRho_hn = (Mdata.rho_hn != mio::IOUtils::nodata) ? -Mdata.rho_hn : Constants::undefined;
		fout << "," << std::fixed << std::setprecision(1) << mRho_hn << "," << Sdata.cRho_hn << std::setprecision(6);
		signRho = -1.;
	}
	rho_hn = SnLaws::compNewSnowDensity("PARAMETERIZED", "LEHNING_NEW", Constants::undefined, Mdata, Xdata, t_surf, variant);
	fout << "," << std::fixed << std::setprecision(1) << signRho*rho_hn << std::setprecision(6);
	rho_hn = SnLaws::compNewSnowDensity("PARAMETERIZED", "BELLAIRE", Constants::undefined, Mdata, Xdata, t_surf, variant);
	fout << "," << std::fixed << std::setprecision(1) << signRho*rho_hn << std::setprecision(6);
	rho_hn = SnLaws::compNewSnowDensity("PARAMETERIZED", "PAHAUT", Constants::undefined, Mdata, Xdata, t_surf, variant);
	fout << "," << std::fixed << std::setprecision(1) << signRho*rho_hn << std::setprecision(6);
}

void AsciiIO::writeMETHeader(const SnowStation& Xdata, std::ofstream &fout) const
{
	const string stationname = Xdata.meta.getStationName();
	fout << "[STATION_PARAMETERS]";
	fout <<  "\nStationName= " << stationname;
	fout << "\nLatitude= " << std::fixed << std::setprecision(8) << Xdata.meta.position.getLat();
	fout << "\nLongitude= " << std::fixed << std::setprecision(8) << Xdata.meta.position.getLon();
	fout << "\nAltitude= " << std::fixed << std::setprecision(0) << Xdata.meta.position.getAltitude();
	fout << "\nSlopeAngle= " << std::fixed << std::setprecision(2) << Xdata.meta.getSlopeAngle();
	fout << "\nSlopeAzi= " << std::fixed << std::setprecision(2) << Xdata.meta.getAzimuth();
	fout << "\nDepthTemp= " << std::fixed << std::setprecision(1) << (Xdata.SoilNode > 0);

	for (size_t ii = 0; ii < fixedPositions.size(); ii++)
		fout << "," << std::fixed << std::setprecision(3) << fixedPositions[ii] << std::setprecision(6);
	fout << "\n\n[HEADER]";
	if (out_haz) { // HACK To avoid troubles in A3D
		fout << "\n#" << info.computation_date.toString(Date::ISO) << ", Snowpack " << variant << " version " << info.version << " run by \"" << info.user << "\"";
		if (research_mode)
			fout << " (research mode)";
		else
			fout << " (operational mode)";
	}
	fout << "\n,,1,2,3,4,5,6,7,8,9,10,11,12,13,14,15,16,17,18,19,20,21,22,23,24,25,26,27,28,29,30,31,32,33,34,35,36,37,38,39,40,41,42,43,44,45,46,47,48,49,50,51,52,53,54,55,56,57,58,59,60,61,62,63,64,65,66,67,68,69,70,71,72,73,74,75,76,77,78,79,80,81,82,83,84,85,86,87,88,89,90,91,92,93,94,95,96,97,98,99,100,101,102,103";
	fout << "\nID,Date,Sensible heat,Latent heat,Outgoing longwave radiation,Incoming longwave radiation,Net absorbed longwave radiation,Reflected shortwave radiation,Incoming shortwave radiation,Net absorbed shortwave radiation,Modelled surface albedo,Air temperature,Modeled surface temperature,Measured surface temperature,Temperature at bottom of snow or soil pack,Heat flux at bottom of snow or soil pack,Ground surface temperature,Heat flux at ground surface,Heat advected to the surface by liquid precipitation,Global solar radiation (horizontal)";
	if(out_haz==true || out_soileb==false) {
		fout << ",Global solar radiation on slope,Direct solar radiation on slope,Diffuse solar radiation on slope,Measured surface albedo,Relative humidity,Wind speed,Max wind speed at snow station or wind speed at ridge station,Wind direction at snow station,Precipitation rate at surface (solid only),Modelled snow depth (vertical),Enforced snow depth (vertical),Surface hoar size,24h Drift index (vertical),Height of new snow HN (24h vertical),3d sum of daily height of new snow (vertical),SWE (of snowpack),Eroded mass,Rain rate,Snowpack runoff (virtual lysimeter -- snow only), Surface mass flux (virtual lysimeter)";
	} else {
		fout << ",Global solar radiation on slope,Direct solar radiation on slope,Diffuse solar radiation on slope,Measured surface albedo,Relative humidity,Wind speed,Max wind speed at snow station or wind speed at ridge station,Wind direction at snow station,Precipitation rate at surface (solid only),Modelled snow depth (vertical),Enforced snow depth (vertical),Internal energy change soil,Melt freeze part of internal energy change soil,Cold content soil,,SWE (of snowpack),Eroded mass,Rain rate,Snowpack runoff (virtual lysimeter -- snow only), Surface mass flux (virtual lysimeter)";
	}
	fout << ",Sublimation,Evaporation,Temperature 1 (modelled),Temperature 1 (measured),Temperature 2 (modelled),Temperature 2 (measured),Temperature 3 (modelled),Temperature 3 (measured),Temperature 4 (modelled),Temperature 4 (measured),Temperature 5 (modelled),Temperature 5 (measured)";
	if (maxNumberMeasTemperatures == 5) {
		fout << ",Solute load at soil surface,Measured snow depth HS,Liquid Water Content (of snowpack),Liquid Water Content (of soil),Solid Water Content (of soil),Profile type,Stability class,z_Sdef,Deformation rate stability index Sdef,z_Sn38,Natural stability index Sn38,z_Sk38,Skier stability index Sk38,z_SSI,Structural Stability index SSI,z_S5,Stability index S5";
		if (useCanopyModel && out_canopy) {
			Canopy::DumpCanopyHeader(fout);
		} else {
			if (variant == "SEAICE" && Xdata.Seaice != NULL) {
				fout << ",Total thickness,Ice thickness,Snow thickness,Snow thickness wrt reference,Freeboard,Sea level,Tot salinity,Average bulk salinity,Average Brine Salinity,Bottom Sal Flux,Top Sal Flux,MS_FLOODING,MS_ICEBASE_MELTING_FREEZING";
				fout << ",-,-,-,-,-,-,-,-,-,-,-,-,-,-,-";
			} else {
				// 28 empty fields
				fout << ",-,-,-,-,-,-,-,-,-,-,-,-,-,-,-,-,-,-,-,-,-,-,-,-,-,-,-,-";
			}
		}
	} else if (out_t) {
		size_t jj = 0;
		for (size_t ii = std::min((size_t)5, fixedPositions.size()); ii < numberFixedSensors; ii++) {
			size_t i_prn;
			if (ii < fixedPositions.size()) {
				i_prn = ii + 1;
				fout << ",Temperature " << i_prn << " (modelled)";
			} else {
				i_prn = (ii-fixedPositions.size())+1;
				fout << ",Hfr " << i_prn;
				fout << ",Tfr " << i_prn << " (modelled)";
				jj++;
			}
			if (ii < numberMeasTemperatures) {
				if (ii < fixedPositions.size()) {
					fout << ",Temperature " << i_prn << " (measured)";
				} else {
					fout << ",Tfr " << i_prn << " (measured)";
				}
			} else {
				fout << ",";
			}
			jj += 2;
		}
		for (; jj < 44; jj++) {
			fout << ",-";
		}
	} else {
		fout << ",-,-,-,-,-,-,-,-,-,-,-,-,-,-,-,-,-,-,-,-,-,-,-,-,-,-,-,-";
	}

	if (variant == "ANTARCTICA") {
		if (maxNumberMeasTemperatures == 5)
			fout << ",Measured snow depth HS";
		fout << ",Internal energy change,Surface input (sum fluxes),Measured new snow density,Modeled new snow density,Erosion level (from srf),Running mean relative humidity (100h),Running mean wind speed (100h)";
	} else if (variant == "CALIBRATION") {
		if (maxNumberMeasTemperatures == 5)
			fout << ",Measured snow depth HS";
		fout << "Internal energy change,Surface input (sum fluxes),rho_hn(measured),rho_hn(Zwart),rho_hn(Lehning),rho_hn(Bellaire),rho_hn(PAHAUT)";
	} else {
		fout << ",Soil runoff,Internal energy change,Surface input (sum fluxes),Measured new snow density,Modeled new snow density,Crust thickness (S-slope)";
		if (!research_mode)
			fout << ",Snow depth correction,Mass change";
		else
			fout << ",-,Melt freeze part of internal energy change,Melted mass,Refrozen mass";
	}

	if(out_haz==true || out_soileb==false) {
		fout << "\n,,W m-2,W m-2,W m-2,W m-2,W m-2,W m-2,W m-2,W m-2,1,degC,degC,degC,degC,W m-2,degC,W m-2,W m-2,W m-2,W m-2,W m-2,W m-2,1,%,m s-1,m s-1,deg,kg m-2 h-1,cm,cm,mm,cm,cm,cm,kg m-2,kg m-2 h-1,kg m-2 h-1,kg m-2,kg m-2,kg m-2,kg m-2,degC,degC,degC,degC,degC,degC,degC,degC,degC,degC";
	} else {
		fout << "\n,,W m-2,W m-2,W m-2,W m-2,W m-2,W m-2,W m-2,W m-2,1,degC,degC,degC,degC,W m-2,degC,W m-2,W m-2,W m-2,W m-2,W m-2,W m-2,1,%,m s-1,m s-1,deg,kg m-2 h-1,cm,cm,kJ m-2,kJ m-2,MJ m-2,kg m-2 h-1,kg m-2 h-1,kg m-2,kg m-2,kg m-2,kg m-2,kg m-2,degC,degC,degC,degC,degC,degC,degC,degC,degC,degC";
	}
	if (maxNumberMeasTemperatures == 5) {
		fout << ",kg m-2,cm,kg m-2,-,-,cm,1,cm,1,cm,1,cm,1,cm,1";
		if (out_canopy && useCanopyModel) {
			Canopy::DumpCanopyUnits(fout);
		} else {
			if (variant == "SEAICE" && Xdata.Seaice != NULL) {
				fout << ",m,m,m,m,m,m,g m-2,g kg-1,g kg-1,g m-2,g m-2";
				fout << ",,,,,,,,,,,,,,,,,";
			} else {
				fout << ",,,,,,,,,,,,,,,,,,,,,,,,,,,,";
			}
		}
	} else if (out_t) {
		size_t jj = 0;
		for (size_t ii = std::min((size_t)5, fixedPositions.size()); ii < numberFixedSensors; ii++) {
			if (ii >= fixedPositions.size()) {
				fout << ",cm";
				jj++;
			}
			fout << ",degC";
			jj++;
			if (ii < numberMeasTemperatures) {
				fout << ",degC";
				jj++;
			}
		}
		for (; jj < 44; jj++)
			fout <<",";
	} else {
		fout << ",,,,,,,,,,,,,,,,,,,,,,,,,,,,";

	}
	if (variant == "ANTARCTICA") {
		if (maxNumberMeasTemperatures == 5)
			fout << ",cm";
		fout << ",kJ m-2,kJ m-2,kg m-3,kg m-3,cm,%,m s-1";
	} else if (variant == "CALIBRATION") {
		if (maxNumberMeasTemperatures == 5)
			fout << ",cm";
		fout << ",kJ m-2,kJ m-2,kg m-3,kg m-3,kg m-3,kg m-3,kg m-3";
	} else {
		fout << ",kg m-2,kJ m-2,kJ m-2,kg m-3,kg m-3,cm";
		if (!research_mode)
			fout << ",cm,kg m-2";
		else
			fout << ",-,kJ m-2,kg m-2,kg m-2";
	}

	fout << "\n\n[DATA]";
}

void AsciiIO::writeProHeader(const SnowStation& Xdata, std::ofstream &fout) const
{
	const string stationname = Xdata.meta.getStationName();
	fout << "[STATION_PARAMETERS]";
	fout << "\nStationName= " << stationname;
	fout << "\nLatitude= " << std::fixed << std::setprecision(8) << Xdata.meta.position.getLat();
	fout << "\nLongitude= " << std::fixed << std::setprecision(8) << Xdata.meta.position.getLon();
	fout << "\nAltitude= " << std::fixed << std::setprecision(0) << Xdata.meta.position.getAltitude();
	fout << "\nSlopeAngle= " << std::fixed << std::setprecision(2) << Xdata.meta.getSlopeAngle();
	fout << "\nSlopeAzi= " << std::fixed << std::setprecision(2) << Xdata.meta.getAzimuth();

	fout << "\n\n[HEADER]";
	if (out_haz) { // HACK To avoid troubles in A3D
		fout << "\n#" << info.computation_date.toString(Date::ISO) << ", Snowpack " << variant << " version " << info.version << " run by \"" << info.user << "\"";
		if (research_mode)
			fout << " (research mode)";
		else
			fout << " (operational mode)";
	}

	fout << "\n0500,Date";
	fout << "\n0501,nElems,height [> 0: top, < 0: bottom of elem.] (cm)";
	fout << "\n0502,nElems,element density (kg m-3)";
	fout << "\n0503,nElems,element temperature (degC)";
	if (prof_ID_or_MK == "ID") {
		fout << "\n0504,nElems,element ID (1)";
	} else {
		fout << "\n0504,nElems,element mk (1)";
	}
	if (prof_AGE_or_DATE == "AGE") {
		fout << "\n0505,nElems,element age (days)";
	} else {
		fout << "\n0505,nElems,element deposition date (ISO)";
	}
	fout << "\n0506,nElems,liquid water content by volume (%)";
	if(enable_pref_flow) fout << "\n0507,nElems,liquid preferential flow water content by volume (%)";
	fout << "\n0508,nElems,dendricity (1)";
	fout << "\n0509,nElems,sphericity (1)";
	fout << "\n0510,nElems,coordination number (1)";
	fout << "\n0511,nElems,bond size (mm)";
	fout << "\n0512,nElems,grain size (mm)";
	fout << "\n0513,nElems,grain type (Swiss Code F1F2F3)";
	fout << "\n0514,3,grain type, grain size (mm), and density (kg m-3) of SH at surface";
	fout << "\n0515,nElems,ice volume fraction (%)";
	fout << "\n0516,nElems,air volume fraction (%)";
	fout << "\n0517,nElems,stress in (kPa)";
	fout << "\n0518,nElems,viscosity (GPa s)";
	fout << "\n0519,nElems,soil volume fraction (%)";
	fout << "\n0520,nElems,temperature gradient (K m-1)";
	fout << "\n0521,nElems,thermal conductivity (W K-1 m-1)";
	fout << "\n0522,nElems,absorbed shortwave radiation (W m-2)";
	fout << "\n0523,nElems,viscous deformation rate (1.e-6 s-1)";
#ifndef SNOWPACK_CORE
	if(enable_ice_reservoir) fout << "\n0524,nElems, ice reservoir volume fraction (%)";
	if(enable_ice_reservoir) fout << "\n0525,nElems, cumulated ice reservoir volume fraction (%)";
#endif
	fout << "\n0529,nElems,Stress rate CDot (Pa s-1)";
#ifndef SNOWPACK_CORE
	fout << "\n0530,8,position (cm) and minimum stability indices:";
	fout << "\n       profile type, stability class, z_Sdef, Sdef, z_Sn38, Sn38, z_Sk38, Sk38";
	fout << "\n0531,nElems,deformation rate stability index Sdef";
	fout << "\n0532,nElems,natural stability index Sn38";
	fout << "\n0533,nElems,stability index Sk38";
<<<<<<< HEAD
	fout << "\n0534,nElems,hand hardness either (N) or index steps (1)";
#endif
=======
	if (r_in_n) {
		fout << "\n0534,nElems,hand hardness in Newton (N)";
	} else {
		fout << "\n0534,nElems,hand hardness in index steps (1)";
	}
>>>>>>> ce889cc2
	fout << "\n0535,nElems,optical equivalent grain size (mm)";
	if (Xdata.Seaice != NULL) {
		fout << "\n0540,nElems,bulk salinity (g/kg)";
		fout << "\n0541,nElems,brine salinity (g/kg)";
	}
	if (useRichardsEq && Xdata.meta.getSlopeAngle() > 0.) fout << "\n0560,nElems,potential_lateral_flow_rate_(kg/m3)";
#ifndef SNOWPACK_CORE
	fout << "\n0601,nElems,snow shear strength (kPa)";
#endif
	fout << "\n0602,nElems,grain size difference (mm)";
	fout << "\n0603,nElems,hardness difference (1)";
#ifndef SNOWPACK_CORE
	fout << "\n0604,nElems,ssi";
	fout << "\n0605,nElems,inverse texture index ITI (Mg m-4)";
	fout << "\n0606,nElems,critical cut length (m)";
	if (metamorphism_model == "NIED") {
		fout << "\n0621,nElems,dry snow metamorphism factor (dsm)";
		fout << "\n0622,nElems,Sigdsm";
		fout << "\n0623,nElems,S_dsm";
	}
#endif
	if (variant == "CALIBRATION") {
		fout << "\n0701,nElems,SNOWPACK: total settling rate (% h-1)";
		fout << "\n0702,nElems,SNOWPACK: settling rate due to load (% h-1)";
		fout << "\n0703,nElems,SNOWPACK: settling rate due to metamorphism (sig0) (% h-1)";
		fout << "\n0704,nElems,SNOWPACK: ratio -Sig0 to load EMS[e].C (1)";
		fout << "\n0705,nElems,SNOWPACK: bond to grain ratio (1)";
		fout << "\n0891,nElems,SNTHERM: settling rate due to load (% h-1)";
		fout << "\n0892,nElems,SNTHERM: settling rate due to metamorphism (% h-1)";
		fout << "\n0893,nElems,SNTHERM: viscosity (GPa s)";
	}

	if(enable_vapour_transport)	{
		fout << "\n0901,nElems, the degree of undersaturation, (rhov-rohv_sat)/rhov_sat (-)";
		fout << "\n0902,nElems, the water vapor diffusion flux (kg m-2 s-1)";
		fout << "\n0903,nElems, the cumulative density change due to water vapor transport (kg m-3)";
		fout << "\n0904,nElems, the snow density change rate due to water vapor transport (1.0e-6 kg m-3)";
		fout << "\n0905,nElems, the element tracking for comparison, (-)";
	}

	fout << "\n\n[DATA]";
}

void AsciiIO::writePrfHeader(const SnowStation& Xdata, std::ofstream &fout) const
{
	const string stationname = Xdata.meta.getStationName();
	fout << "[TABULAR_PROFILES]\n";
}

/**
 * @brief This routine:
 * -# Checks for header in fnam by testing for first_string
 * -# If header is missing:
 *    - writes header in fnam according to file type (ext)
 *    - returns -1 (ext=="none")
 * @author Charles Fierz \n Mathias Bavay
 * @version 10.02
 * @param *fnam Filename
 * @param *first_string First string to be found in header
 * @param Hdata
 * @param *ext File extension
 * @return status
 */
bool AsciiIO::checkHeader(const SnowStation& Xdata, const std::string& filename, const std::string& ext, const std::string& signature) const
{
	 std::ifstream fin;
	 fin.open (filename.c_str(), std::ifstream::in);

	if (!fin.fail()) {
		// Check header of existing file
		string dummy;
		if (!(fin >> dummy) || dummy.empty()) {
			fin.close();
			throw InvalidFormatException("Can not read header of file \'"+filename+"\'", AT);
		}
		if (signature!=dummy) {
			prn_msg(__FILE__, __LINE__, "err", Date(), "Header in %s should read %s, not %s", filename.c_str(), signature.c_str(), dummy.c_str());
			return false;
		}
		fin.close();
	} else if (ext=="none") {
		return false;
	} else {
		std::ofstream fout;
		fout.open(filename.c_str(), std::ios::out);
		if (fout.fail())
			return false;

		if (ext=="err") {
			fout << "[SNOWPACK_ERROR_LOG]\n";
			fout << "         RUNTIME :  STN LOC LINE MSG [JULIAN]";
		} else if (ext=="met") {
			writeMETHeader(Xdata, fout);
		} else if (ext=="pro") {
			writeProHeader(Xdata, fout);
		} else if (ext=="prf") {
			writePrfHeader(Xdata, fout);
		} else {
			prn_msg(__FILE__, __LINE__, "wrn", Date(), "No header defined for files *.%s", ext.c_str());
		}
		fout.close();
	}

	return true;
}

bool AsciiIO::writeHazardData(const std::string& /*stationID*/, const std::vector<ProcessDat>& /*Hdata*/,
                              const std::vector<ProcessInd>& /*Hdata_ind*/, const size_t& /*num*/)
{
	throw IOException("Nothing implemented here!", AT);
}<|MERGE_RESOLUTION|>--- conflicted
+++ resolved
@@ -2084,12 +2084,8 @@
 			fout << ",";
 		// 55-66: Stability Time Series, heights in cm
 		if (out_stab) {
-<<<<<<< HEAD
 #ifndef SNOWPACK_CORE
-			fout << "," << +Xdata.S_class1 << "," << +Xdata.S_class2 << std::fixed; //profile type and stability class, force printing type char as numerica value
-=======
 			fout << "," << +Xdata.S_class1 << "," << +Xdata.S_class2 << std::fixed; //profile type and stability class, force printing type char as numerical value
->>>>>>> ce889cc2
 			fout << "," << std::setprecision(1) << M_TO_CM(Xdata.z_S_d/cos_sl) << "," << std::setprecision(2) << Xdata.S_d;
 			fout << "," << std::setprecision(1) << M_TO_CM(Xdata.z_S_n/cos_sl) << "," << std::setprecision(2) << Xdata.S_n;
 			fout << "," << std::setprecision(1) << M_TO_CM(Xdata.z_S_s/cos_sl) << "," << std::setprecision(2) << Xdata.S_s;
@@ -2534,16 +2530,12 @@
 	fout << "\n0531,nElems,deformation rate stability index Sdef";
 	fout << "\n0532,nElems,natural stability index Sn38";
 	fout << "\n0533,nElems,stability index Sk38";
-<<<<<<< HEAD
-	fout << "\n0534,nElems,hand hardness either (N) or index steps (1)";
-#endif
-=======
 	if (r_in_n) {
 		fout << "\n0534,nElems,hand hardness in Newton (N)";
 	} else {
 		fout << "\n0534,nElems,hand hardness in index steps (1)";
 	}
->>>>>>> ce889cc2
+#endif
 	fout << "\n0535,nElems,optical equivalent grain size (mm)";
 	if (Xdata.Seaice != NULL) {
 		fout << "\n0540,nElems,bulk salinity (g/kg)";

--- conflicted
+++ resolved
@@ -1030,12 +1030,7 @@
 	if (out_stab)
 		os << "Sclass1 Sclass2 zSd Sd zSn Sn zSs Ss zS4 S4 zS5 S5" << " "; //S5 is liquidWaterIndex
 
-<<<<<<< HEAD
-	if (out_canopy && Xdata.Cdata != NULL)
-	{
-=======
-	if (out_canopy) {
->>>>>>> e757da4f
+	if (out_canopy && Xdata.Cdata != NULL) {
 		os << "Interception_storage Canopy_surface_temperature Canopy_albedo Wet_fraction Interception_capacity Net_shortwave_radiation_absorbed_by_canopy" << " ";
 		os << "Net_longwave_radiation_absorbed_by_canopy Net_radiation_to_canopy Sensible_heat_flux_to_canopy Latent_heat_flux_to_canopy" << " ";
 		os << "Biomass_heat_storage_flux_towards_Canopy Transpiration_of_the_canopy Evaporation_and_sublimation_of_interception_(liquid_and_frozen)" << " ";

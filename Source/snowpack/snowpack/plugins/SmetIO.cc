--- conflicted
+++ resolved
@@ -1308,35 +1308,7 @@
 	}
 
 	if (out_stab) {
-<<<<<<< HEAD
 #ifndef SNOWPACK_CORE
-		data.push_back( Xdata.S_class1 );
-		data.push_back( Xdata.S_class2 );
-		data.push_back( M_TO_CM(Xdata.z_S_d/cos_sl) );
-		data.push_back( Xdata.S_d );
-		data.push_back( M_TO_CM(Xdata.z_S_n/cos_sl) );
-		data.push_back( Xdata.S_n );
-		data.push_back( M_TO_CM(Xdata.z_S_s/cos_sl) );
-		data.push_back( Xdata.S_s );
-		data.push_back( M_TO_CM(Xdata.z_S_4/cos_sl) );
-		data.push_back( Xdata.S_4 );
-		data.push_back( M_TO_CM(Xdata.z_S_5/cos_sl) );
-		data.push_back( Xdata.getLiquidWaterIndex() ); //Xdata.S_5 HACK
-#else
-		data.push_back( mio::IOUtils::nodata );
-		data.push_back( mio::IOUtils::nodata );
-		data.push_back( mio::IOUtils::nodata );
-		data.push_back( mio::IOUtils::nodata );
-		data.push_back( mio::IOUtils::nodata );
-		data.push_back( mio::IOUtils::nodata );
-		data.push_back( mio::IOUtils::nodata );
-		data.push_back( mio::IOUtils::nodata );
-		data.push_back( mio::IOUtils::nodata );
-		data.push_back( mio::IOUtils::nodata );
-		data.push_back( mio::IOUtils::nodata );
-		data.push_back( Xdata.getLiquidWaterIndex() ); //Xdata.S_5 HACK
-#endif
-=======
 		data.push_back( Xdata.S_class1 ); vec_precision.push_back(dflt_precision); vec_width.push_back(dflt_width);
 		data.push_back( Xdata.S_class2 ); vec_precision.push_back(dflt_precision); vec_width.push_back(dflt_width);
 		data.push_back( M_TO_CM(Xdata.z_S_d/cos_sl) ); vec_precision.push_back(dflt_precision); vec_width.push_back(dflt_width);
@@ -1349,90 +1321,62 @@
 		data.push_back( Xdata.S_4 ); vec_precision.push_back(dflt_precision); vec_width.push_back(dflt_width);
 		data.push_back( M_TO_CM(Xdata.z_S_5/cos_sl) ); vec_precision.push_back(dflt_precision); vec_width.push_back(dflt_width);
 		data.push_back( Xdata.getLiquidWaterIndex() ); vec_precision.push_back(dflt_precision); vec_width.push_back(dflt_width); //Xdata.S_5 HACK
->>>>>>> d1b8a77a
+#else
+		data.push_back( mio::IOUtils::nodata ); vec_precision.push_back(dflt_precision); vec_width.push_back(dflt_width);
+		data.push_back( mio::IOUtils::nodata ); vec_precision.push_back(dflt_precision); vec_width.push_back(dflt_width);
+		data.push_back( mio::IOUtils::nodata ); vec_precision.push_back(dflt_precision); vec_width.push_back(dflt_width);
+		data.push_back( mio::IOUtils::nodata ); vec_precision.push_back(dflt_precision); vec_width.push_back(dflt_width);
+		data.push_back( mio::IOUtils::nodata ); vec_precision.push_back(dflt_precision); vec_width.push_back(dflt_width);
+		data.push_back( mio::IOUtils::nodata ); vec_precision.push_back(dflt_precision); vec_width.push_back(dflt_width);
+		data.push_back( mio::IOUtils::nodata ); vec_precision.push_back(dflt_precision); vec_width.push_back(dflt_width);
+		data.push_back( mio::IOUtils::nodata ); vec_precision.push_back(dflt_precision); vec_width.push_back(dflt_width);
+		data.push_back( mio::IOUtils::nodata ); vec_precision.push_back(dflt_precision); vec_width.push_back(dflt_width);
+		data.push_back( mio::IOUtils::nodata ); vec_precision.push_back(dflt_precision); vec_width.push_back(dflt_width);
+		data.push_back( mio::IOUtils::nodata ); vec_precision.push_back(dflt_precision); vec_width.push_back(dflt_width);
+		data.push_back( Xdata.getLiquidWaterIndex() ); vec_precision.push_back(dflt_precision); vec_width.push_back(dflt_width); //Xdata.S_5 HACK
+#endif
 	}
 
 	if (out_canopy && Xdata.Cdata != NULL) {
 		// PRIMARY "STATE" VARIABLES
-<<<<<<< HEAD
-		data.push_back(  Xdata.Cdata->storage/cos_sl );        // intercepted water (mm or kg m-2)
-		data.push_back( IOUtils::K_TO_C( Xdata.Cdata->temp) ); // temperature (degC)
+		data.push_back(  Xdata.Cdata->storage/cos_sl ); vec_precision.push_back(dflt_precision); vec_width.push_back(dflt_width);        // intercepted water (mm or kg m-2)
+		data.push_back( IOUtils::K_TO_C( Xdata.Cdata->temp) ); vec_precision.push_back(dflt_precision); vec_width.push_back(dflt_width); // temperature (degC)
 
 		// SECONDARY "STATE" VARIABLES
-		data.push_back(  Xdata.Cdata->canopyalb );             // albedo (1)
-		data.push_back(  Xdata.Cdata->wetfraction );           // wet fraction
-		data.push_back(  Xdata.Cdata->intcapacity/cos_sl );    // interception capacity (kg m-2)
+		data.push_back(  Xdata.Cdata->canopyalb ); vec_precision.push_back(dflt_precision); vec_width.push_back(dflt_width);             // albedo (1)
+		data.push_back(  Xdata.Cdata->wetfraction ); vec_precision.push_back(dflt_precision); vec_width.push_back(dflt_width);           // wet fraction
+		data.push_back(  Xdata.Cdata->intcapacity/cos_sl ); vec_precision.push_back(dflt_precision); vec_width.push_back(dflt_width);    // interception capacity (kg m-2)
 
 		// RADIATIVE FLUXES (W m-2)
-		data.push_back(  Xdata.Cdata->rsnet );                 // net shortwave radiation to canopy
-		data.push_back(  Xdata.Cdata->rlnet );                 // net longwave radiation to canopy
-		data.push_back(  Xdata.Cdata->rsnet+ Xdata.Cdata->rlnet );    // net radiation to canopy
+		data.push_back(  Xdata.Cdata->rsnet ); vec_precision.push_back(dflt_precision); vec_width.push_back(dflt_width);                 // net shortwave radiation to canopy
+		data.push_back(  Xdata.Cdata->rlnet ); vec_precision.push_back(dflt_precision); vec_width.push_back(dflt_width);                 // net longwave radiation to canopy
+		data.push_back(  Xdata.Cdata->rsnet+ Xdata.Cdata->rlnet ); vec_precision.push_back(dflt_precision); vec_width.push_back(dflt_width);    // net radiation to canopy
 
 		// HEAT FLUXES CANOPY (W m-2)
-		data.push_back( - Xdata.Cdata->sensible );             // sensible heat flux to canopy (>0 towards canopy)
-		data.push_back( - Xdata.Cdata->latentcorr );           // latent heat flux to canopy (>0 towards canopy)
-		data.push_back(  Xdata.Cdata->CondFluxCanop );         // biomass heat storage flux towards Canopy
+		data.push_back( - Xdata.Cdata->sensible ); vec_precision.push_back(dflt_precision); vec_width.push_back(dflt_width);             // sensible heat flux to canopy (>0 towards canopy)
+		data.push_back( - Xdata.Cdata->latentcorr ); vec_precision.push_back(dflt_precision); vec_width.push_back(dflt_width);           // latent heat flux to canopy (>0 towards canopy)
+		data.push_back(  Xdata.Cdata->CondFluxCanop ); vec_precision.push_back(dflt_precision); vec_width.push_back(dflt_width);         // biomass heat storage flux towards Canopy
 
 		// WATER FLUXES CANOPY (kg m-2)
-		data.push_back(  Xdata.Cdata->transp/cos_sl );         // transpiration
-		data.push_back(  Xdata.Cdata->intevap/cos_sl );        // interception evaporation
-		data.push_back(  Xdata.Cdata->interception/cos_sl );   // interception
-		data.push_back(  Xdata.Cdata->throughfall/cos_sl );    // throughfall
-		data.push_back(  Xdata.Cdata->snowunload/cos_sl );     // unload of snow
+		data.push_back(  Xdata.Cdata->transp/cos_sl ); vec_precision.push_back(dflt_precision); vec_width.push_back(dflt_width);         // transpiration
+		data.push_back(  Xdata.Cdata->intevap/cos_sl ); vec_precision.push_back(dflt_precision); vec_width.push_back(dflt_width);        // interception evaporation
+		data.push_back(  Xdata.Cdata->interception/cos_sl ); vec_precision.push_back(dflt_precision); vec_width.push_back(dflt_width);   // interception
+		data.push_back(  Xdata.Cdata->throughfall/cos_sl ); vec_precision.push_back(dflt_precision); vec_width.push_back(dflt_width);    // throughfall
+		data.push_back(  Xdata.Cdata->snowunload/cos_sl ); vec_precision.push_back(dflt_precision); vec_width.push_back(dflt_width);     // unload of snow
 
 		// TOTAL SURFACE FLUXES,EVAPORATION; ETC
-		data.push_back(  Xdata.Cdata->rlwrac );                // upward longwave radiation ABOVE canopy
-		data.push_back(  Xdata.Cdata->ilwrac );                // upward longwave radiation ABOVE canopy
-		data.push_back(  Xdata.Cdata->rswrac );                // upward longwave radiation ABOVE canopy
-		data.push_back(  Xdata.Cdata->iswrac );                // upward longwave radiation ABOVE canopy
-		data.push_back(  Xdata.Cdata->totalalb );              // total albedo [-]
-		data.push_back(  Xdata.Cdata->rlnet+Sdata.lw_net+ Xdata.Cdata->rsnet+Sdata.qw ); // net radiation to the total surface
-		data.push_back( IOUtils::K_TO_C(pow( Xdata.Cdata->rlwrac/Constants::stefan_boltzmann, 0.25)) ); // surface (ground + canopy) temperature
-		data.push_back(  Xdata.Cdata->forestfloor_alb );       // albedo of the forest floor [-]
-		data.push_back(  Xdata.Cdata->snowfac/cos_sl );        // snowfall rate above canopy (mm per output timestep)
-		data.push_back(  Xdata.Cdata->rainfac/cos_sl );        // rainfall rate above canopy (mm per output timestep)
-		data.push_back(  (Xdata.Cdata->transp+ Xdata.Cdata->intevap-(Sdata.mass[SurfaceFluxes::MS_SUBLIMATION]+Sdata.mass[SurfaceFluxes::MS_EVAPORATION]))/cos_sl ); //evapotranspiration of total surface (mm h-1)
-	}
-=======
-		data.push_back(  Xdata.Cdata.storage/cos_sl ); vec_precision.push_back(dflt_precision); vec_width.push_back(dflt_width);        // intercepted water (mm or kg m-2)
-		data.push_back( IOUtils::K_TO_C( Xdata.Cdata.temp) ); vec_precision.push_back(dflt_precision); vec_width.push_back(dflt_width); // temperature (degC)
-
-		// SECONDARY "STATE" VARIABLES
-		data.push_back(  Xdata.Cdata.canopyalb ); vec_precision.push_back(dflt_precision); vec_width.push_back(dflt_width);             // albedo (1)
-		data.push_back(  Xdata.Cdata.wetfraction ); vec_precision.push_back(dflt_precision); vec_width.push_back(dflt_width);           // wet fraction
-		data.push_back(  Xdata.Cdata.intcapacity/cos_sl ); vec_precision.push_back(dflt_precision); vec_width.push_back(dflt_width);    // interception capacity (kg m-2)
-
-		// RADIATIVE FLUXES (W m-2)
-		data.push_back(  Xdata.Cdata.rsnet ); vec_precision.push_back(dflt_precision); vec_width.push_back(dflt_width);                 // net shortwave radiation to canopy
-		data.push_back(  Xdata.Cdata.rlnet ); vec_precision.push_back(dflt_precision); vec_width.push_back(dflt_width);                 // net longwave radiation to canopy
-		data.push_back(  Xdata.Cdata.rsnet+ Xdata.Cdata.rlnet ); vec_precision.push_back(dflt_precision); vec_width.push_back(dflt_width);    // net radiation to canopy
-
-		// HEAT FLUXES CANOPY (W m-2)
-		data.push_back( - Xdata.Cdata.sensible ); vec_precision.push_back(dflt_precision); vec_width.push_back(dflt_width);             // sensible heat flux to canopy (>0 towards canopy)
-		data.push_back( - Xdata.Cdata.latentcorr ); vec_precision.push_back(dflt_precision); vec_width.push_back(dflt_width);           // latent heat flux to canopy (>0 towards canopy)
-		data.push_back(  Xdata.Cdata.CondFluxCanop ); vec_precision.push_back(dflt_precision); vec_width.push_back(dflt_width);         // biomass heat storage flux towards Canopy
-
-		// WATER FLUXES CANOPY (kg m-2)
-		data.push_back(  Xdata.Cdata.transp/cos_sl ); vec_precision.push_back(dflt_precision); vec_width.push_back(dflt_width);         // transpiration
-		data.push_back(  Xdata.Cdata.intevap/cos_sl ); vec_precision.push_back(dflt_precision); vec_width.push_back(dflt_width);        // interception evaporation
-		data.push_back(  Xdata.Cdata.interception/cos_sl ); vec_precision.push_back(dflt_precision); vec_width.push_back(dflt_width);   // interception
-		data.push_back(  Xdata.Cdata.throughfall/cos_sl ); vec_precision.push_back(dflt_precision); vec_width.push_back(dflt_width);    // throughfall
-		data.push_back(  Xdata.Cdata.snowunload/cos_sl ); vec_precision.push_back(dflt_precision); vec_width.push_back(dflt_width);     // unload of snow
-
-		// TOTAL SURFACE FLUXES,EVAPORATION; ETC
-		data.push_back(  Xdata.Cdata.rlwrac ); vec_precision.push_back(dflt_precision); vec_width.push_back(dflt_width);                // upward longwave radiation ABOVE canopy
-		data.push_back(  Xdata.Cdata.ilwrac ); vec_precision.push_back(dflt_precision); vec_width.push_back(dflt_width);                // upward longwave radiation ABOVE canopy
-		data.push_back(  Xdata.Cdata.rswrac ); vec_precision.push_back(dflt_precision); vec_width.push_back(dflt_width);                // upward longwave radiation ABOVE canopy
-		data.push_back(  Xdata.Cdata.iswrac ); vec_precision.push_back(dflt_precision); vec_width.push_back(dflt_width);                // upward longwave radiation ABOVE canopy
-		data.push_back(  Xdata.Cdata.totalalb ); vec_precision.push_back(dflt_precision); vec_width.push_back(dflt_width);              // total albedo [-]
-		data.push_back(  Xdata.Cdata.rlnet+Sdata.lw_net+ Xdata.Cdata.rsnet+Sdata.qw ); vec_precision.push_back(dflt_precision); vec_width.push_back(dflt_width); // net radiation to the total surface
-		data.push_back( IOUtils::K_TO_C(pow( Xdata.Cdata.rlwrac/Constants::stefan_boltzmann, 0.25)) ); vec_precision.push_back(dflt_precision); vec_width.push_back(dflt_width); // surface (ground + canopy) temperature
-		data.push_back(  Xdata.Cdata.forestfloor_alb ); vec_precision.push_back(dflt_precision); vec_width.push_back(dflt_width);       // albedo of the forest floor [-]
-		data.push_back(  Xdata.Cdata.snowfac/cos_sl ); vec_precision.push_back(dflt_precision); vec_width.push_back(dflt_width);        // snowfall rate above canopy (mm per output timestep)
-		data.push_back(  Xdata.Cdata.rainfac/cos_sl ); vec_precision.push_back(dflt_precision); vec_width.push_back(dflt_width);        // rainfall rate above canopy (mm per output timestep)
-		data.push_back(  (Xdata.Cdata.transp+ Xdata.Cdata.intevap-(Sdata.mass[SurfaceFluxes::MS_SUBLIMATION]+Sdata.mass[SurfaceFluxes::MS_EVAPORATION]))/cos_sl ); vec_precision.push_back(dflt_precision); vec_width.push_back(dflt_width); //evapotranspiration of total surface (mm h-1)
-}
->>>>>>> d1b8a77a
+		data.push_back(  Xdata.Cdata->rlwrac ); vec_precision.push_back(dflt_precision); vec_width.push_back(dflt_width);                // upward longwave radiation ABOVE canopy
+		data.push_back(  Xdata.Cdata->ilwrac ); vec_precision.push_back(dflt_precision); vec_width.push_back(dflt_width);                // upward longwave radiation ABOVE canopy
+		data.push_back(  Xdata.Cdata->rswrac ); vec_precision.push_back(dflt_precision); vec_width.push_back(dflt_width);                // upward longwave radiation ABOVE canopy
+		data.push_back(  Xdata.Cdata->iswrac ); vec_precision.push_back(dflt_precision); vec_width.push_back(dflt_width);                // upward longwave radiation ABOVE canopy
+		data.push_back(  Xdata.Cdata->totalalb ); vec_precision.push_back(dflt_precision); vec_width.push_back(dflt_width);              // total albedo [-]
+		data.push_back(  Xdata.Cdata->rlnet+Sdata.lw_net+ Xdata.Cdata->rsnet+Sdata.qw ); vec_precision.push_back(dflt_precision); vec_width.push_back(dflt_width); // net radiation to the total surface
+		data.push_back( IOUtils::K_TO_C(pow( Xdata.Cdata->rlwrac/Constants::stefan_boltzmann, 0.25)) ); vec_precision.push_back(dflt_precision); vec_width.push_back(dflt_width); // surface (ground + canopy) temperature
+		data.push_back(  Xdata.Cdata->forestfloor_alb ); vec_precision.push_back(dflt_precision); vec_width.push_back(dflt_width);       // albedo of the forest floor [-]
+		data.push_back(  Xdata.Cdata->snowfac/cos_sl ); vec_precision.push_back(dflt_precision); vec_width.push_back(dflt_width);        // snowfall rate above canopy (mm per output timestep)
+		data.push_back(  Xdata.Cdata->rainfac/cos_sl ); vec_precision.push_back(dflt_precision); vec_width.push_back(dflt_width);        // rainfall rate above canopy (mm per output timestep)
+		data.push_back(  (Xdata.Cdata->transp+ Xdata.Cdata->intevap-(Sdata.mass[SurfaceFluxes::MS_SUBLIMATION]+Sdata.mass[SurfaceFluxes::MS_EVAPORATION]))/cos_sl ); vec_precision.push_back(dflt_precision); vec_width.push_back(dflt_width); //evapotranspiration of total surface (mm h-1)
+	}
 
 	if (Xdata.Seaice != NULL) {
 		data.push_back( Xdata.cH - Xdata.Ground ); vec_precision.push_back(dflt_precision); vec_width.push_back(dflt_width);

/***********************************************************************************/
/*  Copyright 2014 WSL Institute for Snow and Avalanche Research    SLF-DAVOS      */
/***********************************************************************************/
/* This file is part of Snowpack.
    MeteoIO is free software: you can redistribute it and/or modify
    it under the terms of the GNU Lesser General Public License as published by
    the Free Software Foundation, either version 3 of the License, or
    (at your option) any later version.

    MeteoIO is distributed in the hope that it will be useful,
    but WITHOUT ANY WARRANTY; without even the implied warranty of
    MERCHANTABILITY or FITNESS FOR A PARTICULAR PURPOSE.  See the
    GNU Lesser General Public License for more details.

    You should have received a copy of the GNU Lesser General Public License
    along with MeteoIO.  If not, see <http://www.gnu.org/licenses/>.
*/
#include <snowpack/plugins/CaaMLIO.h>
#include <snowpack/Utils.h>
//#include <meteoio/meteolaws/Atmosphere.h>

#include <sstream>
#include <fstream>
#include <iostream>

#include <sys/time.h>

using namespace std;
using namespace mio;

/**
 * @page caaml CAAML
 * @section caaml_format Format
 * This plugin reads the CAAML files as generated according <A HREF="http://caaml.org/">CAAML V6.0.3</A>'s
 * <A HREF="http://caaml.org/Schemas/SnowProfileIACS/v6.0.3">specification</A>. In order to validate
 * a CAAML file, download the <A HREF="http://caaml.org/Schemas/SnowProfileIACS/v6.0.3/CAAMLv6_SnowProfileIACS.xsd">xsd</A>
 * file and use either an online XML validator or an offline tool (such as Notepad++'s XML tool).
 *
 * @section caaml_keywords Keywords
 * This plugin uses the following keywords (all specified in the [Input] section):
 * - COORDSYS:  input coordinate system (see Coords)
 * - SNOW:     specify CAAML to read in a caaml file
 * - SNOWPATH: string containing the path to the caaml files to be read
 * - SNOWFILE: specify the caaml file to read the data from
 * - XML_ENCODING: force the input file encoding, overriding the file's own encoding declaration (optional, see \ref caaml_encoding "XML encoding" below)
 * - CAAML_MAX_ELEMENT_THICKNESS: if set (and non-zero), the thickness of the elements will be set to this value, otherwise each element will correspond to
 *                                one stratigraphic layer. Recommendation: set this value to 0.002 (= 2 mm)
 * - CAAML_WRITEOUT_AS_READIN: if set to true, a caaml will be written just after reading in, to check if the reading of the caaml was correct.
 *
 * @section caaml_reading Reading a caaml-file
 * Data which is important for a snowpack-simulation but usually not given in a caaml-file (like dendricity for example), can be included in a caaml-file
 * as snowpack-custom-data with the prefix "snp". A caaml-file written out by this plugin will contain this data. However, if this data is not available,
 * the corresponding values will be estimated or set to default values:
 * - snowpack-custom-data for the whole snowpack (like Albedo, ...) will be set to default values.
 * - layer-custom-data (like dendricity, sphericity, maker,...) will be estimated from primary grain form, grain size and temperature.
 * - the formation time of a layer will be estimated depending on snow type and layer location.
 *
 * The liquid water content (lwc) of a layer will be read in from the lwc-profile. If there is no lwc-profile in the caaml-file, the lwc will be estimated
 * from the wetness-codes (D, M, W,...) given in the stratigraphic profile.
 *
 * Besides the lwc-profile the density- and temperature-profile are read in from the caaml-file. The lwc-profile is optional, but the temperature- and
 * density-profile have to be given in the caaml-file.
 *
 * <b>Consistency checks</b>
 *
 * When reading in a caaml-file, the data will be checked for consistency. If there is an inconsistency a warning will be printed and values will be adjusted,
 * if possible. Otherwise an exception is thrown.
 *
 * Warnings:
 * - total snow height given in <caaml:snowPackCond> is different from the sum of the layer-thicknesses. The snow height given in <caaml:snowPackCond> will be
 *   ignored.
 * - grain size of a surface-hoar-layer differs from the surface-hoar-layer-thickness. Adjustment: Grain size will be set to layer thickness.
 * - temperature of a layer is above 0&deg;C. Adjustment: Set temperature to 0&deg;C.
 * - liquid water content (lwc) is greater than 0 and temperature is below 0&deg;C. Adjustment: Set lwc to 0.
 * - grain form is "FC" and grain size is above 1.6 mm. Adjustment: nothing.
 * - grain form is "DH" and grain size is below 1.4 mm. Adjustment: nothing.
 *
 * Exceptions:
 * - grain size is 0 and grain form is not "IF"
 * - slope angle is > 0&deg; and no azimuth is given. (If the slope angle is not given, the slope angle is set to 0&deg;.)
 * - missing data / wrong camml-version ( != 6.0.3)
 * - wrong syntax in caaml-file (pointy brackets, matching quotes,...)
 *
 * @subsection caaml_encoding XML encoding
 * Each XML document should specify its encoding. However this information might sometimes be missing or even worse, be false. This makes the XML document non-compliant.
 * Normally, CAAML reads the file encoding in the file itself. If this does not work (one of the two cases given above), it is possible to force the
 * encoding of the input file by using the "XML_ENCODING" option. This option takes one of the following values
 * ("LE" stands for "Little Endian" and "BE" for "Big Endian"):
 *  UTF-8, UTF-16, UTF-16-LE, UTF-16-BE, UTF-32, UTF-32-LE, UTF-32-BE, LATIN1, ISO-8859-1, WCHAR
 *
 * @section caaml_writing Writing a caaml-file
 * This is an example of a caaml-file written with this plugin:
 * @code
 *<?xml version="1.0" encoding="UTF-8"?>
 * <caaml:SnowProfile gml:id="SLF_WFJ2" xmlns:xsi="http://www.w3.org/2001/XMLSchema-instance" xmlns:gml="http://www.opengis.net/gml" xmlns:caaml="http://caaml.org/Schemas/SnowProfileIACS/v6.0.3" xmlns:snp="http://www.slf.ch/snowpack/1.0" xmlns:slf="http://www.slf.ch/snowprofile/1.0">
 *   <caaml:timeRef>
 *     <caaml:recordTime>
 *       <caaml:TimeInstant>
 *         <caaml:timePosition>2008-05-16T09:00:00+02:00</caaml:timePosition>
 *       </caaml:TimeInstant>
 *     </caaml:recordTime>
 *     <caaml:dateTimeReport>2018-12-18T17:38:41+01:00</caaml:dateTimeReport>
 *   </caaml:timeRef>
 *   <caaml:srcRef>
 *     <caaml:Operation gml:id="OPERATION_ID">
 *       <caaml:name>SNOWPACK v3.45 compiled on Dec 10 2018, 15:45:05. user: theile</caaml:name>
 *     </caaml:Operation>
 *   </caaml:srcRef>
 *...
 * @endcode
 * Furthermore some data about the profile location and following profiles will be written:
 * - stratigraphic profile
 * - temperature profile
 * - density profile
 * - lwc profile
 * - specific surface area profile
 * - strength profile
 *
 * @section caaml_example Example
 * @code
 * [Input]
 * COORDSYS	= CH1903
 * SNOW	= CAAML
 * SNOWPATH	= ./input/snowCAAMLdata
 * SNOWFILE	= 5WJ_20120229.caaml
 * CAAML_MAX_ELEMENT_THICKNESS = 0.002
 * @endcode
 *
 */

/**
 * @class DataResampler
 * @brief Resample data.
 * The data (double) is given as a x-vector xVec and y-Vector yVec. The new sampling can be defined by an interval dx or by an arbitrary
 * x-vector xVecGoal. Two methods are implemented one for point data and one for range data.
 * For point data the new values are interpolated and extrapolated.
 * For range data the new range-values are averaged over the old ranges.
 * The size of a range (=thickness of a layer) is defined by the difference: xVec[i+1]-xVec[i] and for the last range: xMax-xVec[i]
 * Assumptions:
 * - xVec[i] < xVec[i+1]
 * - xVecGoal[i] < xVecGoal[i+1]
 *
 * Additional assumptions for the range data:
 * - xVec[0] >= 0
 * - xVecGoal[0] >= 0
 * - the last value of xVec and xVecGoal has to be smaller (not equal!) than xMax
 *
 * Examples:
 * Point-data example with rotation:
 * Input:                    xVec:{10, 50, 184}  yVec:{273.15, 263.15, 253.15} xVecGoal:{0, 84} xMax=184
 * Rotation result:          xVec:{0, 134, 174} yVec:{253.15, 263.15, 273.15}
 * Final (resampled) result: xVec:{0,84}        yVec:{253.15, 259.42}
 *
 * Range-data example with rotation:
 * Input:                    xVec:{0, 10, 50}   yVec:{300,400,400} xVecGoal:{0,84} xMax=184
 * Rotation result: 		 xVec:{0, 134, 174} yVec:{400,400,300}
 * Final (resampled) result: xVec:{0,84}        yVec:{400,390}
 *
 * @author Thiemo Theile
 * @date   2018
 */
class DataResampler {
	public:
		DataResampler(const std::vector<double>& xVecIn, const std::vector<double>& yVecIn, const double dxIn, const double xMaxIn,
					  const bool isRangeMeasurement, const bool changeDirectionIn);
		DataResampler(const std::vector<double>& xVecIn, const std::vector<double>& yVecIn, const std::vector<double>& xVecGoalIn,
					  const double xMaxIn, const bool isRangeMeasurement, const bool changeDirectionIn);
		std::vector<double> getResampledXVec();
		std::vector<double> getResampledYVec();
		void printProfile(const std::string message);
		bool resample();

	private:
		bool checkIfDataIsValid();
		void resamplePointValues();
		void resampleRangeValues();
		void createXVecGoalFromDx(const double dx);
		void changeDirectionOfXAxis();

		std::vector<double> xVec;
		std::vector<double> yVec;
		std::vector<double> xVecGoal;
		const double xMax;
		const bool useMethodForRangeValues; //if true use rangeValueMethod, otherwise use pointValueMethod
		const bool changeDirection;         //if true change the direction of the x-Axis before resampling
};

DataResampler::DataResampler(const std::vector<double>& xVecIn, const std::vector<double>& yVecIn, const double dxIn, const double xMaxIn,
							const bool isRangeMeasurement, const bool changeDirectionIn)
		: xVec(xVecIn),yVec(yVecIn),xVecGoal(),xMax(xMaxIn),useMethodForRangeValues(isRangeMeasurement),
		  changeDirection(changeDirectionIn)
{
	createXVecGoalFromDx(dxIn);
}

DataResampler::DataResampler(const std::vector<double>& xVecIn, const std::vector<double>& yVecIn, const std::vector<double>& xVecGoalIn,
							 double xMaxIn, const bool isRangeMeasurement, const bool changeDirectionIn)
		: xVec(xVecIn),yVec(yVecIn),xVecGoal(xVecGoalIn),xMax(xMaxIn),
		  useMethodForRangeValues(isRangeMeasurement), changeDirection(changeDirectionIn)
{
}

void DataResampler::printProfile(const std::string message="profile:")
{
	std::cout << message << std::endl;
	std::cout << "Depth:    Value:   " << std::endl;
	if(xVec.size() == yVec.size()){
		for (size_t ii=0;ii<xVec.size();ii++){
			std::cout << xVec[ii] << "   " << yVec[ii] << std::endl;
		}
	}
	std::cout << std::endl;
}

std::vector<double> DataResampler::getResampledXVec()
{
	return xVec;
}

std::vector<double> DataResampler::getResampledYVec()
{
	return yVec;
}

bool DataResampler::checkIfDataIsValid()
{
	//check if the assumptions for the data are fulfilled
	if(xVec.size() != yVec.size()){
		return false;
	}
	if(xVec.size() < 1){
		return false;
	}
	if(xVecGoal.size() <1){
		return false;
	}
	for(size_t ii=0; ii<xVec.size()-1; ii++){
		if(xVec[ii] >= xVec[ii+1]){
			return false;
		}
	}
	for(size_t ii=0; ii<xVecGoal.size()-1; ii++){
		if(xVecGoal[ii] >= xVecGoal[ii+1]){
			return false;
		}
	}
	if(useMethodForRangeValues){
		if(xVecGoal[xVecGoal.size()-1] >= xMax){
			return false;
		}
		if(xVec[xVec.size()-1] >= xMax){
			return false;
		}
		if(xVecGoal[0] < 0){
			return false;
		}
		if(xVec[0] < 0){
			return false;
		}
	}
	return true;
}

bool DataResampler::resample()
{
	const bool dataIsValid = checkIfDataIsValid();
	if (dataIsValid==false) return false;

	//printProfile("original profile");
	if( changeDirection ){
		changeDirectionOfXAxis();
		//printProfile("rotated profile");
	}
	if(useMethodForRangeValues){
		resampleRangeValues();
	}else{
		resamplePointValues();
	}
	//printProfile("resampled profile");
	return true;
}

void DataResampler::resamplePointValues()
{
	std::vector<double> xVecResampled;
	std::vector<double> yVecResampled;
	size_t index=1;
	for (size_t indexGoal=0; indexGoal < xVecGoal.size(); indexGoal++){
		const double x=xVecGoal[indexGoal];
		//1. search for index so that xVec[index-1]<x<=xVec[index]
		while (xVec[index] < x && index < xVec.size()-1){
			index++;
		}
		//2. interpolate new y-value linearly
		//Example: x=5 xVec[index-1]=4 xVec[index]=6 yVec[index-1]=20 yVec[index]=10
		//         => y = 20 +(10-20)/(6-4)*(5-4) = 15
		const double y=yVec[index-1]+(yVec[index]-yVec[index-1])/(xVec[index]-xVec[index-1])*(x-xVec[index-1]);
		xVecResampled.push_back(x);
		yVecResampled.push_back(y);
	}
	xVec=xVecResampled;
	yVec=yVecResampled;
}

void DataResampler::resampleRangeValues()
{
	//append some values to the vectors for correct treatment of the last value:
	xVec.push_back(xMax);
	yVec.push_back(yVec[yVec.size()-1]);
	xVecGoal.push_back(xMax);
	std::vector<double> xVecResampled;
	std::vector<double> yVecResampled;

	size_t index=1;
	for (size_t indexGoal=0; indexGoal < xVecGoal.size()-1; indexGoal++){
		const double x=xVecGoal[indexGoal];
		const double dx=xVecGoal[indexGoal+1]-x;
		//1. search for index so that x<xVec[index]<xVec[index+k]<x+dx
		while (xVec[index]<x && index < xVec.size()-1){
			index++;
		}
		size_t k=0;
		while (xVec[index+k]<x+dx && index+k < xVec.size()-1){
			k++;
		}
		//2. calculate the value for the new range x:x+dx by weighted averaging of xVec[index:index+k]
		//example: x=0, dx=10, xVec=[0,5,15,...], yVec=[10,20,100,...] will give y = 10*(5-0)/10 + 20*(10-5)/10 = 15
		double y=0;
		double xiiPrevious=x;
		for (size_t ii=0; ii<=k; ii++){
			double xii = xVec[index+ii];
			double yi = yVec[index-1+ii];
			if(xii>x+dx){
				xii=x+dx;
			}
			double weight = (xii-xiiPrevious)/dx;
			xiiPrevious=xii;
			y=y+weight*yi;
		}
		xVecResampled.push_back(x);
		yVecResampled.push_back(y);
	}
	xVec=xVecResampled;
	yVec=yVecResampled;
}

/**
 * @brief xVecGoal with a regular sampling (dx) is created
 * Example: for dx=50, xMax=184: xVecGoal={0,50,100,150}
 */
void DataResampler::createXVecGoalFromDx(const double dx)
{
	xVecGoal.clear();
	double x=0;
	while(x < xMax){
		xVecGoal.push_back(x);
		x=x+dx;
	}
}

/**
 * @brief The direction of the x-axis is changed and the origin is shifted to xMax.
 * Example: xVec={0,40,90} xMax=100 is changed to:
 *			     {10,60,100} for point-data
 *				 {0,10,60} for range-data
 */
void DataResampler::changeDirectionOfXAxis()
{
	std::vector<double> dxVec;
	std::vector<double> xVecTemp;
	std::vector<double> yVecTemp;

	//calculate thicknesses of the layers:
	for (size_t ii=0; ii<xVec.size()-1; ii++){
		double dz = xVec[ii+1]-xVec[ii];
		dxVec.push_back(dz);
	}
	dxVec.push_back(xMax-xVec[xVec.size()-1]);
	//change x-direction:
	for (size_t ii=0; ii<xVec.size(); ii++){
		double thickness = 0;
		if (useMethodForRangeValues){
			thickness = dxVec[ii];
		}
		double zTemp = xMax - xVec[ii] - thickness;
		xVecTemp.push_back(zTemp);
		yVecTemp.push_back(yVec[ii]);
	}
	//reverse the order:
	for (size_t ii=0; ii<xVec.size(); ii++){
		xVec[xVec.size()-ii-1] = xVecTemp[ii];
		yVec[xVec.size()-ii-1] = yVecTemp[ii];
	}
}


//Define namespaces and abbreviations
const char* CaaMLIO::xml_ns_caaml = (const char*) "http://caaml.org/Schemas/SnowProfileIACS/v6.0.3";
const char* CaaMLIO::xml_ns_abrev_caaml = (const char*) "caaml";
const char* CaaMLIO::xml_ns_gml = (const char*) "http://www.opengis.net/gml";
const char* CaaMLIO::xml_ns_abrev_gml = (const char*) "gml";
const char* CaaMLIO::xml_ns_xsi = (const char*) "http://www.w3.org/2001/XMLSchema-instance";
const char* CaaMLIO::xml_ns_abrev_xsi = (const char*) "xsi";
const char* CaaMLIO::xml_ns_slf = (const char*) "http://www.slf.ch/snowprofile/1.0";
const char* CaaMLIO::xml_ns_abrev_slf = (const char*) "slf";
const char* CaaMLIO::xml_ns_snp = (const char*) "http://www.slf.ch/snowpack/1.0";
const char* CaaMLIO::xml_ns_abrev_snp = (const char*) "snp";
// const std::string xml_schemaLocation_snp = "http://www.slf.ch/snowpack/snowpack.xsd";
const std::string namespaceCAAML = "caaml";
const std::string namespaceSNP = "snp";
const std::string namespaceGML = "gml";
//Define paths in xml-file
//const std::string CaaMLIO::TimeData_xpath = "/caaml:SnowProfile/caaml:validTime";
const std::string CaaMLIO::TimeData_xpath = "/caaml:SnowProfile/caaml:timeRef/caaml:recordTime/caaml:TimeInstant/caaml:timePosition";

const std::string CaaMLIO::StationMetaData_xpath = "/caaml:SnowProfile/caaml:locRef";

const std::string CaaMLIO::SnowData_xpath = "/caaml:SnowProfile/caaml:snowProfileResultsOf/caaml:SnowProfileMeasurements";

CaaMLIO::CaaMLIO(const SnowpackConfig& cfg, const RunInfo& run_info)
           : info(run_info), i_snowpath(), o_snowpath(), experiment(), i_max_element_thickness(IOUtils::nodata),
             caaml_writeout_as_readin(false), haz_write(true), in_tz(), inDoc(),inEncoding(),hoarDensitySurf(0),grainForms()
{
	init(cfg);
	grainForms.clear();
}

/**
 * @brief This routine initializes the caamlIO (filenames, XML-encoding...)
 * @param cfg
 */
void CaaMLIO::init(const SnowpackConfig& cfg)
{
	std::string tmpstr;

	cfg.getValue("TIME_ZONE", "Input", in_tz);

	cfg.getValue("METEOPATH", "Input", tmpstr, IOUtils::nothrow);
	cfg.getValue("SNOWPATH", "Input", i_snowpath, IOUtils::nothrow);
	if (i_snowpath.empty())
		i_snowpath = tmpstr;
	cfg.getValue("CAAML_MAX_ELEMENT_THICKNESS", "Input", i_max_element_thickness, IOUtils::nothrow);
	if (i_max_element_thickness==0.) i_max_element_thickness=IOUtils::nodata; //so inishell can expose it
	cfg.getValue("CAAML_WRITEOUT_AS_READIN", "Input", caaml_writeout_as_readin, IOUtils::nothrow);

	cfg.getValue("EXPERIMENT", "Output", experiment);
	cfg.getValue("METEOPATH", "Output", tmpstr, IOUtils::nothrow);
	cfg.getValue("SNOWPATH", "Output", o_snowpath, IOUtils::nothrow);
	if (o_snowpath.empty())
		o_snowpath = tmpstr;
	cfg.getValue("HAZ_WRITE", "Output", haz_write, IOUtils::nothrow);

	//input encoding forcing, inherited from CosmoXMLIO
	inEncoding=pugi::encoding_auto;
	tmpstr.clear();
	cfg.getValue("XML_ENCODING", "INPUT", tmpstr, IOUtils::nothrow);
	if (!tmpstr.empty()) {
		if (tmpstr=="UTF-8") inEncoding=pugi::encoding_utf8;
		else if (tmpstr=="UTF-16-LE") inEncoding=pugi::encoding_utf16_le;
		else if (tmpstr=="UTF-16-BE") inEncoding=pugi::encoding_utf16_be;
		else if (tmpstr=="UTF-16") inEncoding=pugi::encoding_utf16;
		else if (tmpstr=="LATIN1") inEncoding=pugi::encoding_latin1;
		else if (tmpstr=="ISO-8859-1") inEncoding=pugi::encoding_latin1;
		else if (tmpstr=="UTF-32") inEncoding=pugi::encoding_utf32;
		else if (tmpstr=="UTF-32-LE") inEncoding=pugi::encoding_utf32_le;
		else if (tmpstr=="UTF-32-BE") inEncoding=pugi::encoding_utf32_be;
		else if (tmpstr=="WCHAR") inEncoding=pugi::encoding_wchar;
		else
			throw InvalidArgumentException("Encoding \""+tmpstr+"\" is not supported!", AT);
	}
	//get density for surface hoar
	cfg.getValue("HOAR_DENSITY_SURF", "SnowpackAdvanced", hoarDensitySurf); // Density of SH at surface node (kg m-3)
}

/**
 * @brief This routine opens the caaml-file and checks the syntax of the caaml-file.
 * @param in_snowfile filename (with path) of the caaml-file
 */
void CaaMLIO::openIn_CAAML(const std::string& in_snowfile)
{
	const pugi::xml_parse_result result = inDoc.load_file(in_snowfile.c_str(),pugi::parse_default,inEncoding);
	if (!result){
		throw IOException("CAAML [" + in_snowfile + "] parsed with errors. Error description: " + result.description(), AT);
	}
}


/**
 * @brief This routine checks if the specified snow cover data exists
 * @param i_snowfile file containing the initial state of the snowpack
 * @param stationID
 * @return true if the file exists
 */
bool CaaMLIO::snowCoverExists(const std::string& i_snowfile, const std::string& /*stationID*/) const
{
	std::string snofilename( getFilenamePrefix(i_snowfile, i_snowpath, false) );

	if (snofilename.rfind(".caaml") == string::npos) {
		snofilename += ".caaml";
	}

	return FileUtils::fileExists(snofilename);
}

/**
 * @brief This routine reads the status of the snow cover at program start
 * @param i_snowfile file containing the initial state of the snowpack
 * @param stationID
 * @param SSdata
 * @param Zdata
 * @param read_salinity
 */
void CaaMLIO::readSnowCover(const std::string& i_snowfile, const std::string& stationID,
                            SN_SNOWSOIL_DATA& SSdata, ZwischenData& Zdata, const bool& /*read_salinity*/)
{
	std::string snofilename( getFilenamePrefix(i_snowfile, i_snowpath, false) );
	std::string hazfilename(snofilename);

	if (snofilename.rfind(".caaml") == string::npos) {
		snofilename += ".caaml";
		hazfilename += ".haz";
	} else {
		hazfilename.replace(hazfilename.rfind(".caaml"), 6, ".haz");
	}

	read_snocaaml(snofilename, stationID, SSdata);
	Zdata.reset();

	if (caaml_writeout_as_readin){
		SnowStation Xdata(true, false);
		Xdata.initialize(SSdata,0);
		mio::Date now;
		now.setFromSys();
		writeSnowCover(now,Xdata,Zdata,true);
	}
}

/**
 * @brief This routine returns the filename_prefix
 * @param fnam e.g. "20180516-5wj_84934_en-v6"
 * @param path e.g. "input"
 * @param addexp if true the experiment-string will be added to the filename
 * @return the filename-prefix e.g. "input/20180516-5wj_84934_en-v6"
 */
std::string CaaMLIO::getFilenamePrefix(const std::string& fnam, const std::string& path, const bool addexp) const
{
	//TODO: read only once (in constructor)
	std::string filename_prefix( path + "/" + fnam );

	if (addexp && (experiment != "NO_EXP"))
		filename_prefix += "_" + experiment;

	return filename_prefix;
}

/**
 * @brief This routine reads the caaml file into SSdata
 * @param in_snowFilename filename of the caaml file
 * @param stationID
 * @param SSdata data structure including all important station parameters as well as LayerData
 * @return true if file was read successfully
 */
bool CaaMLIO::read_snocaaml(const std::string& in_snowFilename, const std::string& stationID, SN_SNOWSOIL_DATA& SSdata)
{
	// Read CAAML snow profile file
	openIn_CAAML(in_snowFilename);

	//Read profile date
	SSdata.profileDate = xmlGetDate();

	//Read station metadata
	SSdata.meta = xmlGetStationData(stationID);

	//Snow-Soil properties: set to default if not available in file
	setCustomSnowSoil(SSdata);

	//Read layers
	xmlReadLayerData(SSdata);

	if (SSdata.nLayers>0) {
		const bool directionTopDown = getLayersDir(); //Read profile direction
		//Read quantity profiles (density, temperature and lwc)
		//temperature data is needed. if not available an exception is thrown:
		getAndSetProfile("/caaml:tempProfile/caaml:Obs","caaml:snowTemp",directionTopDown,false,SSdata.Ldata);
		//density data is needed. if not available an exception is thrown:
		getAndSetProfile("/caaml:densityProfile/caaml:Layer","caaml:density",directionTopDown,true,SSdata.Ldata);
		//lwc data is optional. if not available, no problem:
		getAndSetProfile("/caaml:lwcProfile/caaml:Layer","caaml:lwc",directionTopDown,true,SSdata.Ldata);

		adjustToSlopeAngle(SSdata); // #cmb
		
		checkAllDataForConsistencyAndSetMissingValues(SSdata);
	}
	//checkWhatWasReadIn(SSdata);
	return true;
}


/**
 * @brief This routine adjust the snow pack thickness/height to the slope angle (internal snow profile is always vertical to ground)
 * @param SSdata data structure including all important station parameters as well as LayerData
 * #cmb (needs to be called before checkAllDataForConsistency...)
 */
void CaaMLIO::adjustToSlopeAngle(SN_SNOWSOIL_DATA& SSdata)
{
	const double cos_sl = cos(SSdata.meta.getSlopeAngle()*mio::Cst::to_rad);
	SSdata.Height = SSdata.Height * cos_sl;
	SSdata.HS_last = SSdata.HS_last * cos_sl;
	for (size_t ii=0; ii<SSdata.nLayers; ii++) {
		SSdata.Ldata[ii].hl = SSdata.Ldata[ii].hl * cos_sl;
		if(i_max_element_thickness != IOUtils::nodata){
			SSdata.Ldata[ii].ne = (size_t) ceil(SSdata.Ldata[ii].hl/i_max_element_thickness);
		}else{
			SSdata.Ldata[ii].ne=1;
		}
	}
}


/**
 * @brief This routine reads the date of the snowpack from the caaml-file
 */
Date CaaMLIO::xmlGetDate()
{
	Date date;
	pugi::xml_node dateNode =  inDoc.first_element_by_path(TimeData_xpath.c_str());
	const std::string dateStr( (const char*)dateNode.child_value() );
	if (dateStr==""){
		throw NoDataException("No data found for '"+TimeData_xpath+"'. Please check the version of the caaml-file. Only caaml-version 6 is supported. ", AT);
	}
	IOUtils::convertString(date, dateStr, in_tz);
	return date;
}

/**
 * @brief This routine reads the station data from the caaml-file
 * @param stationID
 */
StationData CaaMLIO::xmlGetStationData(const std::string& stationID)
{
	double x=IOUtils::nodata, y=IOUtils::nodata, z=IOUtils::nodata;
	double slopeAngle=IOUtils::nodata, azimuth=IOUtils::nodata;

	pugi::xml_node stationNode =  inDoc.first_element_by_path(StationMetaData_xpath.c_str());
	if( stationNode.empty() ){
		throw NoDataException("No data found for '"+StationMetaData_xpath+"'", AT);
	}

	const std::string stationName = std::string( (const char*)stationNode.child("caaml:name").child_value() );
	sscanf(stationNode.child("caaml:validElevation").child("caaml:ElevationPosition").child("caaml:position").child_value(),"%lf",&z);
	const char* azimuthStr = stationNode.child("caaml:validAspect").child("caaml:AspectPosition").child("caaml:position").child_value();
	azimuth = IOUtils::bearing(azimuthStr);  //convert aspect-string to a bearing (0-360) if given as a char (N, NW, S,...)
	if(azimuth == IOUtils::nodata){
		sscanf(azimuthStr,"%lf",&azimuth);   //if aspect was given as a number, just convert aspect-string to double
	}
	sscanf(stationNode.child("caaml:validAspect").child("caaml:AspectPosition").child("caaml:position").child_value(),"%lf",&azimuth);
	sscanf(stationNode.child("caaml:validSlopeAngle").child("caaml:SlopeAnglePosition").child("caaml:position").child_value(),"%lf",&slopeAngle);
	sscanf(stationNode.child("caaml:pointLocation").child("gml:Point").child("gml:pos").child_value(),"%lf %lf",&x,&y);

	Coords tmppos;
	tmppos.setLatLon(x, y, z);
	StationData metatmp(tmppos, stationID, stationName);
	metatmp.setSlope(slopeAngle, azimuth);
	return metatmp;
}

/**
 * @brief This routine reads custom-snow-soil-data from the caaml-file into Xdata.
 * @param Xdata data structure including all important station parameters as well as LayerData
 */
void CaaMLIO::setCustomSnowSoil(SN_SNOWSOIL_DATA& Xdata)
{
	const std::string xpath( "/caaml:metaData/caaml:customData/snp" );
	//if (xmlDoesPathExist(SnowData_xpath+xpath+":Albedo") == false)
		//std::cout << "There is no snowpack-custom-data in the caaml-file. Setting all values (albedo, erosion level,...) to default..." << std::endl;
	Xdata.Albedo = xmlReadValueFromPath(xpath,"Albedo",0.6);
	Xdata.SoilAlb = xmlReadValueFromPath(xpath,"SoilAlb",0.2);
	Xdata.BareSoil_z0 = xmlReadValueFromPath(xpath,"BareSoil_z0",0.02);
	Xdata.Canopy_Height = xmlReadValueFromPath(xpath,"CanopyHeight",0.);
	Xdata.Canopy_LAI = xmlReadValueFromPath(xpath,"CanopyLAI",0.);
	Xdata.Canopy_BasalArea = xmlReadValueFromPath(xpath,"CanopyBasalArea",0.);
	Xdata.Canopy_Direct_Throughfall = xmlReadValueFromPath(xpath,"CanopyDirectThroughfall",1.);
	Xdata.ErosionLevel = xmlReadValueFromPath(xpath,"ErosionLevel",0);
	Xdata.TimeCountDeltaHS = xmlReadValueFromPath(xpath,"TimeCountDeltaHS",0.);
}

/**
 * @brief Direction in which the layers are stored in the caaml-file. "top down" or "bottom up".
 *        Snowpack needs the "bottom up" direction.
 * @return true if the direction is "bottom up"
 */
bool CaaMLIO::getLayersDir()
{
	const std::string direction( xmlReadAttributeFromPath(SnowData_xpath,"dir") );
	return (direction!="bottom up");
}

/**
 * @brief Read one stratigraphic layer from the caaml-file
 * @param nodeLayer xml-node pointing to <caaml:Layer> in the caaml-file
 * @return data of one layer which was read in from the caaml-file
 */
LayerData CaaMLIO::xmlGetLayer(pugi::xml_node nodeLayer, std::string& grainFormCode)
{
	grainFormCode="";
	LayerData Layer;
	for (pugi::xml_node node = nodeLayer.first_child(); node; node = node.next_sibling()){
		const std::string fieldName( node.name() );
		if(fieldName == "caaml:grainSize"){
			const std::string unitMeasured( node.attribute("uom").as_string() );
			if (xmlReadValueFromNode(node.child("caaml:Components").child("caaml:avg"),"caaml:avg",Layer.rg,"mm",unitMeasured,0.5)){
				Layer.rb = Layer.rg/4.; //this value will be replaced if there is this value in the customData...
			}else if(xmlReadValueFromNode(node.child("caaml:Components").child("caaml:avgMax"),"caaml:avgMax",Layer.rg,"mm",unitMeasured,0.5)){
				Layer.rb = Layer.rg/4.; //this value will be replaced if there is this value in the customData...
			}
		}
		if (xmlReadValueFromNode(node,"caaml:thickness",Layer.hl,"m")){
			if(i_max_element_thickness != IOUtils::nodata){
				Layer.ne = (size_t) ceil(Layer.hl/i_max_element_thickness);
			}else{
				Layer.ne=1;
			}
		}
		if (fieldName == "caaml:wetness"){ //this value will be replaced if a lwc-profile is in the caaml-file!!!
			Layer.phiWater = lwc_codeToVal((const char*) node.child_value());
		}
		if (fieldName == "caaml:hardness"){
			//const double hardness = hardness_codeToVal((char*) node.child_value());
			//std::cout << "hardness (we have no member (of Layer) we could set this value to!!!): " << hardness << " " << std::endl;
		}
		if (fieldName == "caaml:grainFormPrimary"){
			grainFormCode = std::string( (const char*)node.child_value() );
			grainShape_codeToVal(grainFormCode, Layer.sp, Layer.dd, Layer.mk); // these values will be replaced if there are values in the custom-snowpack-data
		}
		if (fieldName == "caaml:validFormationTime"){
			const std::string date_str( (const char*) node.child("caaml:TimeInstant").child("caaml:timePosition").child_value() );
			Date date;
			IOUtils::convertString(date, date_str, in_tz);
			Layer.depositionDate = date;
		}
	}

	//read custom-snowpack-data. do this at the end to be sure to use these values (if available)
	for (pugi::xml_node node = nodeLayer.child("caaml:metaData").child("caaml:customData").first_child(); node; node = node.next_sibling())
	{
		xmlReadValueFromNode(node,"snp:dendricity",Layer.dd);
		xmlReadValueFromNode(node,"snp:sphericity",Layer.sp);
		xmlReadValueFromNode(node,"snp:bondSize",Layer.rb);
		xmlReadValueFromNode(node,"snp:phiSoil",Layer.phiSoil);
		xmlReadValueFromNode(node,"snp:SurfaceHoarMass",Layer.hr);
		xmlReadValueFromNode(node,"snp:StressRate",Layer.CDot);
		xmlReadValueFromNode(node,"snp:Metamorphism",Layer.metamo);
		const std::string fieldName( node.name() );
		if (fieldName == "snp:marker") {
			sscanf((const char*) node.child_value(),"%hu",&Layer.mk);
		}
	}
	return Layer;
}

/**
 * @brief Read the stratigraphic layers from the caaml-file to SSdata
 * @param SSdata
 */
void CaaMLIO::xmlReadLayerData(SN_SNOWSOIL_DATA& SSdata)
{
	const bool directionTopDown = getLayersDir(); //Read profile direction

	std::string path = SnowData_xpath+"/caaml:snowPackCond/caaml:hS/caaml:Components/caaml:height";
	const pugi::xml_node nodeHS =  inDoc.first_element_by_path( (const char*) path.c_str() );
	SSdata.HS_last=IOUtils::nodata;
	xmlReadValueFromNode(nodeHS,"caaml:height",SSdata.HS_last,"m");

	size_t nLayers=0;
	path = SnowData_xpath+"/caaml:stratProfile/caaml:Layer";
	const pugi::xml_node nodeFirstLayer =  inDoc.first_element_by_path( (const char*) path.c_str() );
	if(nodeFirstLayer.empty()){
		throw NoDataException("Layer data not found in caaml-file. Expected path: '"+path+"'", AT);
	}
	pugi::xml_node nodeLastLayer;
	for (pugi::xml_node node = nodeFirstLayer; node; node = node.next_sibling("caaml:Layer")){
		nLayers++;
		nodeLastLayer=node;
	}
	SSdata.nLayers=nLayers;
	SSdata.Ldata.resize(SSdata.nLayers, LayerData());
	grainForms.clear();
	std::string grainForm="";
	if (SSdata.nLayers>0) {
		if (!directionTopDown) {
			size_t ii=0;
			for (pugi::xml_node node = nodeFirstLayer; node; node = node.next_sibling("caaml:Layer")){
				SSdata.Ldata[ii] = xmlGetLayer(node,grainForm);
				grainForms.push_back(grainForm);
				ii++;
			}
		}else{
			size_t ii=0;
			for (pugi::xml_node node = nodeLastLayer; node; node = node.previous_sibling("caaml:Layer")){
				SSdata.Ldata[ii] = xmlGetLayer(node,grainForm);
				grainForms.push_back(grainForm);
				ii++;
			}
		}
		//Estimate depostion dates (in case it was not in the caaml-file):
		estimateValidFormationTimesIfNotSetYet(SSdata.Ldata,SSdata.profileDate);
	}
}

/**
 * @brief Read profile data (density, temperature or lwc) from the caaml-file.
 *        The density- and temperature-profile have to be in the caaml-file. Otherwise an
 *        exception is thrown. The LWC-profile is optional and ignored if not available.
 * @param path path to the profile data. e.g. "/caaml:densityProfile/caaml:Layer"
 * @param name name of the xml-element to read. e.g. "caaml:snowTemp"
 * @param zVec output: depth-values in meter
 * @param valVec output: profile-values (valVec has the same length as zVec)
 * @return true if the profile was read in successfully
 */
bool CaaMLIO::xmlGetProfile(const std::string path, const std::string name, std::vector<double>& zVec, std::vector<double>& valVec)
{
	//check if data exists:
	if( !xmlDoesPathExist(SnowData_xpath+path)){
		if(name == "caaml:lwc"){
			//std::cout << "No lwc-profile in the caaml-file. lwc will be estimated from the wetness in the stratigraphic profile. " << std::endl;
			return false;
		}else{
			throw NoDataException("Invalid path for: '"+name+"'-profile. path: '"+path+"'", AT);
		}
	}

	std::string profilePath = SnowData_xpath+path;
	const pugi::xml_node nodeFirstProfile =  inDoc.first_element_by_path( (const char*) profilePath.c_str() );
	zVec.resize(0);
	valVec.resize(0);
	for (pugi::xml_node nodeProfile = nodeFirstProfile; nodeProfile; nodeProfile = nodeProfile.next_sibling()){
		for (pugi::xml_node node = nodeProfile.first_child(); node; node = node.next_sibling()){
			const std::string fieldName( node.name() );
			if (fieldName == name){
					double val=0;
				sscanf((const char*) node.child_value(), "%lf", &val);
				if (name=="caaml:snowTemp"){
					val = unitConversion(val,(const char*)node.attribute("uom").as_string(),(const char*)"K");
				}
				valVec.push_back(val);
			}
			if (fieldName == "caaml:depth" || fieldName == "caaml:depthTop") {
				double z=0;
				sscanf((const char*) node.child_value(), "%lf", &z);
				z = unitConversion(z,(const char*)node.attribute("uom").as_string(),(const char*)"m");
				zVec.push_back(z);
			}
		}
	}
	return true;
}

/**
 * @brief Read profile data (density, temperature or lwc) from the caaml-file, rotate the direction
 *        of the data to "top up" and resample the data to the sampling of the stratigraphic data.
 * @param path path to the profile data. e.g. "/caaml:densityProfile/caaml:Layer"
 * @param name name of the xml-element to read. e.g. "caaml:snowTemp"
 * @param directionTopDown true if the direction is top down
 * @param isRangeMeasurement true if the data is a range measurement (like density or lwc),
 *                           false if the data is a point measurement (like temperature)
 * @param Layers output
 */
void CaaMLIO::getAndSetProfile(const std::string path, const std::string name,
							   const bool directionTopDown, const bool isRangeMeasurement,std::vector<LayerData>& Layers)
{
	std::vector<double> zVec;
	std::vector<double> valVec;
	//read the data from the Caaml-file:
	bool profileExists = xmlGetProfile(path, name, zVec, valVec);
	if (profileExists){
		//direction has to be bottomUp:
		bool changeDirection=false;
		if (directionTopDown) {
			changeDirection=true;
		}
		//create a vector of the z-positions from the layerData. the profile will be resampled to these layers.
		std::vector<double> zVecLayers;
		double z=0.;
		for (size_t ii=0; ii<Layers.size(); ii++) {
			if(isRangeMeasurement){
				zVecLayers.push_back(z);
				z += Layers[ii].hl;
			}else{
				z += Layers[ii].hl;
				zVecLayers.push_back(z);
			}
		}
		//resample the profile data
		DataResampler resampler(zVec,valVec,zVecLayers,z,isRangeMeasurement,changeDirection);
		if (resampler.resample()==false){
			throw IOException("Something wrong with "+name+"-profile data in CaaML-file", AT);
		}
		valVec = resampler.getResampledYVec();

		//Set temperature, density and lwc from the profiles
		for (size_t ii=0; ii<Layers.size(); ii++) { //loop over the number of layers
			if (name=="caaml:snowTemp"){
				Layers[ii].tl = valVec[ii];
			}
			if (name=="caaml:density"){
				Layers[ii].phiIce = valVec[ii]/Constants::density_ice;
			}
			if (name=="caaml:lwc"){
				Layers[ii].phiWater = valVec[ii]/100.0;  //change from % to relative value
			}
		}
	}
}

/**
 * @brief If the deposition-date-value for a layer is not defined in the caaml-file, the deposition-date
 *        will be estimated from profile-date and the snow-type.
 * @param Layers output
 * @param profileDate date of the snow-profile
 */
void CaaMLIO::estimateValidFormationTimesIfNotSetYet(std::vector<LayerData> &Layers, const Date profileDate)
{
	for (size_t ii=0; ii<Layers.size(); ii++) {
		if(Layers[ii].depositionDate.isUndef()){
			const unsigned int snowType = ElementData::snowType(Layers[ii].dd,Layers[ii].sp,Layers[ii].rg,Layers[ii].mk,Layers[ii].phiWater,
																ElementData::snowResidualWaterContent(Layers[ii].phiIce));
			const unsigned int a = (unsigned int) (snowType/100.);
			if (ii==0) {
				if (a==6) {
					Layers[ii].depositionDate = profileDate;
				} else if (a==0 || a==1) {
					Layers[ii].depositionDate = profileDate-(Date)1./2440638.;
				} else {
					Layers[ii].depositionDate = profileDate-(Date)2./2440638.;
				}
			} else {
				if ((a==0 || a==1) && (Layers[ii-1].depositionDate > profileDate-(Date)2./2440638.)) {
					Layers[ii].depositionDate = profileDate-(Date)1./2440638.;
				} else {
					Layers[ii].depositionDate = profileDate-(Date)2./2440638.;
				}
			}
		}
	}
}

/**
 * @brief Check station- and layer-data for consistency. If possible set reasonable values, otherwise throw exceptions or write warnings.
 *        Furthermore determine some missing values (total number of elements (nodes), height and phiVoids).
 * @param SSdata
 */
void CaaMLIO::checkAllDataForConsistencyAndSetMissingValues( SN_SNOWSOIL_DATA& SSdata )
{
	//check station data:
	double azimuth = SSdata.meta.getAzimuth();
	double slopeAngle = SSdata.meta.getSlopeAngle();
	if(slopeAngle ==IOUtils::nodata){
		slopeAngle=0;
	}
	if(azimuth==IOUtils::nodata){
		if(slopeAngle==0){
			azimuth=0;
		}
		if(slopeAngle > 0){
			throw NoDataException("No data found for 'caaml:validAspect'. If the slope-angle is >0 degree, we also need the azimuth. ", AT);
		}
	}
	SSdata.meta.setSlope(slopeAngle,azimuth);

	//check layer data:
	for (size_t ii = 0; ii < SSdata.nLayers; ii++) {
		std::string grainFormCode = grainForms[ii];
		if (grainFormCode=="MF"){
			if (SSdata.Ldata[ii].tl < Constants::meltfreeze_tk-0.05){
				SSdata.Ldata[ii].mk = (unsigned short int) (SSdata.Ldata[ii].mk + 10);
			}
		}
		if (grainFormCode=="SH" && ii==SSdata.nLayers-1){ //set parameters for surface hoar (only at the surface, not buried)
			SSdata.Ldata[ii].phiWater=0;
			SSdata.Ldata[ii].phiIce = hoarDensitySurf/Constants::density_ice;
			double grainRadius = M_TO_MM(SSdata.Ldata[ii].hl/2.0);
			if(grainRadius != SSdata.Ldata[ii].rg){
				std::cout << "WARNING! Inconsistent input data in caaml-file: Grain size for surface-hoar-layer should be about the same value as the "
				          << "surface-hoar-layer-thickness (" << grainRadius*2 << " mm). Adjusting grain size from: "
				          << SSdata.Ldata[ii].rg*2 << " mm to " << grainRadius*2 << " mm." << std::endl;
				SSdata.Ldata[ii].rg = grainRadius;
			}
			SSdata.Ldata[ii].rb = SSdata.Ldata[ii].rg/3.;
			SSdata.Ldata[ii].dd = 0.;
			SSdata.Ldata[ii].sp = 0.;
			SSdata.Ldata[ii].mk = 3;
		}
		if (SSdata.Ldata[ii].rg == 0.) {
			if (grainFormCode=="IF") {
				SSdata.Ldata[ii].rg = 3./2.;
				SSdata.Ldata[ii].rb = 3./8.;
			} else throw IOException("Grain size missing for a non-ice layer!", AT);
		}
		// set temperature to 0°C if warmer than 0°C:
		if (SSdata.Ldata[ii].tl > Constants::meltfreeze_tk){
			std::cout << "WARNING! Inconsistent input data in caaml-file: Temperature in layer " << ii << ": " << SSdata.Ldata[ii].tl-Constants::meltfreeze_tk
			          << " degree Celsius. Temperature above 0 degree Celsius not possible! Setting temperature to 0 degree Celsius." << std::endl;
			SSdata.Ldata[ii].tl = Constants::meltfreeze_tk;
		}
		// set lwc to 0 if colder than 0°C:
		if (SSdata.Ldata[ii].tl < Constants::meltfreeze_tk && SSdata.Ldata[ii].phiWater > 0 ){
			std::cout << "WARNING! Inconsistent input data in caaml-file: LWC: " << SSdata.Ldata[ii].phiWater
			          << " temperature: " << SSdata.Ldata[ii].tl << " in layer: " << ii << std::endl;
			std::cout << "Setting lwc to 0! Since liquid water is not possible in snow below 0 degree Celsius." << std::endl;
			//throw IOException("LWC > 0 but temperature below 0°C!", AT);
			SSdata.Ldata[ii].phiWater = 0;
		}
		if (grainFormCode=="FC" && SSdata.Ldata[ii].rg>0.8){
			std::cout << "WARNING! Inconsistent input data in caaml-file: Grain shape 'FC' and grain size > 1.5mm! "
			          << "Faceted crystals should be smaller than 1.5mm. " << std::endl;
		}
		if (grainFormCode=="DH" && SSdata.Ldata[ii].rg<0.7){
			std::cout << "WARNING! Inconsistent input data in caaml-file: Grain shape 'DH' and grain size < 1.5mm! "
			          << "Depth hoar crystals should be larger than 1.5mm. " << std::endl;
		}
	}
	//Compute total number of elements (nodes), height and phiVoids
	SSdata.nN = 1;
	SSdata.Height = 0.;
	for (size_t ii = 0; ii < SSdata.nLayers; ii++) {
		SSdata.nN += SSdata.Ldata[ii].ne;
		SSdata.Height += SSdata.Ldata[ii].hl;
		SSdata.Ldata[ii].phiVoids = 1. - SSdata.Ldata[ii].phiSoil - SSdata.Ldata[ii].phiWater - SSdata.Ldata[ii].phiIce;
	}

	if (SSdata.HS_last != IOUtils::nodata){
		if(SSdata.HS_last > SSdata.Height+0.0005 || SSdata.HS_last < SSdata.Height-0.0005){
			std::cout << "WARNING! Inconsistent input data in caaml-file: Snow-height given in caaml:snowPackCond (" << SSdata.HS_last
			          << " m) is different from the sum of the layer-thicknesses (" << SSdata.Height
			          << " m)! For the simulation the sum of the layer-thicknesses will be used." << std::endl;
		}
	}
	SSdata.HS_last = SSdata.Height;
}

/**
 * @brief This routine writes the status of the snow cover at program termination and at specified backup times
 * @param date current
 * @param Xdata
 * @param Zdata
 * @param forbackup dump Xdata on the go
 */
void CaaMLIO::writeSnowCover(const Date& date, const SnowStation& Xdata,
                             const ZwischenData& Zdata, const size_t& forbackup)
{
	const std::string bak = (forbackup > 0)? "_" + ((forbackup == 1)?("backup"):(date.toString(mio::Date::NUM))) : "";
	std::string snofilename( getFilenamePrefix(Xdata.meta.getStationID().c_str(), o_snowpath) + bak + ".caaml" );
	std::string hazfilename( getFilenamePrefix(Xdata.meta.getStationID().c_str(), o_snowpath) + bak + ".haz" );

	writeSnowFile(snofilename, date, Xdata);
	if (haz_write) SmetIO::writeHazFile(hazfilename, date, Xdata, Zdata);
}

/**
 * @brief This routine writes the status of the snow cover to a caaml-file.
 * @param snofilename
 * @param date date of the snow-profile
 * @param Xdata data structure containing all the data describing a snow-profile (which will be written to
 *              the caaml-file)
 */
void CaaMLIO::writeSnowFile(const std::string& snofilename, const Date& date, const SnowStation& Xdata)
{
	pugi::xml_document doc;
	// Generate XML declaration
	pugi::xml_node declarationNode = doc.append_child(pugi::node_declaration);
	declarationNode.append_attribute("version")    = "1.0";
	declarationNode.append_attribute("encoding")   = "UTF-8";
	// A valid XML doc must contain a single root node of any name
	pugi::xml_node root = doc.append_child( (namespaceCAAML+":SnowProfile").c_str() );
	root.append_attribute("gml:id") = ("SLF_"+Xdata.meta.stationID).c_str();
	root.append_attribute(("xmlns:"+string((const char*)xml_ns_abrev_xsi)).c_str()) = string((const char*)xml_ns_xsi).c_str();
	root.append_attribute(("xmlns:"+string((const char*)xml_ns_abrev_gml)).c_str()) = string((const char*)xml_ns_gml).c_str();
	root.append_attribute(("xmlns:"+string((const char*)xml_ns_abrev_caaml)).c_str()) = string((const char*)xml_ns_caaml).c_str();
	root.append_attribute("xmlns:snp") = string((const char*)xml_ns_snp).c_str();
	root.append_attribute(("xmlns:"+string((const char*)xml_ns_abrev_slf)).c_str()) = string((const char*)xml_ns_slf).c_str();

	// Write profile date
	pugi::xml_node dateNode = root.append_child( (namespaceCAAML+":timeRef").c_str() );
	dateNode.append_child( (namespaceCAAML+":recordTime").c_str() )
	        .append_child( (namespaceCAAML+":TimeInstant").c_str() )
	        .append_child( (namespaceCAAML+":timePosition").c_str() )
	        .append_child(pugi::node_pcdata).set_value( date.toString(mio::Date::ISO_TZ).c_str() );
	mio::Date now;
	now.setFromSys();
	dateNode.append_child( (namespaceCAAML+":dateTimeReport").c_str() )
	        .append_child(pugi::node_pcdata).set_value( now.toString(mio::Date::ISO_TZ).c_str() );

	//Write srcRef
	pugi::xml_node srcNode = root.append_child( (namespaceCAAML+":srcRef").c_str() )
	                             .append_child( (namespaceCAAML+":Operation").c_str() );
	srcNode.append_attribute("gml:id") = "OPERATION_ID";
	const std::string snowpackString = "SNOWPACK v"+info.version+" compiled on "+info.compilation_date+". user: "+info.user;
	xmlWriteElement(srcNode,(namespaceCAAML+":name").c_str(),snowpackString.c_str(),"","");

	// Write station data locRef
	writeStationData(root,Xdata);

	// Write stratigraphic profile
	pugi::xml_node stratNode = root.append_child( (namespaceCAAML+":snowProfileResultsOf").c_str() )
	                               .append_child( (namespaceCAAML+":SnowProfileMeasurements").c_str() );
	stratNode.append_attribute("dir") = "top down";

	//Write custom snow/soil data
	pugi::xml_node snowSoilNode = stratNode.append_child( (namespaceCAAML+":metaData").c_str() )
	                                       .append_child( (namespaceCAAML+":customData").c_str() );
	writeCustomSnowSoil(snowSoilNode,Xdata);

	// Write profile depth
	snprintf(valueStr, num_max_len,"%.4f",100.*Xdata.cH/Xdata.cos_sl); // cmb
	xmlWriteElement(stratNode,(namespaceCAAML+":profileDepth").c_str(),valueStr,"uom","cm");

	//Write height of snow and Snow Water Equivalent (SWE)
	pugi::xml_node tempNode = stratNode.append_child( (namespaceCAAML+":snowPackCond").c_str() )
	                                   .append_child( (namespaceCAAML+":hS").c_str() )
	                                   .append_child( (namespaceCAAML+":Components").c_str() );
	snprintf(valueStr, num_max_len,"%.4f",100.*(Xdata.cH - Xdata.Ground)/Xdata.cos_sl); // cmb
	xmlWriteElement(tempNode,(namespaceCAAML+":height").c_str(),valueStr,"uom","cm");
	snprintf(valueStr, num_max_len,"%.2f",Xdata.swe);
	xmlWriteElement(tempNode,(namespaceCAAML+":waterEquivalent").c_str(),valueStr,"uom","kgm-2");

	//Write layers and quantity profiles
	writeLayers(stratNode,Xdata);
	writeProfiles(stratNode,Xdata);

	// Save XML tree to file.
	// Remark: second optional param is indent string to be used;
	// default indentation is tab character.
	bool saveSucceeded = doc.save_file(snofilename.c_str(), PUGIXML_TEXT("  "), pugi::format_default, pugi::encoding_utf8);
	if(!saveSucceeded){
		std::cout << "Something went wrong with saving the caaml-file: " << snofilename << std::endl;
	}
}


/**
 * @brief Write the custom-snow-soil-data to the caaml-file.
 */
void CaaMLIO::writeCustomSnowSoil(pugi::xml_node& node, const SnowStation& Xdata)
{
	snprintf(valueStr,num_max_len,"%.4f",Xdata.Albedo);
	xmlWriteElement(node,(namespaceSNP+":Albedo").c_str(),valueStr,"","");
	snprintf(valueStr,num_max_len,"%.4f",Xdata.SoilAlb);
	xmlWriteElement(node,(namespaceSNP+":SoilAlb").c_str(),valueStr,"","");
	snprintf(valueStr,num_max_len,"%.4f",Xdata.BareSoil_z0);
	xmlWriteElement(node,(namespaceSNP+":BareSoil_z0").c_str(),valueStr,"uom","m");
<<<<<<< HEAD
	if (Xdata.Cdata != NULL) {
		sprintf(valueStr,"%.4f",Xdata.Cdata->height);
		xmlWriteElement(node,(namespaceSNP+":CanopyHeight").c_str(),valueStr,"uom","m");
		sprintf(valueStr,"%.4f",Xdata.Cdata->lai);
		xmlWriteElement(node,(namespaceSNP+":CanopyLAI").c_str(),valueStr,"","");
		sprintf(valueStr,"%.4f",Xdata.Cdata->BasalArea);
		xmlWriteElement(node,(namespaceSNP+":CanopyBasalArea").c_str(),valueStr,"","");
		sprintf(valueStr,"%.4f",Xdata.Cdata->throughfall);
		xmlWriteElement(node,(namespaceSNP+":CanopyDirectThroughfall").c_str(),valueStr,"","");
	} else {
		sprintf(valueStr,"%.4f",IOUtils::nodata);
		xmlWriteElement(node,(namespaceSNP+":CanopyHeight").c_str(),valueStr,"uom","m");
		sprintf(valueStr,"%.4f",IOUtils::nodata);
		xmlWriteElement(node,(namespaceSNP+":CanopyLAI").c_str(),valueStr,"","");
		sprintf(valueStr,"%.4f",IOUtils::nodata);
		xmlWriteElement(node,(namespaceSNP+":CanopyBasalArea").c_str(),valueStr,"","");
		sprintf(valueStr,"%.4f",IOUtils::nodata);
		xmlWriteElement(node,(namespaceSNP+":CanopyDirectThroughfall").c_str(),valueStr,"","");
	}
	sprintf(valueStr,"%d",static_cast<unsigned int>(Xdata.ErosionLevel));
	xmlWriteElement(node,(namespaceSNP+":ErosionLevel").c_str(),valueStr,"","");
#ifndef SNOWPACK_CORE
	sprintf(valueStr,"%.4f",Xdata.TimeCountDeltaHS);
=======
	snprintf(valueStr,num_max_len,"%.4f",Xdata.Cdata.height);
	xmlWriteElement(node,(namespaceSNP+":CanopyHeight").c_str(),valueStr,"uom","m");
	snprintf(valueStr,num_max_len,"%.4f",Xdata.Cdata.lai);
	xmlWriteElement(node,(namespaceSNP+":CanopyLAI").c_str(),valueStr,"","");
	snprintf(valueStr,num_max_len,"%.4f",Xdata.Cdata.BasalArea);
	xmlWriteElement(node,(namespaceSNP+":CanopyBasalArea").c_str(),valueStr,"","");
	snprintf(valueStr,num_max_len,"%.4f",Xdata.Cdata.throughfall);
	xmlWriteElement(node,(namespaceSNP+":CanopyDirectThroughfall").c_str(),valueStr,"","");
	snprintf(valueStr,num_max_len,"%d",static_cast<unsigned int>(Xdata.ErosionLevel));
	xmlWriteElement(node,(namespaceSNP+":ErosionLevel").c_str(),valueStr,"","");
	snprintf(valueStr,num_max_len,"%.4f",Xdata.TimeCountDeltaHS);
>>>>>>> 37705025
	xmlWriteElement(node,(namespaceSNP+":TimeCountDeltaHS").c_str(),valueStr,"","");
#else
	sprintf(valueStr,"%.0f",IOUtils::nodata);
	xmlWriteElement(node,(namespaceSNP+":TimeCountDeltaHS").c_str(),valueStr,"","");
#endif
}

/**
 * @brief Write the stratigraphic-layer-data to the caaml-file.
 */
void CaaMLIO::writeLayers(pugi::xml_node& node, const SnowStation& Xdata)
{
	pugi::xml_node stratNode = node.append_child( (namespaceCAAML+":stratProfile").c_str() );
	stratNode.append_child( (namespaceCAAML+":stratMetaData").c_str() );

	if (!Xdata.Edata.empty()) {
		for (size_t ii = Xdata.Edata.size(); ii-->0;) {
			const bool snowLayer = (ii >= Xdata.SoilNode);
			pugi::xml_node layerNode = stratNode.append_child( (namespaceCAAML+":Layer").c_str() );
			// Write custom layer data
			pugi::xml_node customNode = layerNode.append_child( (namespaceCAAML+":metaData").c_str() )
			                                     .append_child( (namespaceCAAML+":customData").c_str() );
			writeCustomLayerData(customNode,Xdata.Edata[ii],Xdata.Ndata[ii]);

			// Write snow and soil layer data 
			snprintf(layerDepthTopStr,num_max_len,"%.4f",100.*(Xdata.cH - Xdata.Ndata[ii+1].z)/Xdata.cos_sl); // cmb
			xmlWriteElement(layerNode,(namespaceCAAML+":depthTop").c_str(),layerDepthTopStr,"uom","cm");
			snprintf(layerThicknessStr,num_max_len,"%.4f",100.*Xdata.Edata[ii].L/Xdata.cos_sl); // cmb
			xmlWriteElement(layerNode,(namespaceCAAML+":thickness").c_str(),layerThicknessStr,"uom","cm");

			if (snowLayer) {
				//const unsigned int snowType = ElementData::snowType(Xdata.Edata[ii].dd, Xdata.Edata[ii].sp, Xdata.Edata[ii].rg, Xdata.Edata[ii].mk, Xdata.Edata[ii].theta[WATER],  Xdata.Edata[ii].res_wat_cont);
				const unsigned int snowType = Xdata.Edata[ii].getSnowType();
				const unsigned int a = snowType/100;
				const unsigned int b = (snowType-100*a)/10;
				const unsigned int c = snowType-100*a-10*b;
				if (c != 2) {
					xmlWriteElement(layerNode,(namespaceCAAML+":grainFormPrimary").c_str(),grainShape_valToAbbrev(a).c_str(),"","");
				} else {
					xmlWriteElement(layerNode,(namespaceCAAML+":grainFormPrimary").c_str(),"MFcr","","");
				}
				xmlWriteElement(layerNode,(namespaceCAAML+":grainFormSecondary").c_str(),grainShape_valToAbbrev(b).c_str(),"","");

				pugi::xml_node grainSizeNode = layerNode.append_child( (namespaceCAAML+":grainSize").c_str() );
				grainSizeNode.append_attribute("uom") = "mm";
				pugi::xml_node compNode = grainSizeNode.append_child( (namespaceCAAML+":Components").c_str() );
				snprintf(layerValStr,num_max_len,"%.3f",2.*Xdata.Edata[ii].rg);
				xmlWriteElement(compNode,(namespaceCAAML+":avg").c_str(),layerValStr,"","");
			}
			pugi::xml_node timeNode = layerNode.append_child( (namespaceCAAML+":validFormationTime").c_str() )
			                                   .append_child( (namespaceCAAML+":TimeInstant").c_str() );
			xmlWriteElement(timeNode,(namespaceCAAML+":timePosition").c_str(),Xdata.Edata[ii].depositionDate.toString(mio::Date::ISO_TZ).c_str(),"","");
			if (snowLayer) {
				xmlWriteElement(layerNode,(namespaceCAAML+":hardness").c_str(),hardness_valToCode(Xdata.Edata[ii].hard).c_str(),"uom",""); //HACK: check values... seem always the same!
			}
			xmlWriteElement(layerNode,(namespaceCAAML+":wetness").c_str(),lwc_valToCode(Xdata.Edata[ii].theta[WATER]).c_str(),"uom","");
		}
	}
}

/**
 * @brief Write the custom-layer-data to the caaml-file.
 */
void CaaMLIO::writeCustomLayerData(pugi::xml_node& node, const ElementData& Edata, const NodeData& Ndata)
{
	snprintf(valueStr,num_max_len,"%.4f",Edata.theta[SOIL]);
	xmlWriteElement(node,(namespaceSNP+":phiSoil").c_str(),valueStr,"","");
	snprintf(valueStr,num_max_len,"%.4f",Edata.soil[2]);
	xmlWriteElement(node,(namespaceSNP+":SoilRho").c_str(),valueStr,"uom","kgm-3");
	snprintf(valueStr,num_max_len,"%.4f",Edata.soil[0]);
	xmlWriteElement(node,(namespaceSNP+":SoilK").c_str(),valueStr,"uom","Wm-1s-1");
	snprintf(valueStr,num_max_len,"%.4f",Edata.soil[1]);
	xmlWriteElement(node,(namespaceSNP+":SoilC").c_str(),valueStr,"uom","Jkg-1");
	snprintf(valueStr,num_max_len,"%.4f",Edata.rb);
	xmlWriteElement(node,(namespaceSNP+":bondSize").c_str(),valueStr,"","");
	snprintf(valueStr,num_max_len,"%.2f",Edata.dd);
	xmlWriteElement(node,(namespaceSNP+":dendricity").c_str(),valueStr,"","");
	snprintf(valueStr,num_max_len,"%.2f",Edata.sp);
	xmlWriteElement(node,(namespaceSNP+":sphericity").c_str(),valueStr,"","");
	snprintf(valueStr,num_max_len,"%4u",static_cast<int>(Edata.mk));
	xmlWriteElement(node,(namespaceSNP+":marker").c_str(),valueStr,"","");
	snprintf(valueStr,num_max_len,"%.4f",Ndata.hoar);
	xmlWriteElement(node,(namespaceSNP+":SurfaceHoarMass").c_str(),valueStr,"uom","kgm-2");
	xmlWriteElement(node,(namespaceSNP+":ne").c_str(),"1","","");
	snprintf(valueStr,num_max_len,"%.4f",Edata.CDot);
	xmlWriteElement(node,(namespaceSNP+":StressRate").c_str(),valueStr,"uom","Nm-2s-1");
	snprintf(valueStr,num_max_len,"%.4f",Edata.metamo);
	xmlWriteElement(node,(namespaceSNP+":Metamorphism").c_str(),valueStr,"","");
	snprintf(valueStr,num_max_len,"%5u",Edata.ID);
	xmlWriteElement(node,(namespaceSNP+":ID").c_str(),valueStr,"","");
}

/**
 * @brief Write the density-, temperature, lwc-, SSA- and strength-profile to the caaml-file.
 */
void CaaMLIO::writeProfiles(pugi::xml_node& node, const SnowStation& Xdata)
{
	// temperature profile
	pugi::xml_node tempNode = node.append_child( (namespaceCAAML+":tempProfile").c_str() );
	tempNode.append_child( (namespaceCAAML+":tempMetaData").c_str() );
	if (!Xdata.Ndata.empty()) {
		for (size_t ii = Xdata.Ndata.size(); ii-->0;) {
			pugi::xml_node obsNode = tempNode.append_child( (namespaceCAAML+":Obs").c_str() );
			snprintf(layerDepthTopStr,num_max_len,"%.4f",100*(Xdata.cH - Xdata.Ndata[ii].z)/Xdata.cos_sl); // cmb
			xmlWriteElement(obsNode,(namespaceCAAML+":depth").c_str(),layerDepthTopStr,"uom","cm");
			snprintf(valueStr,num_max_len,"%.3f",unitConversion(Xdata.Ndata[ii].T,(const char*)"degK",(const char*)"degC"));
			xmlWriteElement(obsNode,(namespaceCAAML+":snowTemp").c_str(),valueStr,"uom","degC");
		}
	}//end temperature profile

	// density profile;
	pugi::xml_node densityNode = node.append_child( (namespaceCAAML+":densityProfile").c_str() );
	pugi::xml_node metaNode1 = densityNode.append_child( (namespaceCAAML+":densityMetaData").c_str() );
	xmlWriteElement(metaNode1,(namespaceCAAML+":methodOfMeas").c_str(),"other","","");
	if (!Xdata.Edata.empty()) {
		for (size_t ii = Xdata.Edata.size(); ii-->0;) {
			pugi::xml_node layerNode = densityNode.append_child( (namespaceCAAML+":Layer").c_str() );
			snprintf(layerDepthTopStr,num_max_len,"%.4f",100*(Xdata.cH - Xdata.Ndata[ii+1].z)/Xdata.cos_sl); // cmb
			xmlWriteElement(layerNode,(namespaceCAAML+":depthTop").c_str(),layerDepthTopStr,"uom","cm");
			snprintf(layerThicknessStr,num_max_len,"%.4f",100*Xdata.Edata[ii].L/Xdata.cos_sl); // cmb
			xmlWriteElement(layerNode,(namespaceCAAML+":thickness").c_str(),layerThicknessStr,"uom","cm");
			snprintf(valueStr,num_max_len,"%.2f",Xdata.Edata[ii].Rho);
			xmlWriteElement(layerNode,(namespaceCAAML+":density").c_str(),valueStr,"uom","kgm-3");
		}
	}//end density profile


	// lwc profile;
	pugi::xml_node lwcNode = node.append_child( (namespaceCAAML+":lwcProfile").c_str() );
	pugi::xml_node metaNode2 = lwcNode.append_child( (namespaceCAAML+":lwcMetaData").c_str() );
	xmlWriteElement(metaNode2,(namespaceCAAML+":methodOfMeas").c_str(),"other","","");
	if (!Xdata.Edata.empty()) {
		for (size_t ii = Xdata.Edata.size(); ii-->0;) {
			pugi::xml_node layerNode = lwcNode.append_child( (namespaceCAAML+":Layer").c_str() );
			snprintf(layerDepthTopStr,num_max_len,"%.4f",100*(Xdata.cH - Xdata.Ndata[ii+1].z)/Xdata.cos_sl); // cmb
			xmlWriteElement(layerNode,(namespaceCAAML+":depthTop").c_str(),layerDepthTopStr,"uom","cm");
			snprintf(layerThicknessStr,num_max_len,"%.4f",100*Xdata.Edata[ii].L/Xdata.cos_sl); // cmb
			xmlWriteElement(layerNode,(namespaceCAAML+":thickness").c_str(),layerThicknessStr,"uom","cm");
			snprintf(valueStr,num_max_len,"%.2f",Xdata.Edata[ii].theta[2]*100);
			xmlWriteElement(layerNode,(namespaceCAAML+":lwc").c_str(),valueStr,"uom","% by Vol");
		}
	}//end lwc profile


	// specSurfAreaProfile profile;
	pugi::xml_node ssaNode = node.append_child( (namespaceCAAML+":specSurfAreaProfile").c_str() );
	pugi::xml_node metaNode3 = ssaNode.append_child( (namespaceCAAML+":specSurfAreaMetaData").c_str() );
	xmlWriteElement(metaNode3,(namespaceCAAML+":methodOfMeas").c_str(),"other","","");
	if (!Xdata.Edata.empty()) {
		for (size_t ii = Xdata.Edata.size(); ii-->0;) {
			pugi::xml_node layerNode = ssaNode.append_child( (namespaceCAAML+":Layer").c_str() );
			snprintf(layerDepthTopStr,num_max_len,"%.4f",100*(Xdata.cH - Xdata.Ndata[ii+1].z)/Xdata.cos_sl); // cmb
			xmlWriteElement(layerNode,(namespaceCAAML+":depthTop").c_str(),layerDepthTopStr,"uom","cm");
			snprintf(layerThicknessStr,num_max_len,"%.4f",100*Xdata.Edata[ii].L/Xdata.cos_sl); // cmb
			xmlWriteElement(layerNode,(namespaceCAAML+":thickness").c_str(),layerThicknessStr,"uom","cm");
			double ogs = Xdata.Edata[ii].ogs;
			double rho = Xdata.Edata[ii].Rho;
			double ssa = 6.0/(rho*ogs/1000.0); //conversion from optical grain size to ssa
			snprintf(valueStr,num_max_len,"%.2f",ssa);
			xmlWriteElement(layerNode,(namespaceCAAML+":specSurfArea").c_str(),valueStr,"uom","m2kg-1");
		}
	}//end specSurfAreaProfile

	// strengthProfile;
	pugi::xml_node strengthNode = node.append_child( (namespaceCAAML+":strengthProfile").c_str() );
	pugi::xml_node metaNode4 = strengthNode.append_child( (namespaceCAAML+":strengthMetaData").c_str() );
	xmlWriteElement(metaNode4,(namespaceCAAML+":strengthType").c_str(),"shear","","");
	xmlWriteElement(metaNode4,(namespaceCAAML+":methodOfMeas").c_str(),"other","","");
	if (!Xdata.Edata.empty()) {
		for (size_t ii = Xdata.Edata.size(); ii-->0;) {
			pugi::xml_node layerNode = strengthNode.append_child( (namespaceCAAML+":Layer").c_str() );
			snprintf(layerDepthTopStr,num_max_len,"%.4f",100*(Xdata.cH - Xdata.Ndata[ii+1].z)/Xdata.cos_sl); // cmb
			xmlWriteElement(layerNode,(namespaceCAAML+":depthTop").c_str(),layerDepthTopStr,"uom","cm");
			snprintf(layerThicknessStr,num_max_len,"%.4f",100*Xdata.Edata[ii].L/Xdata.cos_sl); // cmb
			xmlWriteElement(layerNode,(namespaceCAAML+":thickness").c_str(),layerThicknessStr,"uom","cm");
<<<<<<< HEAD
#ifndef SNOWPACK_CORE
			sprintf(valueStr,"%.2f",(Xdata.Edata[ii].s_strength)*1000); //conversion from kPa to Nm-2: *1000
=======
			snprintf(valueStr,num_max_len,"%.2f",(Xdata.Edata[ii].s_strength)*1000); //conversion from kPa to Nm-2: *1000
>>>>>>> 37705025
			xmlWriteElement(layerNode,(namespaceCAAML+":strengthValue").c_str(),valueStr,"uom","Nm-2");
#else
			sprintf(valueStr,"%.0f",IOUtils::nodata); //conversion from kPa to Nm-2: *1000
			xmlWriteElement(layerNode,(namespaceCAAML+":strengthValue").c_str(),valueStr,"uom","Nm-2");
#endif
		}
	}//end strengthProfile
}

/**
 * @brief Write the station-data to the caaml-file.
 */
void CaaMLIO::writeStationData(pugi::xml_node& root, const SnowStation& Xdata)
{
	pugi::xml_node node = root.append_child( (namespaceCAAML+":locRef").c_str() );
	node.append_attribute("gml:id") = ("SLF_"+Xdata.meta.stationID+"_1").c_str();
	xmlWriteElement(node,(namespaceCAAML+":name").c_str(),(const char*) Xdata.meta.stationName.c_str(),"","");
	xmlWriteElement(node,(namespaceCAAML+":obsPointSubType").c_str(),"","","");

	pugi::xml_node elevNode = node.append_child( (namespaceCAAML+":validElevation").c_str() )
	                              .append_child( (namespaceCAAML+":ElevationPosition").c_str() );
	elevNode.append_attribute("uom") = "m";
	char elevStr[5];
	snprintf(elevStr,5,"%.0f",Xdata.meta.position.getAltitude());
	xmlWriteElement(elevNode,(namespaceCAAML+":position").c_str(),elevStr,"","");

	pugi::xml_node aspectNode = node.append_child( (namespaceCAAML+":validAspect").c_str() )
	                                .append_child( (namespaceCAAML+":AspectPosition").c_str() );
	xmlWriteElement(aspectNode,(namespaceCAAML+":position").c_str(),IOUtils::bearing(Xdata.meta.getAzimuth()).c_str(),"","");

	if(Xdata.meta.getSlopeAngle()!=IOUtils::nodata){
		pugi::xml_node slopeNode = node.append_child( (namespaceCAAML+":validSlopeAngle").c_str() )
		                               .append_child( (namespaceCAAML+":SlopeAnglePosition").c_str() );
		slopeNode.append_attribute("uom") = "deg";
		char slopeStr[4];
		snprintf(slopeStr,4,"%.0f",Xdata.meta.getSlopeAngle());
		xmlWriteElement(slopeNode,(namespaceCAAML+":position").c_str(),slopeStr,"","");
	}
	pugi::xml_node pointNode = node.append_child( (namespaceCAAML+":pointLocation").c_str() )
								   .append_child( (namespaceGML+":Point").c_str() );
	pointNode.append_attribute("gml:id") = ("SLF_"+Xdata.meta.stationID+"_2").c_str();
	pointNode.append_attribute("srsName") = "urn:ogc:def:crs:OGC:1.3:CRS84";
	pointNode.append_attribute("srsDimension") = "2";
	char posStr[30];
	snprintf(posStr,30,"%f %f",Xdata.meta.position.getLon(),Xdata.meta.position.getLat());
	xmlWriteElement(pointNode,"gml:pos",posStr,"","");
}

void CaaMLIO::writeTimeSeries(const SnowStation& /*Xdata*/, const SurfaceFluxes& /*Sdata*/, const CurrentMeteo& /*Mdata*/,
                              const ProcessDat& /*Hdata*/, const double /*wind_trans24*/)
{
	throw IOException("Nothing implemented here!", AT);
}

void CaaMLIO::writeProfile(const Date& /*date*/, const SnowStation& /*Xdata*/)
{
	throw IOException("Nothing implemented here!", AT);
}

bool CaaMLIO::writeHazardData(const std::string& /*stationID*/, const std::vector<ProcessDat>& /*Hdata*/,
                             const std::vector<ProcessInd>& /*Hdata_ind*/, const size_t& /*num*/)
{
	throw IOException("Nothing implemented here!", AT);
}

/**
 * @brief Convert from liquid water content code to value
 * @author Adrien Gaudard
 * @param code Liquid water content code (one character)
 * return Liquid water content value (fraction)
 */
double CaaMLIO::lwc_codeToVal(const char* code)
{
	if (!strcmp(code,"D")) return 0.;
	if (!strcmp(code,"M")) return 0.01;
	if (!strcmp(code,"W")) return 0.03;
	if (!strcmp(code,"V")) return 0.08;
	if (!strcmp(code,"S")) return 0.15;

	throw IOException("Unrecognized liquid water content code.", AT);
}

/**
 * @brief Convert from liquid water content value to code
 * @author Adrien Gaudard
 * @param val Liquid water content value (fraction)
 * return Liquid water content code (one character)
 */
std::string CaaMLIO::lwc_valToCode(const double val)
{
	if (val == 0.00) return "D";
	if (val <  0.03) return "M";
	if (val <  0.08) return "W";
	if (val <  0.15) return "V";
	if (val <  1.00) return "S";

	throw IOException("Invalid liquid water content value.", AT);
}

/**
 * @brief Convert from hardness code to value
 * @author Adrien Gaudard
 * @param code Hardness code
 * return Hardness value (1 to 6)
 */
double CaaMLIO::hardness_codeToVal(char* code)
{
	const std::string codeString(code);
	if( codeString == "n/a")
		return IOUtils::nodata;

	double val = 0.;
	unsigned int n = 0;
	char* c[2];
	c[0] = strtok(code,"-");
	c[1] = strtok(NULL,"-");

	for (size_t i=0; i<2; i++) {
		if (c[i]) {
			n++;
			if (!strcmp(c[i],"F")) {
				val += 1.;
			} else if (!strcmp(c[i],"4F")) {
				val += 2.;
			} else if (!strcmp(c[i],"1F")) {
				val += 3.;
			} else if (!strcmp(c[i],"P")) {
				val += 4.;
			} else if (!strcmp(c[i],"K")) {
				val += 5.;
			} else if (!strcmp(c[i],"I")) {
				val += 6.;
			} else {
				throw IOException("Unrecognized hardness code.", AT);
			}
		}
	}
	return val/n;
}

/**
 * @brief Convert from hardness value to code
 * @author Adrien Gaudard
 * @param val Hardness value (1 to 6)
 * return Hardness code
 */
std::string CaaMLIO::hardness_valToCode(const double val)
{
	if (val <= 1.0) return "F";
	if (val <= 1.5) return "F-4F";
	if (val <= 2.0) return "4F";
	if (val <= 2.5) return "4F-1F";
	if (val <= 3.0) return "1F";
	if (val <= 3.5) return "1F-P";
	if (val <= 4.0) return "P";
	if (val <= 4.5) return "P-K";
	if (val <= 5.0) return "K";
	if (val <= 5.5) return "K-I";
	if (val <= 6.0) return "I";
	if (val == IOUtils::nodata) return "n/a";
	std::cout<< "Hardness value: " << val << std::endl;
	throw IOException("Unrecognized hardness value: ", AT);
}

/**
 * @brief Convert from grain shape code to values (sphericity, dendricity, marker)
 * @author Adrien Gaudard
 * @param[in] code Grain shape code
 * @param[out] sp sphericity
 * @param[out] dd dendricity
 * @param[out] mk micro-structure marker
 */
void CaaMLIO::grainShape_codeToVal(const std::string& code, double &sp, double &dd, unsigned short int &mk)
{
	//first check some special grain shapes (with 4 letters):
	if (code=="PPgp") {
		sp = 1.; dd = 0.; mk = 4;
	} else {
		//otherwise take only the first two letters of the code
		const std::string code2Letters = code.substr(0,2);
		if (code2Letters=="PP") {
			sp = 0.5; dd = 1.; mk = 0;
		} else if (code2Letters=="DF") {
			sp = 0.5; dd = 0.5; mk = 0;
		} else if (code2Letters=="RG") {
			sp = 1.; dd = 0.; mk = 2; //why marker=2?
		} else if (code2Letters=="FC") {
			sp = 0.2; dd = 0.; mk = 1;
		} else if (code2Letters=="DH") { //FC or DH is distinguished by grain size. A message is given if there is DH with grain size < 1.5mm. or if FC with grain size > 1.5 mm!
			sp = 0.2; dd = 0.; mk = 1;
		} else if (code2Letters=="SH") {
			sp = 0.; dd = 0.; mk = 3;
		} else if (code2Letters=="MF") {
			sp = 1.; dd = 0.; mk = 12;
		} else if (code2Letters=="IF") {
			sp = 1.; dd = 0.; mk = 7;
		} else if (code2Letters=="MM") {
			sp = 1.; dd = 0.; mk = 2; //which values make sense here???
		} else {
			throw IOException("Unrecognized grain shape code.", AT);
		}
	}
}


/**
 * @brief Convert from grain shape value to code
 * @author Adrien Gaudard
 * @param var Grain shape value
 * return Grain shape code
 */
std::string CaaMLIO::grainShape_valToAbbrev(const unsigned int var)
{
	if (var == 0) return "PPgp";
	if (var == 1) return "PP";
	if (var == 2) return "DF";
	if (var == 3) return "RG";
	if (var == 4) return "FC";
	if (var == 5) return "DH";
	if (var == 6) return "SH";
	if (var == 7) return "MF";
	if (var == 8) return "IF";
	if (var == 9) return "FCxr";

	throw IOException("Unrecognized grain shape code.", AT);
}

/**
 * @brief Convert from grain shape values (sphericity, dendricity, marker) to two-character code
 * @author Adrien Gaudard
 * @param var Grain shape values (sphericity, dendricity, marker) (AMBIGUOUS)
 * return Grain shape two-character code (NOT ALL REPRESENTED)
 */
std::string CaaMLIO::grainShape_valToAbbrev_old(const double* var)
{
	const double sp = ((int)(var[0]*10+0.5))/10.;
	const double dd = ((int)(var[1]*10+0.5))/10.;
	const double mk = ((int)(var[2]*10+0.5))/10.;

	if (sp == 0.5 && dd == 1. && mk == 0.) return "PP";
	if (sp == 0.5 && dd == 0.5 && mk == 0.) return "DF";
	if (sp == 1. && dd == 0. && (mk == 2. || mk == 12.)) return "RG";
	if (sp == 0. && dd == 0. && mk == 1.) return "FC";
	if (sp == 0. && dd == 0. && mk == 1.) return "DH";
	if (sp == 0. && dd == 0. && mk == 1.) return "SH";
	if (sp == 1. && dd == 0. && mk == 2.) return "MF";
	if (sp == 1. && dd == 0. && mk == 2.) return "IF";

	throw IOException("Unrecognized set of grain shape values.", AT);
}

/**
 * @brief Add a child-xml-element with a value and optionally an attribute to an xml-element. Example:
 *        Current xml-element:                       <caaml:Layer>
 *        New child-element which will be added:         <caaml:depthTop uom="cm">1.91</caaml:depthTop>
 * @param node pointing to the xml-element where we want to add a child-element. e.g. "caaml:Layer"
 * @param name name of the new xml-element. e.g. "caaml:depthTop"
 * @param content value of the new xml-elemnt. e.g. "1.91"
 * @param att_name name of the attribute. e.g. "uom"
 * @return att_val value of the attribute. e.g. "cm"
 */
void CaaMLIO::xmlWriteElement(pugi::xml_node& node, const char* name, const char* content, const char* att_name, const char* att_val)
{
	pugi::xml_node child = node.append_child( name );
	child.append_child(pugi::node_pcdata).set_value( content );
	if (strcmp(att_name,"")) //ie: string not empty
		child.append_attribute( att_name ) = att_val;
}

/**
 * @brief Check if a certain path exists in an xml-file.
 * @param path path to check. e.g. "/caaml:SnowProfile/caaml:locRef"
 * return true if the path exists
 */
bool CaaMLIO::xmlDoesPathExist(const std::string& path)
{
	const pugi::xml_node node =  inDoc.first_element_by_path(path.c_str());
	if( node.empty() ){
		return false;
	}
	return true;
}

/**
 * @brief Read a double-value from a path.
 * @param path e.g. "/caaml:SnowProfile/caaml:snowProfileResultsOf/.../caaml:customData/snp"
 * @param property e.g. "Albedo"
 * @param dflt default-value to return if the path does not exist in the xml-file
 * return the value which was read in (or the default-value)
 */
double CaaMLIO::xmlReadValueFromPath (const string& xpath, const std::string& property, const double& dflt)
{
	double val = IOUtils::nodata;
	const std::string path( SnowData_xpath+xpath+":"+property );
	const pugi::xml_node node =  inDoc.first_element_by_path(path.c_str());
	const char* valStr = node.child_value();
	if (node.empty() ){
		val=dflt;
	}else{
		sscanf(valStr, "%lf", &val);
	}
	//std::cout << property << ": " << val << "." << std::endl;
	return val;
}

/**
 * @brief Read an int-value from a path.
 * @param path e.g. "/caaml:SnowProfile/caaml:snowProfileResultsOf/.../caaml:customData/snp"
 * @param property e.g. "Albedo"
 * @param dflt default-value to return if the path does not exist in the xml-file
 * return the value which was read in (or the default-value)
 */
int CaaMLIO::xmlReadValueFromPath (const string& xpath, const std::string& property, const int& dflt)
{
	int val = IOUtils::inodata;
	const std::string path( SnowData_xpath+xpath+":"+property );
	const pugi::xml_node node =  inDoc.first_element_by_path(path.c_str());
	const char* valStr = node.child_value();
	if (node.empty() ){
		val=dflt;
	}else{
		sscanf(valStr, "%d", &val);
	}
	//std::cout << property << ": " << val << "." << std::endl;
	return val;
}

/**
 * @brief Read an attribute from a path.
 * @param path e.g.  "/caaml:SnowProfile/caaml:locRef"
 * @param attributeName e.g. "gml:id"
 * return the value of the attribute which was read in e.g. "OPERATION_ID"
 */
std::string CaaMLIO::xmlReadAttributeFromPath (const string& path, const std::string& attributeName)
{
	const pugi::xml_node node =  inDoc.first_element_by_path(path.c_str());
	const std::string attrStr(node.attribute(attributeName.c_str()).as_string());
	//std::cout << attributeName << ": " << attrStr << "." << std::endl;
	return attrStr;
}

/**
 * @brief Read a value from an xml-element (node) and convert the unit if wished.
 * @param node pointing to the xml-element we want to read the value from
 * @param propertyName only read the value from the xml-element if its name is equal to this parameter
 * @param variableToSet output
 * @param unitOut wished unit of the variable
 * @param unitMeasured the (current) unit of the variable
 * @param factor this factor is applied to the variable
 * return true if value was read successfully
 */
bool CaaMLIO::xmlReadValueFromNode (const pugi::xml_node node, const std::string propertyName, double& variableToSet,
							        const std::string unitOut,const std::string unitMeasured, const double factor)
{
	const std::string fieldName( node.name() );
	if (fieldName == propertyName) {
		double temp;
		sscanf((const char*) node.child_value(),"%lf",&temp);
		if (unitOut != ""){
			const std::string unitOfMeasurement = (!unitMeasured.empty())? unitMeasured : node.attribute("uom").as_string();
			temp = unitConversion(temp,unitOfMeasurement.c_str(),(const char*) unitOut.c_str());
		}
		variableToSet = temp*factor;
		return true;
	}
	return false;
}

/**
 * @brief Print all the important data which was read in from the caaml-file. Just to check if
 *        everything was read in correctly.
 * @param SSdata contains all the data which was read in from the caaml-file.
 */
bool CaaMLIO::checkWhatWasReadIn(SN_SNOWSOIL_DATA& SSdata)
{
	std::cout << "Summary of all snow-soil-data (from Caaml-file): " << std::endl;
	std::cout << SSdata.toString() << std::endl;
	return true;
}
<|MERGE_RESOLUTION|>--- conflicted
+++ resolved
@@ -1,1747 +1,1729 @@
-/***********************************************************************************/
-/*  Copyright 2014 WSL Institute for Snow and Avalanche Research    SLF-DAVOS      */
-/***********************************************************************************/
-/* This file is part of Snowpack.
-    MeteoIO is free software: you can redistribute it and/or modify
-    it under the terms of the GNU Lesser General Public License as published by
-    the Free Software Foundation, either version 3 of the License, or
-    (at your option) any later version.
-
-    MeteoIO is distributed in the hope that it will be useful,
-    but WITHOUT ANY WARRANTY; without even the implied warranty of
-    MERCHANTABILITY or FITNESS FOR A PARTICULAR PURPOSE.  See the
-    GNU Lesser General Public License for more details.
-
-    You should have received a copy of the GNU Lesser General Public License
-    along with MeteoIO.  If not, see <http://www.gnu.org/licenses/>.
-*/
-#include <snowpack/plugins/CaaMLIO.h>
-#include <snowpack/Utils.h>
-//#include <meteoio/meteolaws/Atmosphere.h>
-
-#include <sstream>
-#include <fstream>
-#include <iostream>
-
-#include <sys/time.h>
-
-using namespace std;
-using namespace mio;
-
-/**
- * @page caaml CAAML
- * @section caaml_format Format
- * This plugin reads the CAAML files as generated according <A HREF="http://caaml.org/">CAAML V6.0.3</A>'s
- * <A HREF="http://caaml.org/Schemas/SnowProfileIACS/v6.0.3">specification</A>. In order to validate
- * a CAAML file, download the <A HREF="http://caaml.org/Schemas/SnowProfileIACS/v6.0.3/CAAMLv6_SnowProfileIACS.xsd">xsd</A>
- * file and use either an online XML validator or an offline tool (such as Notepad++'s XML tool).
- *
- * @section caaml_keywords Keywords
- * This plugin uses the following keywords (all specified in the [Input] section):
- * - COORDSYS:  input coordinate system (see Coords)
- * - SNOW:     specify CAAML to read in a caaml file
- * - SNOWPATH: string containing the path to the caaml files to be read
- * - SNOWFILE: specify the caaml file to read the data from
- * - XML_ENCODING: force the input file encoding, overriding the file's own encoding declaration (optional, see \ref caaml_encoding "XML encoding" below)
- * - CAAML_MAX_ELEMENT_THICKNESS: if set (and non-zero), the thickness of the elements will be set to this value, otherwise each element will correspond to
- *                                one stratigraphic layer. Recommendation: set this value to 0.002 (= 2 mm)
- * - CAAML_WRITEOUT_AS_READIN: if set to true, a caaml will be written just after reading in, to check if the reading of the caaml was correct.
- *
- * @section caaml_reading Reading a caaml-file
- * Data which is important for a snowpack-simulation but usually not given in a caaml-file (like dendricity for example), can be included in a caaml-file
- * as snowpack-custom-data with the prefix "snp". A caaml-file written out by this plugin will contain this data. However, if this data is not available,
- * the corresponding values will be estimated or set to default values:
- * - snowpack-custom-data for the whole snowpack (like Albedo, ...) will be set to default values.
- * - layer-custom-data (like dendricity, sphericity, maker,...) will be estimated from primary grain form, grain size and temperature.
- * - the formation time of a layer will be estimated depending on snow type and layer location.
- *
- * The liquid water content (lwc) of a layer will be read in from the lwc-profile. If there is no lwc-profile in the caaml-file, the lwc will be estimated
- * from the wetness-codes (D, M, W,...) given in the stratigraphic profile.
- *
- * Besides the lwc-profile the density- and temperature-profile are read in from the caaml-file. The lwc-profile is optional, but the temperature- and
- * density-profile have to be given in the caaml-file.
- *
- * <b>Consistency checks</b>
- *
- * When reading in a caaml-file, the data will be checked for consistency. If there is an inconsistency a warning will be printed and values will be adjusted,
- * if possible. Otherwise an exception is thrown.
- *
- * Warnings:
- * - total snow height given in <caaml:snowPackCond> is different from the sum of the layer-thicknesses. The snow height given in <caaml:snowPackCond> will be
- *   ignored.
- * - grain size of a surface-hoar-layer differs from the surface-hoar-layer-thickness. Adjustment: Grain size will be set to layer thickness.
- * - temperature of a layer is above 0&deg;C. Adjustment: Set temperature to 0&deg;C.
- * - liquid water content (lwc) is greater than 0 and temperature is below 0&deg;C. Adjustment: Set lwc to 0.
- * - grain form is "FC" and grain size is above 1.6 mm. Adjustment: nothing.
- * - grain form is "DH" and grain size is below 1.4 mm. Adjustment: nothing.
- *
- * Exceptions:
- * - grain size is 0 and grain form is not "IF"
- * - slope angle is > 0&deg; and no azimuth is given. (If the slope angle is not given, the slope angle is set to 0&deg;.)
- * - missing data / wrong camml-version ( != 6.0.3)
- * - wrong syntax in caaml-file (pointy brackets, matching quotes,...)
- *
- * @subsection caaml_encoding XML encoding
- * Each XML document should specify its encoding. However this information might sometimes be missing or even worse, be false. This makes the XML document non-compliant.
- * Normally, CAAML reads the file encoding in the file itself. If this does not work (one of the two cases given above), it is possible to force the
- * encoding of the input file by using the "XML_ENCODING" option. This option takes one of the following values
- * ("LE" stands for "Little Endian" and "BE" for "Big Endian"):
- *  UTF-8, UTF-16, UTF-16-LE, UTF-16-BE, UTF-32, UTF-32-LE, UTF-32-BE, LATIN1, ISO-8859-1, WCHAR
- *
- * @section caaml_writing Writing a caaml-file
- * This is an example of a caaml-file written with this plugin:
- * @code
- *<?xml version="1.0" encoding="UTF-8"?>
- * <caaml:SnowProfile gml:id="SLF_WFJ2" xmlns:xsi="http://www.w3.org/2001/XMLSchema-instance" xmlns:gml="http://www.opengis.net/gml" xmlns:caaml="http://caaml.org/Schemas/SnowProfileIACS/v6.0.3" xmlns:snp="http://www.slf.ch/snowpack/1.0" xmlns:slf="http://www.slf.ch/snowprofile/1.0">
- *   <caaml:timeRef>
- *     <caaml:recordTime>
- *       <caaml:TimeInstant>
- *         <caaml:timePosition>2008-05-16T09:00:00+02:00</caaml:timePosition>
- *       </caaml:TimeInstant>
- *     </caaml:recordTime>
- *     <caaml:dateTimeReport>2018-12-18T17:38:41+01:00</caaml:dateTimeReport>
- *   </caaml:timeRef>
- *   <caaml:srcRef>
- *     <caaml:Operation gml:id="OPERATION_ID">
- *       <caaml:name>SNOWPACK v3.45 compiled on Dec 10 2018, 15:45:05. user: theile</caaml:name>
- *     </caaml:Operation>
- *   </caaml:srcRef>
- *...
- * @endcode
- * Furthermore some data about the profile location and following profiles will be written:
- * - stratigraphic profile
- * - temperature profile
- * - density profile
- * - lwc profile
- * - specific surface area profile
- * - strength profile
- *
- * @section caaml_example Example
- * @code
- * [Input]
- * COORDSYS	= CH1903
- * SNOW	= CAAML
- * SNOWPATH	= ./input/snowCAAMLdata
- * SNOWFILE	= 5WJ_20120229.caaml
- * CAAML_MAX_ELEMENT_THICKNESS = 0.002
- * @endcode
- *
- */
-
-/**
- * @class DataResampler
- * @brief Resample data.
- * The data (double) is given as a x-vector xVec and y-Vector yVec. The new sampling can be defined by an interval dx or by an arbitrary
- * x-vector xVecGoal. Two methods are implemented one for point data and one for range data.
- * For point data the new values are interpolated and extrapolated.
- * For range data the new range-values are averaged over the old ranges.
- * The size of a range (=thickness of a layer) is defined by the difference: xVec[i+1]-xVec[i] and for the last range: xMax-xVec[i]
- * Assumptions:
- * - xVec[i] < xVec[i+1]
- * - xVecGoal[i] < xVecGoal[i+1]
- *
- * Additional assumptions for the range data:
- * - xVec[0] >= 0
- * - xVecGoal[0] >= 0
- * - the last value of xVec and xVecGoal has to be smaller (not equal!) than xMax
- *
- * Examples:
- * Point-data example with rotation:
- * Input:                    xVec:{10, 50, 184}  yVec:{273.15, 263.15, 253.15} xVecGoal:{0, 84} xMax=184
- * Rotation result:          xVec:{0, 134, 174} yVec:{253.15, 263.15, 273.15}
- * Final (resampled) result: xVec:{0,84}        yVec:{253.15, 259.42}
- *
- * Range-data example with rotation:
- * Input:                    xVec:{0, 10, 50}   yVec:{300,400,400} xVecGoal:{0,84} xMax=184
- * Rotation result: 		 xVec:{0, 134, 174} yVec:{400,400,300}
- * Final (resampled) result: xVec:{0,84}        yVec:{400,390}
- *
- * @author Thiemo Theile
- * @date   2018
- */
-class DataResampler {
-	public:
-		DataResampler(const std::vector<double>& xVecIn, const std::vector<double>& yVecIn, const double dxIn, const double xMaxIn,
-					  const bool isRangeMeasurement, const bool changeDirectionIn);
-		DataResampler(const std::vector<double>& xVecIn, const std::vector<double>& yVecIn, const std::vector<double>& xVecGoalIn,
-					  const double xMaxIn, const bool isRangeMeasurement, const bool changeDirectionIn);
-		std::vector<double> getResampledXVec();
-		std::vector<double> getResampledYVec();
-		void printProfile(const std::string message);
-		bool resample();
-
-	private:
-		bool checkIfDataIsValid();
-		void resamplePointValues();
-		void resampleRangeValues();
-		void createXVecGoalFromDx(const double dx);
-		void changeDirectionOfXAxis();
-
-		std::vector<double> xVec;
-		std::vector<double> yVec;
-		std::vector<double> xVecGoal;
-		const double xMax;
-		const bool useMethodForRangeValues; //if true use rangeValueMethod, otherwise use pointValueMethod
-		const bool changeDirection;         //if true change the direction of the x-Axis before resampling
-};
-
-DataResampler::DataResampler(const std::vector<double>& xVecIn, const std::vector<double>& yVecIn, const double dxIn, const double xMaxIn,
-							const bool isRangeMeasurement, const bool changeDirectionIn)
-		: xVec(xVecIn),yVec(yVecIn),xVecGoal(),xMax(xMaxIn),useMethodForRangeValues(isRangeMeasurement),
-		  changeDirection(changeDirectionIn)
-{
-	createXVecGoalFromDx(dxIn);
-}
-
-DataResampler::DataResampler(const std::vector<double>& xVecIn, const std::vector<double>& yVecIn, const std::vector<double>& xVecGoalIn,
-							 double xMaxIn, const bool isRangeMeasurement, const bool changeDirectionIn)
-		: xVec(xVecIn),yVec(yVecIn),xVecGoal(xVecGoalIn),xMax(xMaxIn),
-		  useMethodForRangeValues(isRangeMeasurement), changeDirection(changeDirectionIn)
-{
-}
-
-void DataResampler::printProfile(const std::string message="profile:")
-{
-	std::cout << message << std::endl;
-	std::cout << "Depth:    Value:   " << std::endl;
-	if(xVec.size() == yVec.size()){
-		for (size_t ii=0;ii<xVec.size();ii++){
-			std::cout << xVec[ii] << "   " << yVec[ii] << std::endl;
-		}
-	}
-	std::cout << std::endl;
-}
-
-std::vector<double> DataResampler::getResampledXVec()
-{
-	return xVec;
-}
-
-std::vector<double> DataResampler::getResampledYVec()
-{
-	return yVec;
-}
-
-bool DataResampler::checkIfDataIsValid()
-{
-	//check if the assumptions for the data are fulfilled
-	if(xVec.size() != yVec.size()){
-		return false;
-	}
-	if(xVec.size() < 1){
-		return false;
-	}
-	if(xVecGoal.size() <1){
-		return false;
-	}
-	for(size_t ii=0; ii<xVec.size()-1; ii++){
-		if(xVec[ii] >= xVec[ii+1]){
-			return false;
-		}
-	}
-	for(size_t ii=0; ii<xVecGoal.size()-1; ii++){
-		if(xVecGoal[ii] >= xVecGoal[ii+1]){
-			return false;
-		}
-	}
-	if(useMethodForRangeValues){
-		if(xVecGoal[xVecGoal.size()-1] >= xMax){
-			return false;
-		}
-		if(xVec[xVec.size()-1] >= xMax){
-			return false;
-		}
-		if(xVecGoal[0] < 0){
-			return false;
-		}
-		if(xVec[0] < 0){
-			return false;
-		}
-	}
-	return true;
-}
-
-bool DataResampler::resample()
-{
-	const bool dataIsValid = checkIfDataIsValid();
-	if (dataIsValid==false) return false;
-
-	//printProfile("original profile");
-	if( changeDirection ){
-		changeDirectionOfXAxis();
-		//printProfile("rotated profile");
-	}
-	if(useMethodForRangeValues){
-		resampleRangeValues();
-	}else{
-		resamplePointValues();
-	}
-	//printProfile("resampled profile");
-	return true;
-}
-
-void DataResampler::resamplePointValues()
-{
-	std::vector<double> xVecResampled;
-	std::vector<double> yVecResampled;
-	size_t index=1;
-	for (size_t indexGoal=0; indexGoal < xVecGoal.size(); indexGoal++){
-		const double x=xVecGoal[indexGoal];
-		//1. search for index so that xVec[index-1]<x<=xVec[index]
-		while (xVec[index] < x && index < xVec.size()-1){
-			index++;
-		}
-		//2. interpolate new y-value linearly
-		//Example: x=5 xVec[index-1]=4 xVec[index]=6 yVec[index-1]=20 yVec[index]=10
-		//         => y = 20 +(10-20)/(6-4)*(5-4) = 15
-		const double y=yVec[index-1]+(yVec[index]-yVec[index-1])/(xVec[index]-xVec[index-1])*(x-xVec[index-1]);
-		xVecResampled.push_back(x);
-		yVecResampled.push_back(y);
-	}
-	xVec=xVecResampled;
-	yVec=yVecResampled;
-}
-
-void DataResampler::resampleRangeValues()
-{
-	//append some values to the vectors for correct treatment of the last value:
-	xVec.push_back(xMax);
-	yVec.push_back(yVec[yVec.size()-1]);
-	xVecGoal.push_back(xMax);
-	std::vector<double> xVecResampled;
-	std::vector<double> yVecResampled;
-
-	size_t index=1;
-	for (size_t indexGoal=0; indexGoal < xVecGoal.size()-1; indexGoal++){
-		const double x=xVecGoal[indexGoal];
-		const double dx=xVecGoal[indexGoal+1]-x;
-		//1. search for index so that x<xVec[index]<xVec[index+k]<x+dx
-		while (xVec[index]<x && index < xVec.size()-1){
-			index++;
-		}
-		size_t k=0;
-		while (xVec[index+k]<x+dx && index+k < xVec.size()-1){
-			k++;
-		}
-		//2. calculate the value for the new range x:x+dx by weighted averaging of xVec[index:index+k]
-		//example: x=0, dx=10, xVec=[0,5,15,...], yVec=[10,20,100,...] will give y = 10*(5-0)/10 + 20*(10-5)/10 = 15
-		double y=0;
-		double xiiPrevious=x;
-		for (size_t ii=0; ii<=k; ii++){
-			double xii = xVec[index+ii];
-			double yi = yVec[index-1+ii];
-			if(xii>x+dx){
-				xii=x+dx;
-			}
-			double weight = (xii-xiiPrevious)/dx;
-			xiiPrevious=xii;
-			y=y+weight*yi;
-		}
-		xVecResampled.push_back(x);
-		yVecResampled.push_back(y);
-	}
-	xVec=xVecResampled;
-	yVec=yVecResampled;
-}
-
-/**
- * @brief xVecGoal with a regular sampling (dx) is created
- * Example: for dx=50, xMax=184: xVecGoal={0,50,100,150}
- */
-void DataResampler::createXVecGoalFromDx(const double dx)
-{
-	xVecGoal.clear();
-	double x=0;
-	while(x < xMax){
-		xVecGoal.push_back(x);
-		x=x+dx;
-	}
-}
-
-/**
- * @brief The direction of the x-axis is changed and the origin is shifted to xMax.
- * Example: xVec={0,40,90} xMax=100 is changed to:
- *			     {10,60,100} for point-data
- *				 {0,10,60} for range-data
- */
-void DataResampler::changeDirectionOfXAxis()
-{
-	std::vector<double> dxVec;
-	std::vector<double> xVecTemp;
-	std::vector<double> yVecTemp;
-
-	//calculate thicknesses of the layers:
-	for (size_t ii=0; ii<xVec.size()-1; ii++){
-		double dz = xVec[ii+1]-xVec[ii];
-		dxVec.push_back(dz);
-	}
-	dxVec.push_back(xMax-xVec[xVec.size()-1]);
-	//change x-direction:
-	for (size_t ii=0; ii<xVec.size(); ii++){
-		double thickness = 0;
-		if (useMethodForRangeValues){
-			thickness = dxVec[ii];
-		}
-		double zTemp = xMax - xVec[ii] - thickness;
-		xVecTemp.push_back(zTemp);
-		yVecTemp.push_back(yVec[ii]);
-	}
-	//reverse the order:
-	for (size_t ii=0; ii<xVec.size(); ii++){
-		xVec[xVec.size()-ii-1] = xVecTemp[ii];
-		yVec[xVec.size()-ii-1] = yVecTemp[ii];
-	}
-}
-
-
-//Define namespaces and abbreviations
-const char* CaaMLIO::xml_ns_caaml = (const char*) "http://caaml.org/Schemas/SnowProfileIACS/v6.0.3";
-const char* CaaMLIO::xml_ns_abrev_caaml = (const char*) "caaml";
-const char* CaaMLIO::xml_ns_gml = (const char*) "http://www.opengis.net/gml";
-const char* CaaMLIO::xml_ns_abrev_gml = (const char*) "gml";
-const char* CaaMLIO::xml_ns_xsi = (const char*) "http://www.w3.org/2001/XMLSchema-instance";
-const char* CaaMLIO::xml_ns_abrev_xsi = (const char*) "xsi";
-const char* CaaMLIO::xml_ns_slf = (const char*) "http://www.slf.ch/snowprofile/1.0";
-const char* CaaMLIO::xml_ns_abrev_slf = (const char*) "slf";
-const char* CaaMLIO::xml_ns_snp = (const char*) "http://www.slf.ch/snowpack/1.0";
-const char* CaaMLIO::xml_ns_abrev_snp = (const char*) "snp";
-// const std::string xml_schemaLocation_snp = "http://www.slf.ch/snowpack/snowpack.xsd";
-const std::string namespaceCAAML = "caaml";
-const std::string namespaceSNP = "snp";
-const std::string namespaceGML = "gml";
-//Define paths in xml-file
-//const std::string CaaMLIO::TimeData_xpath = "/caaml:SnowProfile/caaml:validTime";
-const std::string CaaMLIO::TimeData_xpath = "/caaml:SnowProfile/caaml:timeRef/caaml:recordTime/caaml:TimeInstant/caaml:timePosition";
-
-const std::string CaaMLIO::StationMetaData_xpath = "/caaml:SnowProfile/caaml:locRef";
-
-const std::string CaaMLIO::SnowData_xpath = "/caaml:SnowProfile/caaml:snowProfileResultsOf/caaml:SnowProfileMeasurements";
-
-CaaMLIO::CaaMLIO(const SnowpackConfig& cfg, const RunInfo& run_info)
-           : info(run_info), i_snowpath(), o_snowpath(), experiment(), i_max_element_thickness(IOUtils::nodata),
-             caaml_writeout_as_readin(false), haz_write(true), in_tz(), inDoc(),inEncoding(),hoarDensitySurf(0),grainForms()
-{
-	init(cfg);
-	grainForms.clear();
-}
-
-/**
- * @brief This routine initializes the caamlIO (filenames, XML-encoding...)
- * @param cfg
- */
-void CaaMLIO::init(const SnowpackConfig& cfg)
-{
-	std::string tmpstr;
-
-	cfg.getValue("TIME_ZONE", "Input", in_tz);
-
-	cfg.getValue("METEOPATH", "Input", tmpstr, IOUtils::nothrow);
-	cfg.getValue("SNOWPATH", "Input", i_snowpath, IOUtils::nothrow);
-	if (i_snowpath.empty())
-		i_snowpath = tmpstr;
-	cfg.getValue("CAAML_MAX_ELEMENT_THICKNESS", "Input", i_max_element_thickness, IOUtils::nothrow);
-	if (i_max_element_thickness==0.) i_max_element_thickness=IOUtils::nodata; //so inishell can expose it
-	cfg.getValue("CAAML_WRITEOUT_AS_READIN", "Input", caaml_writeout_as_readin, IOUtils::nothrow);
-
-	cfg.getValue("EXPERIMENT", "Output", experiment);
-	cfg.getValue("METEOPATH", "Output", tmpstr, IOUtils::nothrow);
-	cfg.getValue("SNOWPATH", "Output", o_snowpath, IOUtils::nothrow);
-	if (o_snowpath.empty())
-		o_snowpath = tmpstr;
-	cfg.getValue("HAZ_WRITE", "Output", haz_write, IOUtils::nothrow);
-
-	//input encoding forcing, inherited from CosmoXMLIO
-	inEncoding=pugi::encoding_auto;
-	tmpstr.clear();
-	cfg.getValue("XML_ENCODING", "INPUT", tmpstr, IOUtils::nothrow);
-	if (!tmpstr.empty()) {
-		if (tmpstr=="UTF-8") inEncoding=pugi::encoding_utf8;
-		else if (tmpstr=="UTF-16-LE") inEncoding=pugi::encoding_utf16_le;
-		else if (tmpstr=="UTF-16-BE") inEncoding=pugi::encoding_utf16_be;
-		else if (tmpstr=="UTF-16") inEncoding=pugi::encoding_utf16;
-		else if (tmpstr=="LATIN1") inEncoding=pugi::encoding_latin1;
-		else if (tmpstr=="ISO-8859-1") inEncoding=pugi::encoding_latin1;
-		else if (tmpstr=="UTF-32") inEncoding=pugi::encoding_utf32;
-		else if (tmpstr=="UTF-32-LE") inEncoding=pugi::encoding_utf32_le;
-		else if (tmpstr=="UTF-32-BE") inEncoding=pugi::encoding_utf32_be;
-		else if (tmpstr=="WCHAR") inEncoding=pugi::encoding_wchar;
-		else
-			throw InvalidArgumentException("Encoding \""+tmpstr+"\" is not supported!", AT);
-	}
-	//get density for surface hoar
-	cfg.getValue("HOAR_DENSITY_SURF", "SnowpackAdvanced", hoarDensitySurf); // Density of SH at surface node (kg m-3)
-}
-
-/**
- * @brief This routine opens the caaml-file and checks the syntax of the caaml-file.
- * @param in_snowfile filename (with path) of the caaml-file
- */
-void CaaMLIO::openIn_CAAML(const std::string& in_snowfile)
-{
-	const pugi::xml_parse_result result = inDoc.load_file(in_snowfile.c_str(),pugi::parse_default,inEncoding);
-	if (!result){
-		throw IOException("CAAML [" + in_snowfile + "] parsed with errors. Error description: " + result.description(), AT);
-	}
-}
-
-
-/**
- * @brief This routine checks if the specified snow cover data exists
- * @param i_snowfile file containing the initial state of the snowpack
- * @param stationID
- * @return true if the file exists
- */
-bool CaaMLIO::snowCoverExists(const std::string& i_snowfile, const std::string& /*stationID*/) const
-{
-	std::string snofilename( getFilenamePrefix(i_snowfile, i_snowpath, false) );
-
-	if (snofilename.rfind(".caaml") == string::npos) {
-		snofilename += ".caaml";
-	}
-
-	return FileUtils::fileExists(snofilename);
-}
-
-/**
- * @brief This routine reads the status of the snow cover at program start
- * @param i_snowfile file containing the initial state of the snowpack
- * @param stationID
- * @param SSdata
- * @param Zdata
- * @param read_salinity
- */
-void CaaMLIO::readSnowCover(const std::string& i_snowfile, const std::string& stationID,
-                            SN_SNOWSOIL_DATA& SSdata, ZwischenData& Zdata, const bool& /*read_salinity*/)
-{
-	std::string snofilename( getFilenamePrefix(i_snowfile, i_snowpath, false) );
-	std::string hazfilename(snofilename);
-
-	if (snofilename.rfind(".caaml") == string::npos) {
-		snofilename += ".caaml";
-		hazfilename += ".haz";
-	} else {
-		hazfilename.replace(hazfilename.rfind(".caaml"), 6, ".haz");
-	}
-
-	read_snocaaml(snofilename, stationID, SSdata);
-	Zdata.reset();
-
-	if (caaml_writeout_as_readin){
-		SnowStation Xdata(true, false);
-		Xdata.initialize(SSdata,0);
-		mio::Date now;
-		now.setFromSys();
-		writeSnowCover(now,Xdata,Zdata,true);
-	}
-}
-
-/**
- * @brief This routine returns the filename_prefix
- * @param fnam e.g. "20180516-5wj_84934_en-v6"
- * @param path e.g. "input"
- * @param addexp if true the experiment-string will be added to the filename
- * @return the filename-prefix e.g. "input/20180516-5wj_84934_en-v6"
- */
-std::string CaaMLIO::getFilenamePrefix(const std::string& fnam, const std::string& path, const bool addexp) const
-{
-	//TODO: read only once (in constructor)
-	std::string filename_prefix( path + "/" + fnam );
-
-	if (addexp && (experiment != "NO_EXP"))
-		filename_prefix += "_" + experiment;
-
-	return filename_prefix;
-}
-
-/**
- * @brief This routine reads the caaml file into SSdata
- * @param in_snowFilename filename of the caaml file
- * @param stationID
- * @param SSdata data structure including all important station parameters as well as LayerData
- * @return true if file was read successfully
- */
-bool CaaMLIO::read_snocaaml(const std::string& in_snowFilename, const std::string& stationID, SN_SNOWSOIL_DATA& SSdata)
-{
-	// Read CAAML snow profile file
-	openIn_CAAML(in_snowFilename);
-
-	//Read profile date
-	SSdata.profileDate = xmlGetDate();
-
-	//Read station metadata
-	SSdata.meta = xmlGetStationData(stationID);
-
-	//Snow-Soil properties: set to default if not available in file
-	setCustomSnowSoil(SSdata);
-
-	//Read layers
-	xmlReadLayerData(SSdata);
-
-	if (SSdata.nLayers>0) {
-		const bool directionTopDown = getLayersDir(); //Read profile direction
-		//Read quantity profiles (density, temperature and lwc)
-		//temperature data is needed. if not available an exception is thrown:
-		getAndSetProfile("/caaml:tempProfile/caaml:Obs","caaml:snowTemp",directionTopDown,false,SSdata.Ldata);
-		//density data is needed. if not available an exception is thrown:
-		getAndSetProfile("/caaml:densityProfile/caaml:Layer","caaml:density",directionTopDown,true,SSdata.Ldata);
-		//lwc data is optional. if not available, no problem:
-		getAndSetProfile("/caaml:lwcProfile/caaml:Layer","caaml:lwc",directionTopDown,true,SSdata.Ldata);
-
-		adjustToSlopeAngle(SSdata); // #cmb
-		
-		checkAllDataForConsistencyAndSetMissingValues(SSdata);
-	}
-	//checkWhatWasReadIn(SSdata);
-	return true;
-}
-
-
-/**
- * @brief This routine adjust the snow pack thickness/height to the slope angle (internal snow profile is always vertical to ground)
- * @param SSdata data structure including all important station parameters as well as LayerData
- * #cmb (needs to be called before checkAllDataForConsistency...)
- */
-void CaaMLIO::adjustToSlopeAngle(SN_SNOWSOIL_DATA& SSdata)
-{
-	const double cos_sl = cos(SSdata.meta.getSlopeAngle()*mio::Cst::to_rad);
-	SSdata.Height = SSdata.Height * cos_sl;
-	SSdata.HS_last = SSdata.HS_last * cos_sl;
-	for (size_t ii=0; ii<SSdata.nLayers; ii++) {
-		SSdata.Ldata[ii].hl = SSdata.Ldata[ii].hl * cos_sl;
-		if(i_max_element_thickness != IOUtils::nodata){
-			SSdata.Ldata[ii].ne = (size_t) ceil(SSdata.Ldata[ii].hl/i_max_element_thickness);
-		}else{
-			SSdata.Ldata[ii].ne=1;
-		}
-	}
-}
-
-
-/**
- * @brief This routine reads the date of the snowpack from the caaml-file
- */
-Date CaaMLIO::xmlGetDate()
-{
-	Date date;
-	pugi::xml_node dateNode =  inDoc.first_element_by_path(TimeData_xpath.c_str());
-	const std::string dateStr( (const char*)dateNode.child_value() );
-	if (dateStr==""){
-		throw NoDataException("No data found for '"+TimeData_xpath+"'. Please check the version of the caaml-file. Only caaml-version 6 is supported. ", AT);
-	}
-	IOUtils::convertString(date, dateStr, in_tz);
-	return date;
-}
-
-/**
- * @brief This routine reads the station data from the caaml-file
- * @param stationID
- */
-StationData CaaMLIO::xmlGetStationData(const std::string& stationID)
-{
-	double x=IOUtils::nodata, y=IOUtils::nodata, z=IOUtils::nodata;
-	double slopeAngle=IOUtils::nodata, azimuth=IOUtils::nodata;
-
-	pugi::xml_node stationNode =  inDoc.first_element_by_path(StationMetaData_xpath.c_str());
-	if( stationNode.empty() ){
-		throw NoDataException("No data found for '"+StationMetaData_xpath+"'", AT);
-	}
-
-	const std::string stationName = std::string( (const char*)stationNode.child("caaml:name").child_value() );
-	sscanf(stationNode.child("caaml:validElevation").child("caaml:ElevationPosition").child("caaml:position").child_value(),"%lf",&z);
-	const char* azimuthStr = stationNode.child("caaml:validAspect").child("caaml:AspectPosition").child("caaml:position").child_value();
-	azimuth = IOUtils::bearing(azimuthStr);  //convert aspect-string to a bearing (0-360) if given as a char (N, NW, S,...)
-	if(azimuth == IOUtils::nodata){
-		sscanf(azimuthStr,"%lf",&azimuth);   //if aspect was given as a number, just convert aspect-string to double
-	}
-	sscanf(stationNode.child("caaml:validAspect").child("caaml:AspectPosition").child("caaml:position").child_value(),"%lf",&azimuth);
-	sscanf(stationNode.child("caaml:validSlopeAngle").child("caaml:SlopeAnglePosition").child("caaml:position").child_value(),"%lf",&slopeAngle);
-	sscanf(stationNode.child("caaml:pointLocation").child("gml:Point").child("gml:pos").child_value(),"%lf %lf",&x,&y);
-
-	Coords tmppos;
-	tmppos.setLatLon(x, y, z);
-	StationData metatmp(tmppos, stationID, stationName);
-	metatmp.setSlope(slopeAngle, azimuth);
-	return metatmp;
-}
-
-/**
- * @brief This routine reads custom-snow-soil-data from the caaml-file into Xdata.
- * @param Xdata data structure including all important station parameters as well as LayerData
- */
-void CaaMLIO::setCustomSnowSoil(SN_SNOWSOIL_DATA& Xdata)
-{
-	const std::string xpath( "/caaml:metaData/caaml:customData/snp" );
-	//if (xmlDoesPathExist(SnowData_xpath+xpath+":Albedo") == false)
-		//std::cout << "There is no snowpack-custom-data in the caaml-file. Setting all values (albedo, erosion level,...) to default..." << std::endl;
-	Xdata.Albedo = xmlReadValueFromPath(xpath,"Albedo",0.6);
-	Xdata.SoilAlb = xmlReadValueFromPath(xpath,"SoilAlb",0.2);
-	Xdata.BareSoil_z0 = xmlReadValueFromPath(xpath,"BareSoil_z0",0.02);
-	Xdata.Canopy_Height = xmlReadValueFromPath(xpath,"CanopyHeight",0.);
-	Xdata.Canopy_LAI = xmlReadValueFromPath(xpath,"CanopyLAI",0.);
-	Xdata.Canopy_BasalArea = xmlReadValueFromPath(xpath,"CanopyBasalArea",0.);
-	Xdata.Canopy_Direct_Throughfall = xmlReadValueFromPath(xpath,"CanopyDirectThroughfall",1.);
-	Xdata.ErosionLevel = xmlReadValueFromPath(xpath,"ErosionLevel",0);
-	Xdata.TimeCountDeltaHS = xmlReadValueFromPath(xpath,"TimeCountDeltaHS",0.);
-}
-
-/**
- * @brief Direction in which the layers are stored in the caaml-file. "top down" or "bottom up".
- *        Snowpack needs the "bottom up" direction.
- * @return true if the direction is "bottom up"
- */
-bool CaaMLIO::getLayersDir()
-{
-	const std::string direction( xmlReadAttributeFromPath(SnowData_xpath,"dir") );
-	return (direction!="bottom up");
-}
-
-/**
- * @brief Read one stratigraphic layer from the caaml-file
- * @param nodeLayer xml-node pointing to <caaml:Layer> in the caaml-file
- * @return data of one layer which was read in from the caaml-file
- */
-LayerData CaaMLIO::xmlGetLayer(pugi::xml_node nodeLayer, std::string& grainFormCode)
-{
-	grainFormCode="";
-	LayerData Layer;
-	for (pugi::xml_node node = nodeLayer.first_child(); node; node = node.next_sibling()){
-		const std::string fieldName( node.name() );
-		if(fieldName == "caaml:grainSize"){
-			const std::string unitMeasured( node.attribute("uom").as_string() );
-			if (xmlReadValueFromNode(node.child("caaml:Components").child("caaml:avg"),"caaml:avg",Layer.rg,"mm",unitMeasured,0.5)){
-				Layer.rb = Layer.rg/4.; //this value will be replaced if there is this value in the customData...
-			}else if(xmlReadValueFromNode(node.child("caaml:Components").child("caaml:avgMax"),"caaml:avgMax",Layer.rg,"mm",unitMeasured,0.5)){
-				Layer.rb = Layer.rg/4.; //this value will be replaced if there is this value in the customData...
-			}
-		}
-		if (xmlReadValueFromNode(node,"caaml:thickness",Layer.hl,"m")){
-			if(i_max_element_thickness != IOUtils::nodata){
-				Layer.ne = (size_t) ceil(Layer.hl/i_max_element_thickness);
-			}else{
-				Layer.ne=1;
-			}
-		}
-		if (fieldName == "caaml:wetness"){ //this value will be replaced if a lwc-profile is in the caaml-file!!!
-			Layer.phiWater = lwc_codeToVal((const char*) node.child_value());
-		}
-		if (fieldName == "caaml:hardness"){
-			//const double hardness = hardness_codeToVal((char*) node.child_value());
-			//std::cout << "hardness (we have no member (of Layer) we could set this value to!!!): " << hardness << " " << std::endl;
-		}
-		if (fieldName == "caaml:grainFormPrimary"){
-			grainFormCode = std::string( (const char*)node.child_value() );
-			grainShape_codeToVal(grainFormCode, Layer.sp, Layer.dd, Layer.mk); // these values will be replaced if there are values in the custom-snowpack-data
-		}
-		if (fieldName == "caaml:validFormationTime"){
-			const std::string date_str( (const char*) node.child("caaml:TimeInstant").child("caaml:timePosition").child_value() );
-			Date date;
-			IOUtils::convertString(date, date_str, in_tz);
-			Layer.depositionDate = date;
-		}
-	}
-
-	//read custom-snowpack-data. do this at the end to be sure to use these values (if available)
-	for (pugi::xml_node node = nodeLayer.child("caaml:metaData").child("caaml:customData").first_child(); node; node = node.next_sibling())
-	{
-		xmlReadValueFromNode(node,"snp:dendricity",Layer.dd);
-		xmlReadValueFromNode(node,"snp:sphericity",Layer.sp);
-		xmlReadValueFromNode(node,"snp:bondSize",Layer.rb);
-		xmlReadValueFromNode(node,"snp:phiSoil",Layer.phiSoil);
-		xmlReadValueFromNode(node,"snp:SurfaceHoarMass",Layer.hr);
-		xmlReadValueFromNode(node,"snp:StressRate",Layer.CDot);
-		xmlReadValueFromNode(node,"snp:Metamorphism",Layer.metamo);
-		const std::string fieldName( node.name() );
-		if (fieldName == "snp:marker") {
-			sscanf((const char*) node.child_value(),"%hu",&Layer.mk);
-		}
-	}
-	return Layer;
-}
-
-/**
- * @brief Read the stratigraphic layers from the caaml-file to SSdata
- * @param SSdata
- */
-void CaaMLIO::xmlReadLayerData(SN_SNOWSOIL_DATA& SSdata)
-{
-	const bool directionTopDown = getLayersDir(); //Read profile direction
-
-	std::string path = SnowData_xpath+"/caaml:snowPackCond/caaml:hS/caaml:Components/caaml:height";
-	const pugi::xml_node nodeHS =  inDoc.first_element_by_path( (const char*) path.c_str() );
-	SSdata.HS_last=IOUtils::nodata;
-	xmlReadValueFromNode(nodeHS,"caaml:height",SSdata.HS_last,"m");
-
-	size_t nLayers=0;
-	path = SnowData_xpath+"/caaml:stratProfile/caaml:Layer";
-	const pugi::xml_node nodeFirstLayer =  inDoc.first_element_by_path( (const char*) path.c_str() );
-	if(nodeFirstLayer.empty()){
-		throw NoDataException("Layer data not found in caaml-file. Expected path: '"+path+"'", AT);
-	}
-	pugi::xml_node nodeLastLayer;
-	for (pugi::xml_node node = nodeFirstLayer; node; node = node.next_sibling("caaml:Layer")){
-		nLayers++;
-		nodeLastLayer=node;
-	}
-	SSdata.nLayers=nLayers;
-	SSdata.Ldata.resize(SSdata.nLayers, LayerData());
-	grainForms.clear();
-	std::string grainForm="";
-	if (SSdata.nLayers>0) {
-		if (!directionTopDown) {
-			size_t ii=0;
-			for (pugi::xml_node node = nodeFirstLayer; node; node = node.next_sibling("caaml:Layer")){
-				SSdata.Ldata[ii] = xmlGetLayer(node,grainForm);
-				grainForms.push_back(grainForm);
-				ii++;
-			}
-		}else{
-			size_t ii=0;
-			for (pugi::xml_node node = nodeLastLayer; node; node = node.previous_sibling("caaml:Layer")){
-				SSdata.Ldata[ii] = xmlGetLayer(node,grainForm);
-				grainForms.push_back(grainForm);
-				ii++;
-			}
-		}
-		//Estimate depostion dates (in case it was not in the caaml-file):
-		estimateValidFormationTimesIfNotSetYet(SSdata.Ldata,SSdata.profileDate);
-	}
-}
-
-/**
- * @brief Read profile data (density, temperature or lwc) from the caaml-file.
- *        The density- and temperature-profile have to be in the caaml-file. Otherwise an
- *        exception is thrown. The LWC-profile is optional and ignored if not available.
- * @param path path to the profile data. e.g. "/caaml:densityProfile/caaml:Layer"
- * @param name name of the xml-element to read. e.g. "caaml:snowTemp"
- * @param zVec output: depth-values in meter
- * @param valVec output: profile-values (valVec has the same length as zVec)
- * @return true if the profile was read in successfully
- */
-bool CaaMLIO::xmlGetProfile(const std::string path, const std::string name, std::vector<double>& zVec, std::vector<double>& valVec)
-{
-	//check if data exists:
-	if( !xmlDoesPathExist(SnowData_xpath+path)){
-		if(name == "caaml:lwc"){
-			//std::cout << "No lwc-profile in the caaml-file. lwc will be estimated from the wetness in the stratigraphic profile. " << std::endl;
-			return false;
-		}else{
-			throw NoDataException("Invalid path for: '"+name+"'-profile. path: '"+path+"'", AT);
-		}
-	}
-
-	std::string profilePath = SnowData_xpath+path;
-	const pugi::xml_node nodeFirstProfile =  inDoc.first_element_by_path( (const char*) profilePath.c_str() );
-	zVec.resize(0);
-	valVec.resize(0);
-	for (pugi::xml_node nodeProfile = nodeFirstProfile; nodeProfile; nodeProfile = nodeProfile.next_sibling()){
-		for (pugi::xml_node node = nodeProfile.first_child(); node; node = node.next_sibling()){
-			const std::string fieldName( node.name() );
-			if (fieldName == name){
-					double val=0;
-				sscanf((const char*) node.child_value(), "%lf", &val);
-				if (name=="caaml:snowTemp"){
-					val = unitConversion(val,(const char*)node.attribute("uom").as_string(),(const char*)"K");
-				}
-				valVec.push_back(val);
-			}
-			if (fieldName == "caaml:depth" || fieldName == "caaml:depthTop") {
-				double z=0;
-				sscanf((const char*) node.child_value(), "%lf", &z);
-				z = unitConversion(z,(const char*)node.attribute("uom").as_string(),(const char*)"m");
-				zVec.push_back(z);
-			}
-		}
-	}
-	return true;
-}
-
-/**
- * @brief Read profile data (density, temperature or lwc) from the caaml-file, rotate the direction
- *        of the data to "top up" and resample the data to the sampling of the stratigraphic data.
- * @param path path to the profile data. e.g. "/caaml:densityProfile/caaml:Layer"
- * @param name name of the xml-element to read. e.g. "caaml:snowTemp"
- * @param directionTopDown true if the direction is top down
- * @param isRangeMeasurement true if the data is a range measurement (like density or lwc),
- *                           false if the data is a point measurement (like temperature)
- * @param Layers output
- */
-void CaaMLIO::getAndSetProfile(const std::string path, const std::string name,
-							   const bool directionTopDown, const bool isRangeMeasurement,std::vector<LayerData>& Layers)
-{
-	std::vector<double> zVec;
-	std::vector<double> valVec;
-	//read the data from the Caaml-file:
-	bool profileExists = xmlGetProfile(path, name, zVec, valVec);
-	if (profileExists){
-		//direction has to be bottomUp:
-		bool changeDirection=false;
-		if (directionTopDown) {
-			changeDirection=true;
-		}
-		//create a vector of the z-positions from the layerData. the profile will be resampled to these layers.
-		std::vector<double> zVecLayers;
-		double z=0.;
-		for (size_t ii=0; ii<Layers.size(); ii++) {
-			if(isRangeMeasurement){
-				zVecLayers.push_back(z);
-				z += Layers[ii].hl;
-			}else{
-				z += Layers[ii].hl;
-				zVecLayers.push_back(z);
-			}
-		}
-		//resample the profile data
-		DataResampler resampler(zVec,valVec,zVecLayers,z,isRangeMeasurement,changeDirection);
-		if (resampler.resample()==false){
-			throw IOException("Something wrong with "+name+"-profile data in CaaML-file", AT);
-		}
-		valVec = resampler.getResampledYVec();
-
-		//Set temperature, density and lwc from the profiles
-		for (size_t ii=0; ii<Layers.size(); ii++) { //loop over the number of layers
-			if (name=="caaml:snowTemp"){
-				Layers[ii].tl = valVec[ii];
-			}
-			if (name=="caaml:density"){
-				Layers[ii].phiIce = valVec[ii]/Constants::density_ice;
-			}
-			if (name=="caaml:lwc"){
-				Layers[ii].phiWater = valVec[ii]/100.0;  //change from % to relative value
-			}
-		}
-	}
-}
-
-/**
- * @brief If the deposition-date-value for a layer is not defined in the caaml-file, the deposition-date
- *        will be estimated from profile-date and the snow-type.
- * @param Layers output
- * @param profileDate date of the snow-profile
- */
-void CaaMLIO::estimateValidFormationTimesIfNotSetYet(std::vector<LayerData> &Layers, const Date profileDate)
-{
-	for (size_t ii=0; ii<Layers.size(); ii++) {
-		if(Layers[ii].depositionDate.isUndef()){
-			const unsigned int snowType = ElementData::snowType(Layers[ii].dd,Layers[ii].sp,Layers[ii].rg,Layers[ii].mk,Layers[ii].phiWater,
-																ElementData::snowResidualWaterContent(Layers[ii].phiIce));
-			const unsigned int a = (unsigned int) (snowType/100.);
-			if (ii==0) {
-				if (a==6) {
-					Layers[ii].depositionDate = profileDate;
-				} else if (a==0 || a==1) {
-					Layers[ii].depositionDate = profileDate-(Date)1./2440638.;
-				} else {
-					Layers[ii].depositionDate = profileDate-(Date)2./2440638.;
-				}
-			} else {
-				if ((a==0 || a==1) && (Layers[ii-1].depositionDate > profileDate-(Date)2./2440638.)) {
-					Layers[ii].depositionDate = profileDate-(Date)1./2440638.;
-				} else {
-					Layers[ii].depositionDate = profileDate-(Date)2./2440638.;
-				}
-			}
-		}
-	}
-}
-
-/**
- * @brief Check station- and layer-data for consistency. If possible set reasonable values, otherwise throw exceptions or write warnings.
- *        Furthermore determine some missing values (total number of elements (nodes), height and phiVoids).
- * @param SSdata
- */
-void CaaMLIO::checkAllDataForConsistencyAndSetMissingValues( SN_SNOWSOIL_DATA& SSdata )
-{
-	//check station data:
-	double azimuth = SSdata.meta.getAzimuth();
-	double slopeAngle = SSdata.meta.getSlopeAngle();
-	if(slopeAngle ==IOUtils::nodata){
-		slopeAngle=0;
-	}
-	if(azimuth==IOUtils::nodata){
-		if(slopeAngle==0){
-			azimuth=0;
-		}
-		if(slopeAngle > 0){
-			throw NoDataException("No data found for 'caaml:validAspect'. If the slope-angle is >0 degree, we also need the azimuth. ", AT);
-		}
-	}
-	SSdata.meta.setSlope(slopeAngle,azimuth);
-
-	//check layer data:
-	for (size_t ii = 0; ii < SSdata.nLayers; ii++) {
-		std::string grainFormCode = grainForms[ii];
-		if (grainFormCode=="MF"){
-			if (SSdata.Ldata[ii].tl < Constants::meltfreeze_tk-0.05){
-				SSdata.Ldata[ii].mk = (unsigned short int) (SSdata.Ldata[ii].mk + 10);
-			}
-		}
-		if (grainFormCode=="SH" && ii==SSdata.nLayers-1){ //set parameters for surface hoar (only at the surface, not buried)
-			SSdata.Ldata[ii].phiWater=0;
-			SSdata.Ldata[ii].phiIce = hoarDensitySurf/Constants::density_ice;
-			double grainRadius = M_TO_MM(SSdata.Ldata[ii].hl/2.0);
-			if(grainRadius != SSdata.Ldata[ii].rg){
-				std::cout << "WARNING! Inconsistent input data in caaml-file: Grain size for surface-hoar-layer should be about the same value as the "
-				          << "surface-hoar-layer-thickness (" << grainRadius*2 << " mm). Adjusting grain size from: "
-				          << SSdata.Ldata[ii].rg*2 << " mm to " << grainRadius*2 << " mm." << std::endl;
-				SSdata.Ldata[ii].rg = grainRadius;
-			}
-			SSdata.Ldata[ii].rb = SSdata.Ldata[ii].rg/3.;
-			SSdata.Ldata[ii].dd = 0.;
-			SSdata.Ldata[ii].sp = 0.;
-			SSdata.Ldata[ii].mk = 3;
-		}
-		if (SSdata.Ldata[ii].rg == 0.) {
-			if (grainFormCode=="IF") {
-				SSdata.Ldata[ii].rg = 3./2.;
-				SSdata.Ldata[ii].rb = 3./8.;
-			} else throw IOException("Grain size missing for a non-ice layer!", AT);
-		}
-		// set temperature to 0°C if warmer than 0°C:
-		if (SSdata.Ldata[ii].tl > Constants::meltfreeze_tk){
-			std::cout << "WARNING! Inconsistent input data in caaml-file: Temperature in layer " << ii << ": " << SSdata.Ldata[ii].tl-Constants::meltfreeze_tk
-			          << " degree Celsius. Temperature above 0 degree Celsius not possible! Setting temperature to 0 degree Celsius." << std::endl;
-			SSdata.Ldata[ii].tl = Constants::meltfreeze_tk;
-		}
-		// set lwc to 0 if colder than 0°C:
-		if (SSdata.Ldata[ii].tl < Constants::meltfreeze_tk && SSdata.Ldata[ii].phiWater > 0 ){
-			std::cout << "WARNING! Inconsistent input data in caaml-file: LWC: " << SSdata.Ldata[ii].phiWater
-			          << " temperature: " << SSdata.Ldata[ii].tl << " in layer: " << ii << std::endl;
-			std::cout << "Setting lwc to 0! Since liquid water is not possible in snow below 0 degree Celsius." << std::endl;
-			//throw IOException("LWC > 0 but temperature below 0°C!", AT);
-			SSdata.Ldata[ii].phiWater = 0;
-		}
-		if (grainFormCode=="FC" && SSdata.Ldata[ii].rg>0.8){
-			std::cout << "WARNING! Inconsistent input data in caaml-file: Grain shape 'FC' and grain size > 1.5mm! "
-			          << "Faceted crystals should be smaller than 1.5mm. " << std::endl;
-		}
-		if (grainFormCode=="DH" && SSdata.Ldata[ii].rg<0.7){
-			std::cout << "WARNING! Inconsistent input data in caaml-file: Grain shape 'DH' and grain size < 1.5mm! "
-			          << "Depth hoar crystals should be larger than 1.5mm. " << std::endl;
-		}
-	}
-	//Compute total number of elements (nodes), height and phiVoids
-	SSdata.nN = 1;
-	SSdata.Height = 0.;
-	for (size_t ii = 0; ii < SSdata.nLayers; ii++) {
-		SSdata.nN += SSdata.Ldata[ii].ne;
-		SSdata.Height += SSdata.Ldata[ii].hl;
-		SSdata.Ldata[ii].phiVoids = 1. - SSdata.Ldata[ii].phiSoil - SSdata.Ldata[ii].phiWater - SSdata.Ldata[ii].phiIce;
-	}
-
-	if (SSdata.HS_last != IOUtils::nodata){
-		if(SSdata.HS_last > SSdata.Height+0.0005 || SSdata.HS_last < SSdata.Height-0.0005){
-			std::cout << "WARNING! Inconsistent input data in caaml-file: Snow-height given in caaml:snowPackCond (" << SSdata.HS_last
-			          << " m) is different from the sum of the layer-thicknesses (" << SSdata.Height
-			          << " m)! For the simulation the sum of the layer-thicknesses will be used." << std::endl;
-		}
-	}
-	SSdata.HS_last = SSdata.Height;
-}
-
-/**
- * @brief This routine writes the status of the snow cover at program termination and at specified backup times
- * @param date current
- * @param Xdata
- * @param Zdata
- * @param forbackup dump Xdata on the go
- */
-void CaaMLIO::writeSnowCover(const Date& date, const SnowStation& Xdata,
-                             const ZwischenData& Zdata, const size_t& forbackup)
-{
-	const std::string bak = (forbackup > 0)? "_" + ((forbackup == 1)?("backup"):(date.toString(mio::Date::NUM))) : "";
-	std::string snofilename( getFilenamePrefix(Xdata.meta.getStationID().c_str(), o_snowpath) + bak + ".caaml" );
-	std::string hazfilename( getFilenamePrefix(Xdata.meta.getStationID().c_str(), o_snowpath) + bak + ".haz" );
-
-	writeSnowFile(snofilename, date, Xdata);
-	if (haz_write) SmetIO::writeHazFile(hazfilename, date, Xdata, Zdata);
-}
-
-/**
- * @brief This routine writes the status of the snow cover to a caaml-file.
- * @param snofilename
- * @param date date of the snow-profile
- * @param Xdata data structure containing all the data describing a snow-profile (which will be written to
- *              the caaml-file)
- */
-void CaaMLIO::writeSnowFile(const std::string& snofilename, const Date& date, const SnowStation& Xdata)
-{
-	pugi::xml_document doc;
-	// Generate XML declaration
-	pugi::xml_node declarationNode = doc.append_child(pugi::node_declaration);
-	declarationNode.append_attribute("version")    = "1.0";
-	declarationNode.append_attribute("encoding")   = "UTF-8";
-	// A valid XML doc must contain a single root node of any name
-	pugi::xml_node root = doc.append_child( (namespaceCAAML+":SnowProfile").c_str() );
-	root.append_attribute("gml:id") = ("SLF_"+Xdata.meta.stationID).c_str();
-	root.append_attribute(("xmlns:"+string((const char*)xml_ns_abrev_xsi)).c_str()) = string((const char*)xml_ns_xsi).c_str();
-	root.append_attribute(("xmlns:"+string((const char*)xml_ns_abrev_gml)).c_str()) = string((const char*)xml_ns_gml).c_str();
-	root.append_attribute(("xmlns:"+string((const char*)xml_ns_abrev_caaml)).c_str()) = string((const char*)xml_ns_caaml).c_str();
-	root.append_attribute("xmlns:snp") = string((const char*)xml_ns_snp).c_str();
-	root.append_attribute(("xmlns:"+string((const char*)xml_ns_abrev_slf)).c_str()) = string((const char*)xml_ns_slf).c_str();
-
-	// Write profile date
-	pugi::xml_node dateNode = root.append_child( (namespaceCAAML+":timeRef").c_str() );
-	dateNode.append_child( (namespaceCAAML+":recordTime").c_str() )
-	        .append_child( (namespaceCAAML+":TimeInstant").c_str() )
-	        .append_child( (namespaceCAAML+":timePosition").c_str() )
-	        .append_child(pugi::node_pcdata).set_value( date.toString(mio::Date::ISO_TZ).c_str() );
-	mio::Date now;
-	now.setFromSys();
-	dateNode.append_child( (namespaceCAAML+":dateTimeReport").c_str() )
-	        .append_child(pugi::node_pcdata).set_value( now.toString(mio::Date::ISO_TZ).c_str() );
-
-	//Write srcRef
-	pugi::xml_node srcNode = root.append_child( (namespaceCAAML+":srcRef").c_str() )
-	                             .append_child( (namespaceCAAML+":Operation").c_str() );
-	srcNode.append_attribute("gml:id") = "OPERATION_ID";
-	const std::string snowpackString = "SNOWPACK v"+info.version+" compiled on "+info.compilation_date+". user: "+info.user;
-	xmlWriteElement(srcNode,(namespaceCAAML+":name").c_str(),snowpackString.c_str(),"","");
-
-	// Write station data locRef
-	writeStationData(root,Xdata);
-
-	// Write stratigraphic profile
-	pugi::xml_node stratNode = root.append_child( (namespaceCAAML+":snowProfileResultsOf").c_str() )
-	                               .append_child( (namespaceCAAML+":SnowProfileMeasurements").c_str() );
-	stratNode.append_attribute("dir") = "top down";
-
-	//Write custom snow/soil data
-	pugi::xml_node snowSoilNode = stratNode.append_child( (namespaceCAAML+":metaData").c_str() )
-	                                       .append_child( (namespaceCAAML+":customData").c_str() );
-	writeCustomSnowSoil(snowSoilNode,Xdata);
-
-	// Write profile depth
-	snprintf(valueStr, num_max_len,"%.4f",100.*Xdata.cH/Xdata.cos_sl); // cmb
-	xmlWriteElement(stratNode,(namespaceCAAML+":profileDepth").c_str(),valueStr,"uom","cm");
-
-	//Write height of snow and Snow Water Equivalent (SWE)
-	pugi::xml_node tempNode = stratNode.append_child( (namespaceCAAML+":snowPackCond").c_str() )
-	                                   .append_child( (namespaceCAAML+":hS").c_str() )
-	                                   .append_child( (namespaceCAAML+":Components").c_str() );
-	snprintf(valueStr, num_max_len,"%.4f",100.*(Xdata.cH - Xdata.Ground)/Xdata.cos_sl); // cmb
-	xmlWriteElement(tempNode,(namespaceCAAML+":height").c_str(),valueStr,"uom","cm");
-	snprintf(valueStr, num_max_len,"%.2f",Xdata.swe);
-	xmlWriteElement(tempNode,(namespaceCAAML+":waterEquivalent").c_str(),valueStr,"uom","kgm-2");
-
-	//Write layers and quantity profiles
-	writeLayers(stratNode,Xdata);
-	writeProfiles(stratNode,Xdata);
-
-	// Save XML tree to file.
-	// Remark: second optional param is indent string to be used;
-	// default indentation is tab character.
-	bool saveSucceeded = doc.save_file(snofilename.c_str(), PUGIXML_TEXT("  "), pugi::format_default, pugi::encoding_utf8);
-	if(!saveSucceeded){
-		std::cout << "Something went wrong with saving the caaml-file: " << snofilename << std::endl;
-	}
-}
-
-
-/**
- * @brief Write the custom-snow-soil-data to the caaml-file.
- */
-void CaaMLIO::writeCustomSnowSoil(pugi::xml_node& node, const SnowStation& Xdata)
-{
-	snprintf(valueStr,num_max_len,"%.4f",Xdata.Albedo);
-	xmlWriteElement(node,(namespaceSNP+":Albedo").c_str(),valueStr,"","");
-	snprintf(valueStr,num_max_len,"%.4f",Xdata.SoilAlb);
-	xmlWriteElement(node,(namespaceSNP+":SoilAlb").c_str(),valueStr,"","");
-	snprintf(valueStr,num_max_len,"%.4f",Xdata.BareSoil_z0);
-	xmlWriteElement(node,(namespaceSNP+":BareSoil_z0").c_str(),valueStr,"uom","m");
-<<<<<<< HEAD
-	if (Xdata.Cdata != NULL) {
-		sprintf(valueStr,"%.4f",Xdata.Cdata->height);
-		xmlWriteElement(node,(namespaceSNP+":CanopyHeight").c_str(),valueStr,"uom","m");
-		sprintf(valueStr,"%.4f",Xdata.Cdata->lai);
-		xmlWriteElement(node,(namespaceSNP+":CanopyLAI").c_str(),valueStr,"","");
-		sprintf(valueStr,"%.4f",Xdata.Cdata->BasalArea);
-		xmlWriteElement(node,(namespaceSNP+":CanopyBasalArea").c_str(),valueStr,"","");
-		sprintf(valueStr,"%.4f",Xdata.Cdata->throughfall);
-		xmlWriteElement(node,(namespaceSNP+":CanopyDirectThroughfall").c_str(),valueStr,"","");
-	} else {
-		sprintf(valueStr,"%.4f",IOUtils::nodata);
-		xmlWriteElement(node,(namespaceSNP+":CanopyHeight").c_str(),valueStr,"uom","m");
-		sprintf(valueStr,"%.4f",IOUtils::nodata);
-		xmlWriteElement(node,(namespaceSNP+":CanopyLAI").c_str(),valueStr,"","");
-		sprintf(valueStr,"%.4f",IOUtils::nodata);
-		xmlWriteElement(node,(namespaceSNP+":CanopyBasalArea").c_str(),valueStr,"","");
-		sprintf(valueStr,"%.4f",IOUtils::nodata);
-		xmlWriteElement(node,(namespaceSNP+":CanopyDirectThroughfall").c_str(),valueStr,"","");
-	}
-	sprintf(valueStr,"%d",static_cast<unsigned int>(Xdata.ErosionLevel));
-	xmlWriteElement(node,(namespaceSNP+":ErosionLevel").c_str(),valueStr,"","");
-#ifndef SNOWPACK_CORE
-	sprintf(valueStr,"%.4f",Xdata.TimeCountDeltaHS);
-=======
-	snprintf(valueStr,num_max_len,"%.4f",Xdata.Cdata.height);
-	xmlWriteElement(node,(namespaceSNP+":CanopyHeight").c_str(),valueStr,"uom","m");
-	snprintf(valueStr,num_max_len,"%.4f",Xdata.Cdata.lai);
-	xmlWriteElement(node,(namespaceSNP+":CanopyLAI").c_str(),valueStr,"","");
-	snprintf(valueStr,num_max_len,"%.4f",Xdata.Cdata.BasalArea);
-	xmlWriteElement(node,(namespaceSNP+":CanopyBasalArea").c_str(),valueStr,"","");
-	snprintf(valueStr,num_max_len,"%.4f",Xdata.Cdata.throughfall);
-	xmlWriteElement(node,(namespaceSNP+":CanopyDirectThroughfall").c_str(),valueStr,"","");
-	snprintf(valueStr,num_max_len,"%d",static_cast<unsigned int>(Xdata.ErosionLevel));
-	xmlWriteElement(node,(namespaceSNP+":ErosionLevel").c_str(),valueStr,"","");
-	snprintf(valueStr,num_max_len,"%.4f",Xdata.TimeCountDeltaHS);
->>>>>>> 37705025
-	xmlWriteElement(node,(namespaceSNP+":TimeCountDeltaHS").c_str(),valueStr,"","");
-#else
-	sprintf(valueStr,"%.0f",IOUtils::nodata);
-	xmlWriteElement(node,(namespaceSNP+":TimeCountDeltaHS").c_str(),valueStr,"","");
-#endif
-}
-
-/**
- * @brief Write the stratigraphic-layer-data to the caaml-file.
- */
-void CaaMLIO::writeLayers(pugi::xml_node& node, const SnowStation& Xdata)
-{
-	pugi::xml_node stratNode = node.append_child( (namespaceCAAML+":stratProfile").c_str() );
-	stratNode.append_child( (namespaceCAAML+":stratMetaData").c_str() );
-
-	if (!Xdata.Edata.empty()) {
-		for (size_t ii = Xdata.Edata.size(); ii-->0;) {
-			const bool snowLayer = (ii >= Xdata.SoilNode);
-			pugi::xml_node layerNode = stratNode.append_child( (namespaceCAAML+":Layer").c_str() );
-			// Write custom layer data
-			pugi::xml_node customNode = layerNode.append_child( (namespaceCAAML+":metaData").c_str() )
-			                                     .append_child( (namespaceCAAML+":customData").c_str() );
-			writeCustomLayerData(customNode,Xdata.Edata[ii],Xdata.Ndata[ii]);
-
-			// Write snow and soil layer data 
-			snprintf(layerDepthTopStr,num_max_len,"%.4f",100.*(Xdata.cH - Xdata.Ndata[ii+1].z)/Xdata.cos_sl); // cmb
-			xmlWriteElement(layerNode,(namespaceCAAML+":depthTop").c_str(),layerDepthTopStr,"uom","cm");
-			snprintf(layerThicknessStr,num_max_len,"%.4f",100.*Xdata.Edata[ii].L/Xdata.cos_sl); // cmb
-			xmlWriteElement(layerNode,(namespaceCAAML+":thickness").c_str(),layerThicknessStr,"uom","cm");
-
-			if (snowLayer) {
-				//const unsigned int snowType = ElementData::snowType(Xdata.Edata[ii].dd, Xdata.Edata[ii].sp, Xdata.Edata[ii].rg, Xdata.Edata[ii].mk, Xdata.Edata[ii].theta[WATER],  Xdata.Edata[ii].res_wat_cont);
-				const unsigned int snowType = Xdata.Edata[ii].getSnowType();
-				const unsigned int a = snowType/100;
-				const unsigned int b = (snowType-100*a)/10;
-				const unsigned int c = snowType-100*a-10*b;
-				if (c != 2) {
-					xmlWriteElement(layerNode,(namespaceCAAML+":grainFormPrimary").c_str(),grainShape_valToAbbrev(a).c_str(),"","");
-				} else {
-					xmlWriteElement(layerNode,(namespaceCAAML+":grainFormPrimary").c_str(),"MFcr","","");
-				}
-				xmlWriteElement(layerNode,(namespaceCAAML+":grainFormSecondary").c_str(),grainShape_valToAbbrev(b).c_str(),"","");
-
-				pugi::xml_node grainSizeNode = layerNode.append_child( (namespaceCAAML+":grainSize").c_str() );
-				grainSizeNode.append_attribute("uom") = "mm";
-				pugi::xml_node compNode = grainSizeNode.append_child( (namespaceCAAML+":Components").c_str() );
-				snprintf(layerValStr,num_max_len,"%.3f",2.*Xdata.Edata[ii].rg);
-				xmlWriteElement(compNode,(namespaceCAAML+":avg").c_str(),layerValStr,"","");
-			}
-			pugi::xml_node timeNode = layerNode.append_child( (namespaceCAAML+":validFormationTime").c_str() )
-			                                   .append_child( (namespaceCAAML+":TimeInstant").c_str() );
-			xmlWriteElement(timeNode,(namespaceCAAML+":timePosition").c_str(),Xdata.Edata[ii].depositionDate.toString(mio::Date::ISO_TZ).c_str(),"","");
-			if (snowLayer) {
-				xmlWriteElement(layerNode,(namespaceCAAML+":hardness").c_str(),hardness_valToCode(Xdata.Edata[ii].hard).c_str(),"uom",""); //HACK: check values... seem always the same!
-			}
-			xmlWriteElement(layerNode,(namespaceCAAML+":wetness").c_str(),lwc_valToCode(Xdata.Edata[ii].theta[WATER]).c_str(),"uom","");
-		}
-	}
-}
-
-/**
- * @brief Write the custom-layer-data to the caaml-file.
- */
-void CaaMLIO::writeCustomLayerData(pugi::xml_node& node, const ElementData& Edata, const NodeData& Ndata)
-{
-	snprintf(valueStr,num_max_len,"%.4f",Edata.theta[SOIL]);
-	xmlWriteElement(node,(namespaceSNP+":phiSoil").c_str(),valueStr,"","");
-	snprintf(valueStr,num_max_len,"%.4f",Edata.soil[2]);
-	xmlWriteElement(node,(namespaceSNP+":SoilRho").c_str(),valueStr,"uom","kgm-3");
-	snprintf(valueStr,num_max_len,"%.4f",Edata.soil[0]);
-	xmlWriteElement(node,(namespaceSNP+":SoilK").c_str(),valueStr,"uom","Wm-1s-1");
-	snprintf(valueStr,num_max_len,"%.4f",Edata.soil[1]);
-	xmlWriteElement(node,(namespaceSNP+":SoilC").c_str(),valueStr,"uom","Jkg-1");
-	snprintf(valueStr,num_max_len,"%.4f",Edata.rb);
-	xmlWriteElement(node,(namespaceSNP+":bondSize").c_str(),valueStr,"","");
-	snprintf(valueStr,num_max_len,"%.2f",Edata.dd);
-	xmlWriteElement(node,(namespaceSNP+":dendricity").c_str(),valueStr,"","");
-	snprintf(valueStr,num_max_len,"%.2f",Edata.sp);
-	xmlWriteElement(node,(namespaceSNP+":sphericity").c_str(),valueStr,"","");
-	snprintf(valueStr,num_max_len,"%4u",static_cast<int>(Edata.mk));
-	xmlWriteElement(node,(namespaceSNP+":marker").c_str(),valueStr,"","");
-	snprintf(valueStr,num_max_len,"%.4f",Ndata.hoar);
-	xmlWriteElement(node,(namespaceSNP+":SurfaceHoarMass").c_str(),valueStr,"uom","kgm-2");
-	xmlWriteElement(node,(namespaceSNP+":ne").c_str(),"1","","");
-	snprintf(valueStr,num_max_len,"%.4f",Edata.CDot);
-	xmlWriteElement(node,(namespaceSNP+":StressRate").c_str(),valueStr,"uom","Nm-2s-1");
-	snprintf(valueStr,num_max_len,"%.4f",Edata.metamo);
-	xmlWriteElement(node,(namespaceSNP+":Metamorphism").c_str(),valueStr,"","");
-	snprintf(valueStr,num_max_len,"%5u",Edata.ID);
-	xmlWriteElement(node,(namespaceSNP+":ID").c_str(),valueStr,"","");
-}
-
-/**
- * @brief Write the density-, temperature, lwc-, SSA- and strength-profile to the caaml-file.
- */
-void CaaMLIO::writeProfiles(pugi::xml_node& node, const SnowStation& Xdata)
-{
-	// temperature profile
-	pugi::xml_node tempNode = node.append_child( (namespaceCAAML+":tempProfile").c_str() );
-	tempNode.append_child( (namespaceCAAML+":tempMetaData").c_str() );
-	if (!Xdata.Ndata.empty()) {
-		for (size_t ii = Xdata.Ndata.size(); ii-->0;) {
-			pugi::xml_node obsNode = tempNode.append_child( (namespaceCAAML+":Obs").c_str() );
-			snprintf(layerDepthTopStr,num_max_len,"%.4f",100*(Xdata.cH - Xdata.Ndata[ii].z)/Xdata.cos_sl); // cmb
-			xmlWriteElement(obsNode,(namespaceCAAML+":depth").c_str(),layerDepthTopStr,"uom","cm");
-			snprintf(valueStr,num_max_len,"%.3f",unitConversion(Xdata.Ndata[ii].T,(const char*)"degK",(const char*)"degC"));
-			xmlWriteElement(obsNode,(namespaceCAAML+":snowTemp").c_str(),valueStr,"uom","degC");
-		}
-	}//end temperature profile
-
-	// density profile;
-	pugi::xml_node densityNode = node.append_child( (namespaceCAAML+":densityProfile").c_str() );
-	pugi::xml_node metaNode1 = densityNode.append_child( (namespaceCAAML+":densityMetaData").c_str() );
-	xmlWriteElement(metaNode1,(namespaceCAAML+":methodOfMeas").c_str(),"other","","");
-	if (!Xdata.Edata.empty()) {
-		for (size_t ii = Xdata.Edata.size(); ii-->0;) {
-			pugi::xml_node layerNode = densityNode.append_child( (namespaceCAAML+":Layer").c_str() );
-			snprintf(layerDepthTopStr,num_max_len,"%.4f",100*(Xdata.cH - Xdata.Ndata[ii+1].z)/Xdata.cos_sl); // cmb
-			xmlWriteElement(layerNode,(namespaceCAAML+":depthTop").c_str(),layerDepthTopStr,"uom","cm");
-			snprintf(layerThicknessStr,num_max_len,"%.4f",100*Xdata.Edata[ii].L/Xdata.cos_sl); // cmb
-			xmlWriteElement(layerNode,(namespaceCAAML+":thickness").c_str(),layerThicknessStr,"uom","cm");
-			snprintf(valueStr,num_max_len,"%.2f",Xdata.Edata[ii].Rho);
-			xmlWriteElement(layerNode,(namespaceCAAML+":density").c_str(),valueStr,"uom","kgm-3");
-		}
-	}//end density profile
-
-
-	// lwc profile;
-	pugi::xml_node lwcNode = node.append_child( (namespaceCAAML+":lwcProfile").c_str() );
-	pugi::xml_node metaNode2 = lwcNode.append_child( (namespaceCAAML+":lwcMetaData").c_str() );
-	xmlWriteElement(metaNode2,(namespaceCAAML+":methodOfMeas").c_str(),"other","","");
-	if (!Xdata.Edata.empty()) {
-		for (size_t ii = Xdata.Edata.size(); ii-->0;) {
-			pugi::xml_node layerNode = lwcNode.append_child( (namespaceCAAML+":Layer").c_str() );
-			snprintf(layerDepthTopStr,num_max_len,"%.4f",100*(Xdata.cH - Xdata.Ndata[ii+1].z)/Xdata.cos_sl); // cmb
-			xmlWriteElement(layerNode,(namespaceCAAML+":depthTop").c_str(),layerDepthTopStr,"uom","cm");
-			snprintf(layerThicknessStr,num_max_len,"%.4f",100*Xdata.Edata[ii].L/Xdata.cos_sl); // cmb
-			xmlWriteElement(layerNode,(namespaceCAAML+":thickness").c_str(),layerThicknessStr,"uom","cm");
-			snprintf(valueStr,num_max_len,"%.2f",Xdata.Edata[ii].theta[2]*100);
-			xmlWriteElement(layerNode,(namespaceCAAML+":lwc").c_str(),valueStr,"uom","% by Vol");
-		}
-	}//end lwc profile
-
-
-	// specSurfAreaProfile profile;
-	pugi::xml_node ssaNode = node.append_child( (namespaceCAAML+":specSurfAreaProfile").c_str() );
-	pugi::xml_node metaNode3 = ssaNode.append_child( (namespaceCAAML+":specSurfAreaMetaData").c_str() );
-	xmlWriteElement(metaNode3,(namespaceCAAML+":methodOfMeas").c_str(),"other","","");
-	if (!Xdata.Edata.empty()) {
-		for (size_t ii = Xdata.Edata.size(); ii-->0;) {
-			pugi::xml_node layerNode = ssaNode.append_child( (namespaceCAAML+":Layer").c_str() );
-			snprintf(layerDepthTopStr,num_max_len,"%.4f",100*(Xdata.cH - Xdata.Ndata[ii+1].z)/Xdata.cos_sl); // cmb
-			xmlWriteElement(layerNode,(namespaceCAAML+":depthTop").c_str(),layerDepthTopStr,"uom","cm");
-			snprintf(layerThicknessStr,num_max_len,"%.4f",100*Xdata.Edata[ii].L/Xdata.cos_sl); // cmb
-			xmlWriteElement(layerNode,(namespaceCAAML+":thickness").c_str(),layerThicknessStr,"uom","cm");
-			double ogs = Xdata.Edata[ii].ogs;
-			double rho = Xdata.Edata[ii].Rho;
-			double ssa = 6.0/(rho*ogs/1000.0); //conversion from optical grain size to ssa
-			snprintf(valueStr,num_max_len,"%.2f",ssa);
-			xmlWriteElement(layerNode,(namespaceCAAML+":specSurfArea").c_str(),valueStr,"uom","m2kg-1");
-		}
-	}//end specSurfAreaProfile
-
-	// strengthProfile;
-	pugi::xml_node strengthNode = node.append_child( (namespaceCAAML+":strengthProfile").c_str() );
-	pugi::xml_node metaNode4 = strengthNode.append_child( (namespaceCAAML+":strengthMetaData").c_str() );
-	xmlWriteElement(metaNode4,(namespaceCAAML+":strengthType").c_str(),"shear","","");
-	xmlWriteElement(metaNode4,(namespaceCAAML+":methodOfMeas").c_str(),"other","","");
-	if (!Xdata.Edata.empty()) {
-		for (size_t ii = Xdata.Edata.size(); ii-->0;) {
-			pugi::xml_node layerNode = strengthNode.append_child( (namespaceCAAML+":Layer").c_str() );
-			snprintf(layerDepthTopStr,num_max_len,"%.4f",100*(Xdata.cH - Xdata.Ndata[ii+1].z)/Xdata.cos_sl); // cmb
-			xmlWriteElement(layerNode,(namespaceCAAML+":depthTop").c_str(),layerDepthTopStr,"uom","cm");
-			snprintf(layerThicknessStr,num_max_len,"%.4f",100*Xdata.Edata[ii].L/Xdata.cos_sl); // cmb
-			xmlWriteElement(layerNode,(namespaceCAAML+":thickness").c_str(),layerThicknessStr,"uom","cm");
-<<<<<<< HEAD
-#ifndef SNOWPACK_CORE
-			sprintf(valueStr,"%.2f",(Xdata.Edata[ii].s_strength)*1000); //conversion from kPa to Nm-2: *1000
-=======
-			snprintf(valueStr,num_max_len,"%.2f",(Xdata.Edata[ii].s_strength)*1000); //conversion from kPa to Nm-2: *1000
->>>>>>> 37705025
-			xmlWriteElement(layerNode,(namespaceCAAML+":strengthValue").c_str(),valueStr,"uom","Nm-2");
-#else
-			sprintf(valueStr,"%.0f",IOUtils::nodata); //conversion from kPa to Nm-2: *1000
-			xmlWriteElement(layerNode,(namespaceCAAML+":strengthValue").c_str(),valueStr,"uom","Nm-2");
-#endif
-		}
-	}//end strengthProfile
-}
-
-/**
- * @brief Write the station-data to the caaml-file.
- */
-void CaaMLIO::writeStationData(pugi::xml_node& root, const SnowStation& Xdata)
-{
-	pugi::xml_node node = root.append_child( (namespaceCAAML+":locRef").c_str() );
-	node.append_attribute("gml:id") = ("SLF_"+Xdata.meta.stationID+"_1").c_str();
-	xmlWriteElement(node,(namespaceCAAML+":name").c_str(),(const char*) Xdata.meta.stationName.c_str(),"","");
-	xmlWriteElement(node,(namespaceCAAML+":obsPointSubType").c_str(),"","","");
-
-	pugi::xml_node elevNode = node.append_child( (namespaceCAAML+":validElevation").c_str() )
-	                              .append_child( (namespaceCAAML+":ElevationPosition").c_str() );
-	elevNode.append_attribute("uom") = "m";
-	char elevStr[5];
-	snprintf(elevStr,5,"%.0f",Xdata.meta.position.getAltitude());
-	xmlWriteElement(elevNode,(namespaceCAAML+":position").c_str(),elevStr,"","");
-
-	pugi::xml_node aspectNode = node.append_child( (namespaceCAAML+":validAspect").c_str() )
-	                                .append_child( (namespaceCAAML+":AspectPosition").c_str() );
-	xmlWriteElement(aspectNode,(namespaceCAAML+":position").c_str(),IOUtils::bearing(Xdata.meta.getAzimuth()).c_str(),"","");
-
-	if(Xdata.meta.getSlopeAngle()!=IOUtils::nodata){
-		pugi::xml_node slopeNode = node.append_child( (namespaceCAAML+":validSlopeAngle").c_str() )
-		                               .append_child( (namespaceCAAML+":SlopeAnglePosition").c_str() );
-		slopeNode.append_attribute("uom") = "deg";
-		char slopeStr[4];
-		snprintf(slopeStr,4,"%.0f",Xdata.meta.getSlopeAngle());
-		xmlWriteElement(slopeNode,(namespaceCAAML+":position").c_str(),slopeStr,"","");
-	}
-	pugi::xml_node pointNode = node.append_child( (namespaceCAAML+":pointLocation").c_str() )
-								   .append_child( (namespaceGML+":Point").c_str() );
-	pointNode.append_attribute("gml:id") = ("SLF_"+Xdata.meta.stationID+"_2").c_str();
-	pointNode.append_attribute("srsName") = "urn:ogc:def:crs:OGC:1.3:CRS84";
-	pointNode.append_attribute("srsDimension") = "2";
-	char posStr[30];
-	snprintf(posStr,30,"%f %f",Xdata.meta.position.getLon(),Xdata.meta.position.getLat());
-	xmlWriteElement(pointNode,"gml:pos",posStr,"","");
-}
-
-void CaaMLIO::writeTimeSeries(const SnowStation& /*Xdata*/, const SurfaceFluxes& /*Sdata*/, const CurrentMeteo& /*Mdata*/,
-                              const ProcessDat& /*Hdata*/, const double /*wind_trans24*/)
-{
-	throw IOException("Nothing implemented here!", AT);
-}
-
-void CaaMLIO::writeProfile(const Date& /*date*/, const SnowStation& /*Xdata*/)
-{
-	throw IOException("Nothing implemented here!", AT);
-}
-
-bool CaaMLIO::writeHazardData(const std::string& /*stationID*/, const std::vector<ProcessDat>& /*Hdata*/,
-                             const std::vector<ProcessInd>& /*Hdata_ind*/, const size_t& /*num*/)
-{
-	throw IOException("Nothing implemented here!", AT);
-}
-
-/**
- * @brief Convert from liquid water content code to value
- * @author Adrien Gaudard
- * @param code Liquid water content code (one character)
- * return Liquid water content value (fraction)
- */
-double CaaMLIO::lwc_codeToVal(const char* code)
-{
-	if (!strcmp(code,"D")) return 0.;
-	if (!strcmp(code,"M")) return 0.01;
-	if (!strcmp(code,"W")) return 0.03;
-	if (!strcmp(code,"V")) return 0.08;
-	if (!strcmp(code,"S")) return 0.15;
-
-	throw IOException("Unrecognized liquid water content code.", AT);
-}
-
-/**
- * @brief Convert from liquid water content value to code
- * @author Adrien Gaudard
- * @param val Liquid water content value (fraction)
- * return Liquid water content code (one character)
- */
-std::string CaaMLIO::lwc_valToCode(const double val)
-{
-	if (val == 0.00) return "D";
-	if (val <  0.03) return "M";
-	if (val <  0.08) return "W";
-	if (val <  0.15) return "V";
-	if (val <  1.00) return "S";
-
-	throw IOException("Invalid liquid water content value.", AT);
-}
-
-/**
- * @brief Convert from hardness code to value
- * @author Adrien Gaudard
- * @param code Hardness code
- * return Hardness value (1 to 6)
- */
-double CaaMLIO::hardness_codeToVal(char* code)
-{
-	const std::string codeString(code);
-	if( codeString == "n/a")
-		return IOUtils::nodata;
-
-	double val = 0.;
-	unsigned int n = 0;
-	char* c[2];
-	c[0] = strtok(code,"-");
-	c[1] = strtok(NULL,"-");
-
-	for (size_t i=0; i<2; i++) {
-		if (c[i]) {
-			n++;
-			if (!strcmp(c[i],"F")) {
-				val += 1.;
-			} else if (!strcmp(c[i],"4F")) {
-				val += 2.;
-			} else if (!strcmp(c[i],"1F")) {
-				val += 3.;
-			} else if (!strcmp(c[i],"P")) {
-				val += 4.;
-			} else if (!strcmp(c[i],"K")) {
-				val += 5.;
-			} else if (!strcmp(c[i],"I")) {
-				val += 6.;
-			} else {
-				throw IOException("Unrecognized hardness code.", AT);
-			}
-		}
-	}
-	return val/n;
-}
-
-/**
- * @brief Convert from hardness value to code
- * @author Adrien Gaudard
- * @param val Hardness value (1 to 6)
- * return Hardness code
- */
-std::string CaaMLIO::hardness_valToCode(const double val)
-{
-	if (val <= 1.0) return "F";
-	if (val <= 1.5) return "F-4F";
-	if (val <= 2.0) return "4F";
-	if (val <= 2.5) return "4F-1F";
-	if (val <= 3.0) return "1F";
-	if (val <= 3.5) return "1F-P";
-	if (val <= 4.0) return "P";
-	if (val <= 4.5) return "P-K";
-	if (val <= 5.0) return "K";
-	if (val <= 5.5) return "K-I";
-	if (val <= 6.0) return "I";
-	if (val == IOUtils::nodata) return "n/a";
-	std::cout<< "Hardness value: " << val << std::endl;
-	throw IOException("Unrecognized hardness value: ", AT);
-}
-
-/**
- * @brief Convert from grain shape code to values (sphericity, dendricity, marker)
- * @author Adrien Gaudard
- * @param[in] code Grain shape code
- * @param[out] sp sphericity
- * @param[out] dd dendricity
- * @param[out] mk micro-structure marker
- */
-void CaaMLIO::grainShape_codeToVal(const std::string& code, double &sp, double &dd, unsigned short int &mk)
-{
-	//first check some special grain shapes (with 4 letters):
-	if (code=="PPgp") {
-		sp = 1.; dd = 0.; mk = 4;
-	} else {
-		//otherwise take only the first two letters of the code
-		const std::string code2Letters = code.substr(0,2);
-		if (code2Letters=="PP") {
-			sp = 0.5; dd = 1.; mk = 0;
-		} else if (code2Letters=="DF") {
-			sp = 0.5; dd = 0.5; mk = 0;
-		} else if (code2Letters=="RG") {
-			sp = 1.; dd = 0.; mk = 2; //why marker=2?
-		} else if (code2Letters=="FC") {
-			sp = 0.2; dd = 0.; mk = 1;
-		} else if (code2Letters=="DH") { //FC or DH is distinguished by grain size. A message is given if there is DH with grain size < 1.5mm. or if FC with grain size > 1.5 mm!
-			sp = 0.2; dd = 0.; mk = 1;
-		} else if (code2Letters=="SH") {
-			sp = 0.; dd = 0.; mk = 3;
-		} else if (code2Letters=="MF") {
-			sp = 1.; dd = 0.; mk = 12;
-		} else if (code2Letters=="IF") {
-			sp = 1.; dd = 0.; mk = 7;
-		} else if (code2Letters=="MM") {
-			sp = 1.; dd = 0.; mk = 2; //which values make sense here???
-		} else {
-			throw IOException("Unrecognized grain shape code.", AT);
-		}
-	}
-}
-
-
-/**
- * @brief Convert from grain shape value to code
- * @author Adrien Gaudard
- * @param var Grain shape value
- * return Grain shape code
- */
-std::string CaaMLIO::grainShape_valToAbbrev(const unsigned int var)
-{
-	if (var == 0) return "PPgp";
-	if (var == 1) return "PP";
-	if (var == 2) return "DF";
-	if (var == 3) return "RG";
-	if (var == 4) return "FC";
-	if (var == 5) return "DH";
-	if (var == 6) return "SH";
-	if (var == 7) return "MF";
-	if (var == 8) return "IF";
-	if (var == 9) return "FCxr";
-
-	throw IOException("Unrecognized grain shape code.", AT);
-}
-
-/**
- * @brief Convert from grain shape values (sphericity, dendricity, marker) to two-character code
- * @author Adrien Gaudard
- * @param var Grain shape values (sphericity, dendricity, marker) (AMBIGUOUS)
- * return Grain shape two-character code (NOT ALL REPRESENTED)
- */
-std::string CaaMLIO::grainShape_valToAbbrev_old(const double* var)
-{
-	const double sp = ((int)(var[0]*10+0.5))/10.;
-	const double dd = ((int)(var[1]*10+0.5))/10.;
-	const double mk = ((int)(var[2]*10+0.5))/10.;
-
-	if (sp == 0.5 && dd == 1. && mk == 0.) return "PP";
-	if (sp == 0.5 && dd == 0.5 && mk == 0.) return "DF";
-	if (sp == 1. && dd == 0. && (mk == 2. || mk == 12.)) return "RG";
-	if (sp == 0. && dd == 0. && mk == 1.) return "FC";
-	if (sp == 0. && dd == 0. && mk == 1.) return "DH";
-	if (sp == 0. && dd == 0. && mk == 1.) return "SH";
-	if (sp == 1. && dd == 0. && mk == 2.) return "MF";
-	if (sp == 1. && dd == 0. && mk == 2.) return "IF";
-
-	throw IOException("Unrecognized set of grain shape values.", AT);
-}
-
-/**
- * @brief Add a child-xml-element with a value and optionally an attribute to an xml-element. Example:
- *        Current xml-element:                       <caaml:Layer>
- *        New child-element which will be added:         <caaml:depthTop uom="cm">1.91</caaml:depthTop>
- * @param node pointing to the xml-element where we want to add a child-element. e.g. "caaml:Layer"
- * @param name name of the new xml-element. e.g. "caaml:depthTop"
- * @param content value of the new xml-elemnt. e.g. "1.91"
- * @param att_name name of the attribute. e.g. "uom"
- * @return att_val value of the attribute. e.g. "cm"
- */
-void CaaMLIO::xmlWriteElement(pugi::xml_node& node, const char* name, const char* content, const char* att_name, const char* att_val)
-{
-	pugi::xml_node child = node.append_child( name );
-	child.append_child(pugi::node_pcdata).set_value( content );
-	if (strcmp(att_name,"")) //ie: string not empty
-		child.append_attribute( att_name ) = att_val;
-}
-
-/**
- * @brief Check if a certain path exists in an xml-file.
- * @param path path to check. e.g. "/caaml:SnowProfile/caaml:locRef"
- * return true if the path exists
- */
-bool CaaMLIO::xmlDoesPathExist(const std::string& path)
-{
-	const pugi::xml_node node =  inDoc.first_element_by_path(path.c_str());
-	if( node.empty() ){
-		return false;
-	}
-	return true;
-}
-
-/**
- * @brief Read a double-value from a path.
- * @param path e.g. "/caaml:SnowProfile/caaml:snowProfileResultsOf/.../caaml:customData/snp"
- * @param property e.g. "Albedo"
- * @param dflt default-value to return if the path does not exist in the xml-file
- * return the value which was read in (or the default-value)
- */
-double CaaMLIO::xmlReadValueFromPath (const string& xpath, const std::string& property, const double& dflt)
-{
-	double val = IOUtils::nodata;
-	const std::string path( SnowData_xpath+xpath+":"+property );
-	const pugi::xml_node node =  inDoc.first_element_by_path(path.c_str());
-	const char* valStr = node.child_value();
-	if (node.empty() ){
-		val=dflt;
-	}else{
-		sscanf(valStr, "%lf", &val);
-	}
-	//std::cout << property << ": " << val << "." << std::endl;
-	return val;
-}
-
-/**
- * @brief Read an int-value from a path.
- * @param path e.g. "/caaml:SnowProfile/caaml:snowProfileResultsOf/.../caaml:customData/snp"
- * @param property e.g. "Albedo"
- * @param dflt default-value to return if the path does not exist in the xml-file
- * return the value which was read in (or the default-value)
- */
-int CaaMLIO::xmlReadValueFromPath (const string& xpath, const std::string& property, const int& dflt)
-{
-	int val = IOUtils::inodata;
-	const std::string path( SnowData_xpath+xpath+":"+property );
-	const pugi::xml_node node =  inDoc.first_element_by_path(path.c_str());
-	const char* valStr = node.child_value();
-	if (node.empty() ){
-		val=dflt;
-	}else{
-		sscanf(valStr, "%d", &val);
-	}
-	//std::cout << property << ": " << val << "." << std::endl;
-	return val;
-}
-
-/**
- * @brief Read an attribute from a path.
- * @param path e.g.  "/caaml:SnowProfile/caaml:locRef"
- * @param attributeName e.g. "gml:id"
- * return the value of the attribute which was read in e.g. "OPERATION_ID"
- */
-std::string CaaMLIO::xmlReadAttributeFromPath (const string& path, const std::string& attributeName)
-{
-	const pugi::xml_node node =  inDoc.first_element_by_path(path.c_str());
-	const std::string attrStr(node.attribute(attributeName.c_str()).as_string());
-	//std::cout << attributeName << ": " << attrStr << "." << std::endl;
-	return attrStr;
-}
-
-/**
- * @brief Read a value from an xml-element (node) and convert the unit if wished.
- * @param node pointing to the xml-element we want to read the value from
- * @param propertyName only read the value from the xml-element if its name is equal to this parameter
- * @param variableToSet output
- * @param unitOut wished unit of the variable
- * @param unitMeasured the (current) unit of the variable
- * @param factor this factor is applied to the variable
- * return true if value was read successfully
- */
-bool CaaMLIO::xmlReadValueFromNode (const pugi::xml_node node, const std::string propertyName, double& variableToSet,
-							        const std::string unitOut,const std::string unitMeasured, const double factor)
-{
-	const std::string fieldName( node.name() );
-	if (fieldName == propertyName) {
-		double temp;
-		sscanf((const char*) node.child_value(),"%lf",&temp);
-		if (unitOut != ""){
-			const std::string unitOfMeasurement = (!unitMeasured.empty())? unitMeasured : node.attribute("uom").as_string();
-			temp = unitConversion(temp,unitOfMeasurement.c_str(),(const char*) unitOut.c_str());
-		}
-		variableToSet = temp*factor;
-		return true;
-	}
-	return false;
-}
-
-/**
- * @brief Print all the important data which was read in from the caaml-file. Just to check if
- *        everything was read in correctly.
- * @param SSdata contains all the data which was read in from the caaml-file.
- */
-bool CaaMLIO::checkWhatWasReadIn(SN_SNOWSOIL_DATA& SSdata)
-{
-	std::cout << "Summary of all snow-soil-data (from Caaml-file): " << std::endl;
-	std::cout << SSdata.toString() << std::endl;
-	return true;
-}
+/***********************************************************************************/
+/*  Copyright 2014 WSL Institute for Snow and Avalanche Research    SLF-DAVOS      */
+/***********************************************************************************/
+/* This file is part of Snowpack.
+    MeteoIO is free software: you can redistribute it and/or modify
+    it under the terms of the GNU Lesser General Public License as published by
+    the Free Software Foundation, either version 3 of the License, or
+    (at your option) any later version.
+
+    MeteoIO is distributed in the hope that it will be useful,
+    but WITHOUT ANY WARRANTY; without even the implied warranty of
+    MERCHANTABILITY or FITNESS FOR A PARTICULAR PURPOSE.  See the
+    GNU Lesser General Public License for more details.
+
+    You should have received a copy of the GNU Lesser General Public License
+    along with MeteoIO.  If not, see <http://www.gnu.org/licenses/>.
+*/
+#include <snowpack/plugins/CaaMLIO.h>
+#include <snowpack/Utils.h>
+//#include <meteoio/meteolaws/Atmosphere.h>
+
+#include <sstream>
+#include <fstream>
+#include <iostream>
+
+#include <sys/time.h>
+
+using namespace std;
+using namespace mio;
+
+/**
+ * @page caaml CAAML
+ * @section caaml_format Format
+ * This plugin reads the CAAML files as generated according <A HREF="http://caaml.org/">CAAML V6.0.3</A>'s
+ * <A HREF="http://caaml.org/Schemas/SnowProfileIACS/v6.0.3">specification</A>. In order to validate
+ * a CAAML file, download the <A HREF="http://caaml.org/Schemas/SnowProfileIACS/v6.0.3/CAAMLv6_SnowProfileIACS.xsd">xsd</A>
+ * file and use either an online XML validator or an offline tool (such as Notepad++'s XML tool).
+ *
+ * @section caaml_keywords Keywords
+ * This plugin uses the following keywords (all specified in the [Input] section):
+ * - COORDSYS:  input coordinate system (see Coords)
+ * - SNOW:     specify CAAML to read in a caaml file
+ * - SNOWPATH: string containing the path to the caaml files to be read
+ * - SNOWFILE: specify the caaml file to read the data from
+ * - XML_ENCODING: force the input file encoding, overriding the file's own encoding declaration (optional, see \ref caaml_encoding "XML encoding" below)
+ * - CAAML_MAX_ELEMENT_THICKNESS: if set (and non-zero), the thickness of the elements will be set to this value, otherwise each element will correspond to
+ *                                one stratigraphic layer. Recommendation: set this value to 0.002 (= 2 mm)
+ * - CAAML_WRITEOUT_AS_READIN: if set to true, a caaml will be written just after reading in, to check if the reading of the caaml was correct.
+ *
+ * @section caaml_reading Reading a caaml-file
+ * Data which is important for a snowpack-simulation but usually not given in a caaml-file (like dendricity for example), can be included in a caaml-file
+ * as snowpack-custom-data with the prefix "snp". A caaml-file written out by this plugin will contain this data. However, if this data is not available,
+ * the corresponding values will be estimated or set to default values:
+ * - snowpack-custom-data for the whole snowpack (like Albedo, ...) will be set to default values.
+ * - layer-custom-data (like dendricity, sphericity, maker,...) will be estimated from primary grain form, grain size and temperature.
+ * - the formation time of a layer will be estimated depending on snow type and layer location.
+ *
+ * The liquid water content (lwc) of a layer will be read in from the lwc-profile. If there is no lwc-profile in the caaml-file, the lwc will be estimated
+ * from the wetness-codes (D, M, W,...) given in the stratigraphic profile.
+ *
+ * Besides the lwc-profile the density- and temperature-profile are read in from the caaml-file. The lwc-profile is optional, but the temperature- and
+ * density-profile have to be given in the caaml-file.
+ *
+ * <b>Consistency checks</b>
+ *
+ * When reading in a caaml-file, the data will be checked for consistency. If there is an inconsistency a warning will be printed and values will be adjusted,
+ * if possible. Otherwise an exception is thrown.
+ *
+ * Warnings:
+ * - total snow height given in <caaml:snowPackCond> is different from the sum of the layer-thicknesses. The snow height given in <caaml:snowPackCond> will be
+ *   ignored.
+ * - grain size of a surface-hoar-layer differs from the surface-hoar-layer-thickness. Adjustment: Grain size will be set to layer thickness.
+ * - temperature of a layer is above 0&deg;C. Adjustment: Set temperature to 0&deg;C.
+ * - liquid water content (lwc) is greater than 0 and temperature is below 0&deg;C. Adjustment: Set lwc to 0.
+ * - grain form is "FC" and grain size is above 1.6 mm. Adjustment: nothing.
+ * - grain form is "DH" and grain size is below 1.4 mm. Adjustment: nothing.
+ *
+ * Exceptions:
+ * - grain size is 0 and grain form is not "IF"
+ * - slope angle is > 0&deg; and no azimuth is given. (If the slope angle is not given, the slope angle is set to 0&deg;.)
+ * - missing data / wrong camml-version ( != 6.0.3)
+ * - wrong syntax in caaml-file (pointy brackets, matching quotes,...)
+ *
+ * @subsection caaml_encoding XML encoding
+ * Each XML document should specify its encoding. However this information might sometimes be missing or even worse, be false. This makes the XML document non-compliant.
+ * Normally, CAAML reads the file encoding in the file itself. If this does not work (one of the two cases given above), it is possible to force the
+ * encoding of the input file by using the "XML_ENCODING" option. This option takes one of the following values
+ * ("LE" stands for "Little Endian" and "BE" for "Big Endian"):
+ *  UTF-8, UTF-16, UTF-16-LE, UTF-16-BE, UTF-32, UTF-32-LE, UTF-32-BE, LATIN1, ISO-8859-1, WCHAR
+ *
+ * @section caaml_writing Writing a caaml-file
+ * This is an example of a caaml-file written with this plugin:
+ * @code
+ *<?xml version="1.0" encoding="UTF-8"?>
+ * <caaml:SnowProfile gml:id="SLF_WFJ2" xmlns:xsi="http://www.w3.org/2001/XMLSchema-instance" xmlns:gml="http://www.opengis.net/gml" xmlns:caaml="http://caaml.org/Schemas/SnowProfileIACS/v6.0.3" xmlns:snp="http://www.slf.ch/snowpack/1.0" xmlns:slf="http://www.slf.ch/snowprofile/1.0">
+ *   <caaml:timeRef>
+ *     <caaml:recordTime>
+ *       <caaml:TimeInstant>
+ *         <caaml:timePosition>2008-05-16T09:00:00+02:00</caaml:timePosition>
+ *       </caaml:TimeInstant>
+ *     </caaml:recordTime>
+ *     <caaml:dateTimeReport>2018-12-18T17:38:41+01:00</caaml:dateTimeReport>
+ *   </caaml:timeRef>
+ *   <caaml:srcRef>
+ *     <caaml:Operation gml:id="OPERATION_ID">
+ *       <caaml:name>SNOWPACK v3.45 compiled on Dec 10 2018, 15:45:05. user: theile</caaml:name>
+ *     </caaml:Operation>
+ *   </caaml:srcRef>
+ *...
+ * @endcode
+ * Furthermore some data about the profile location and following profiles will be written:
+ * - stratigraphic profile
+ * - temperature profile
+ * - density profile
+ * - lwc profile
+ * - specific surface area profile
+ * - strength profile
+ *
+ * @section caaml_example Example
+ * @code
+ * [Input]
+ * COORDSYS	= CH1903
+ * SNOW	= CAAML
+ * SNOWPATH	= ./input/snowCAAMLdata
+ * SNOWFILE	= 5WJ_20120229.caaml
+ * CAAML_MAX_ELEMENT_THICKNESS = 0.002
+ * @endcode
+ *
+ */
+
+/**
+ * @class DataResampler
+ * @brief Resample data.
+ * The data (double) is given as a x-vector xVec and y-Vector yVec. The new sampling can be defined by an interval dx or by an arbitrary
+ * x-vector xVecGoal. Two methods are implemented one for point data and one for range data.
+ * For point data the new values are interpolated and extrapolated.
+ * For range data the new range-values are averaged over the old ranges.
+ * The size of a range (=thickness of a layer) is defined by the difference: xVec[i+1]-xVec[i] and for the last range: xMax-xVec[i]
+ * Assumptions:
+ * - xVec[i] < xVec[i+1]
+ * - xVecGoal[i] < xVecGoal[i+1]
+ *
+ * Additional assumptions for the range data:
+ * - xVec[0] >= 0
+ * - xVecGoal[0] >= 0
+ * - the last value of xVec and xVecGoal has to be smaller (not equal!) than xMax
+ *
+ * Examples:
+ * Point-data example with rotation:
+ * Input:                    xVec:{10, 50, 184}  yVec:{273.15, 263.15, 253.15} xVecGoal:{0, 84} xMax=184
+ * Rotation result:          xVec:{0, 134, 174} yVec:{253.15, 263.15, 273.15}
+ * Final (resampled) result: xVec:{0,84}        yVec:{253.15, 259.42}
+ *
+ * Range-data example with rotation:
+ * Input:                    xVec:{0, 10, 50}   yVec:{300,400,400} xVecGoal:{0,84} xMax=184
+ * Rotation result: 		 xVec:{0, 134, 174} yVec:{400,400,300}
+ * Final (resampled) result: xVec:{0,84}        yVec:{400,390}
+ *
+ * @author Thiemo Theile
+ * @date   2018
+ */
+class DataResampler {
+	public:
+		DataResampler(const std::vector<double>& xVecIn, const std::vector<double>& yVecIn, const double dxIn, const double xMaxIn,
+					  const bool isRangeMeasurement, const bool changeDirectionIn);
+		DataResampler(const std::vector<double>& xVecIn, const std::vector<double>& yVecIn, const std::vector<double>& xVecGoalIn,
+					  const double xMaxIn, const bool isRangeMeasurement, const bool changeDirectionIn);
+		std::vector<double> getResampledXVec();
+		std::vector<double> getResampledYVec();
+		void printProfile(const std::string message);
+		bool resample();
+
+	private:
+		bool checkIfDataIsValid();
+		void resamplePointValues();
+		void resampleRangeValues();
+		void createXVecGoalFromDx(const double dx);
+		void changeDirectionOfXAxis();
+
+		std::vector<double> xVec;
+		std::vector<double> yVec;
+		std::vector<double> xVecGoal;
+		const double xMax;
+		const bool useMethodForRangeValues; //if true use rangeValueMethod, otherwise use pointValueMethod
+		const bool changeDirection;         //if true change the direction of the x-Axis before resampling
+};
+
+DataResampler::DataResampler(const std::vector<double>& xVecIn, const std::vector<double>& yVecIn, const double dxIn, const double xMaxIn,
+							const bool isRangeMeasurement, const bool changeDirectionIn)
+		: xVec(xVecIn),yVec(yVecIn),xVecGoal(),xMax(xMaxIn),useMethodForRangeValues(isRangeMeasurement),
+		  changeDirection(changeDirectionIn)
+{
+	createXVecGoalFromDx(dxIn);
+}
+
+DataResampler::DataResampler(const std::vector<double>& xVecIn, const std::vector<double>& yVecIn, const std::vector<double>& xVecGoalIn,
+							 double xMaxIn, const bool isRangeMeasurement, const bool changeDirectionIn)
+		: xVec(xVecIn),yVec(yVecIn),xVecGoal(xVecGoalIn),xMax(xMaxIn),
+		  useMethodForRangeValues(isRangeMeasurement), changeDirection(changeDirectionIn)
+{
+}
+
+void DataResampler::printProfile(const std::string message="profile:")
+{
+	std::cout << message << std::endl;
+	std::cout << "Depth:    Value:   " << std::endl;
+	if(xVec.size() == yVec.size()){
+		for (size_t ii=0;ii<xVec.size();ii++){
+			std::cout << xVec[ii] << "   " << yVec[ii] << std::endl;
+		}
+	}
+	std::cout << std::endl;
+}
+
+std::vector<double> DataResampler::getResampledXVec()
+{
+	return xVec;
+}
+
+std::vector<double> DataResampler::getResampledYVec()
+{
+	return yVec;
+}
+
+bool DataResampler::checkIfDataIsValid()
+{
+	//check if the assumptions for the data are fulfilled
+	if(xVec.size() != yVec.size()){
+		return false;
+	}
+	if(xVec.size() < 1){
+		return false;
+	}
+	if(xVecGoal.size() <1){
+		return false;
+	}
+	for(size_t ii=0; ii<xVec.size()-1; ii++){
+		if(xVec[ii] >= xVec[ii+1]){
+			return false;
+		}
+	}
+	for(size_t ii=0; ii<xVecGoal.size()-1; ii++){
+		if(xVecGoal[ii] >= xVecGoal[ii+1]){
+			return false;
+		}
+	}
+	if(useMethodForRangeValues){
+		if(xVecGoal[xVecGoal.size()-1] >= xMax){
+			return false;
+		}
+		if(xVec[xVec.size()-1] >= xMax){
+			return false;
+		}
+		if(xVecGoal[0] < 0){
+			return false;
+		}
+		if(xVec[0] < 0){
+			return false;
+		}
+	}
+	return true;
+}
+
+bool DataResampler::resample()
+{
+	const bool dataIsValid = checkIfDataIsValid();
+	if (dataIsValid==false) return false;
+
+	//printProfile("original profile");
+	if( changeDirection ){
+		changeDirectionOfXAxis();
+		//printProfile("rotated profile");
+	}
+	if(useMethodForRangeValues){
+		resampleRangeValues();
+	}else{
+		resamplePointValues();
+	}
+	//printProfile("resampled profile");
+	return true;
+}
+
+void DataResampler::resamplePointValues()
+{
+	std::vector<double> xVecResampled;
+	std::vector<double> yVecResampled;
+	size_t index=1;
+	for (size_t indexGoal=0; indexGoal < xVecGoal.size(); indexGoal++){
+		const double x=xVecGoal[indexGoal];
+		//1. search for index so that xVec[index-1]<x<=xVec[index]
+		while (xVec[index] < x && index < xVec.size()-1){
+			index++;
+		}
+		//2. interpolate new y-value linearly
+		//Example: x=5 xVec[index-1]=4 xVec[index]=6 yVec[index-1]=20 yVec[index]=10
+		//         => y = 20 +(10-20)/(6-4)*(5-4) = 15
+		const double y=yVec[index-1]+(yVec[index]-yVec[index-1])/(xVec[index]-xVec[index-1])*(x-xVec[index-1]);
+		xVecResampled.push_back(x);
+		yVecResampled.push_back(y);
+	}
+	xVec=xVecResampled;
+	yVec=yVecResampled;
+}
+
+void DataResampler::resampleRangeValues()
+{
+	//append some values to the vectors for correct treatment of the last value:
+	xVec.push_back(xMax);
+	yVec.push_back(yVec[yVec.size()-1]);
+	xVecGoal.push_back(xMax);
+	std::vector<double> xVecResampled;
+	std::vector<double> yVecResampled;
+
+	size_t index=1;
+	for (size_t indexGoal=0; indexGoal < xVecGoal.size()-1; indexGoal++){
+		const double x=xVecGoal[indexGoal];
+		const double dx=xVecGoal[indexGoal+1]-x;
+		//1. search for index so that x<xVec[index]<xVec[index+k]<x+dx
+		while (xVec[index]<x && index < xVec.size()-1){
+			index++;
+		}
+		size_t k=0;
+		while (xVec[index+k]<x+dx && index+k < xVec.size()-1){
+			k++;
+		}
+		//2. calculate the value for the new range x:x+dx by weighted averaging of xVec[index:index+k]
+		//example: x=0, dx=10, xVec=[0,5,15,...], yVec=[10,20,100,...] will give y = 10*(5-0)/10 + 20*(10-5)/10 = 15
+		double y=0;
+		double xiiPrevious=x;
+		for (size_t ii=0; ii<=k; ii++){
+			double xii = xVec[index+ii];
+			double yi = yVec[index-1+ii];
+			if(xii>x+dx){
+				xii=x+dx;
+			}
+			double weight = (xii-xiiPrevious)/dx;
+			xiiPrevious=xii;
+			y=y+weight*yi;
+		}
+		xVecResampled.push_back(x);
+		yVecResampled.push_back(y);
+	}
+	xVec=xVecResampled;
+	yVec=yVecResampled;
+}
+
+/**
+ * @brief xVecGoal with a regular sampling (dx) is created
+ * Example: for dx=50, xMax=184: xVecGoal={0,50,100,150}
+ */
+void DataResampler::createXVecGoalFromDx(const double dx)
+{
+	xVecGoal.clear();
+	double x=0;
+	while(x < xMax){
+		xVecGoal.push_back(x);
+		x=x+dx;
+	}
+}
+
+/**
+ * @brief The direction of the x-axis is changed and the origin is shifted to xMax.
+ * Example: xVec={0,40,90} xMax=100 is changed to:
+ *			     {10,60,100} for point-data
+ *				 {0,10,60} for range-data
+ */
+void DataResampler::changeDirectionOfXAxis()
+{
+	std::vector<double> dxVec;
+	std::vector<double> xVecTemp;
+	std::vector<double> yVecTemp;
+
+	//calculate thicknesses of the layers:
+	for (size_t ii=0; ii<xVec.size()-1; ii++){
+		double dz = xVec[ii+1]-xVec[ii];
+		dxVec.push_back(dz);
+	}
+	dxVec.push_back(xMax-xVec[xVec.size()-1]);
+	//change x-direction:
+	for (size_t ii=0; ii<xVec.size(); ii++){
+		double thickness = 0;
+		if (useMethodForRangeValues){
+			thickness = dxVec[ii];
+		}
+		double zTemp = xMax - xVec[ii] - thickness;
+		xVecTemp.push_back(zTemp);
+		yVecTemp.push_back(yVec[ii]);
+	}
+	//reverse the order:
+	for (size_t ii=0; ii<xVec.size(); ii++){
+		xVec[xVec.size()-ii-1] = xVecTemp[ii];
+		yVec[xVec.size()-ii-1] = yVecTemp[ii];
+	}
+}
+
+
+//Define namespaces and abbreviations
+const char* CaaMLIO::xml_ns_caaml = (const char*) "http://caaml.org/Schemas/SnowProfileIACS/v6.0.3";
+const char* CaaMLIO::xml_ns_abrev_caaml = (const char*) "caaml";
+const char* CaaMLIO::xml_ns_gml = (const char*) "http://www.opengis.net/gml";
+const char* CaaMLIO::xml_ns_abrev_gml = (const char*) "gml";
+const char* CaaMLIO::xml_ns_xsi = (const char*) "http://www.w3.org/2001/XMLSchema-instance";
+const char* CaaMLIO::xml_ns_abrev_xsi = (const char*) "xsi";
+const char* CaaMLIO::xml_ns_slf = (const char*) "http://www.slf.ch/snowprofile/1.0";
+const char* CaaMLIO::xml_ns_abrev_slf = (const char*) "slf";
+const char* CaaMLIO::xml_ns_snp = (const char*) "http://www.slf.ch/snowpack/1.0";
+const char* CaaMLIO::xml_ns_abrev_snp = (const char*) "snp";
+// const std::string xml_schemaLocation_snp = "http://www.slf.ch/snowpack/snowpack.xsd";
+const std::string namespaceCAAML = "caaml";
+const std::string namespaceSNP = "snp";
+const std::string namespaceGML = "gml";
+//Define paths in xml-file
+//const std::string CaaMLIO::TimeData_xpath = "/caaml:SnowProfile/caaml:validTime";
+const std::string CaaMLIO::TimeData_xpath = "/caaml:SnowProfile/caaml:timeRef/caaml:recordTime/caaml:TimeInstant/caaml:timePosition";
+
+const std::string CaaMLIO::StationMetaData_xpath = "/caaml:SnowProfile/caaml:locRef";
+
+const std::string CaaMLIO::SnowData_xpath = "/caaml:SnowProfile/caaml:snowProfileResultsOf/caaml:SnowProfileMeasurements";
+
+CaaMLIO::CaaMLIO(const SnowpackConfig& cfg, const RunInfo& run_info)
+           : info(run_info), i_snowpath(), o_snowpath(), experiment(), i_max_element_thickness(IOUtils::nodata),
+             caaml_writeout_as_readin(false), haz_write(true), in_tz(), inDoc(),inEncoding(),hoarDensitySurf(0),grainForms()
+{
+	init(cfg);
+	grainForms.clear();
+}
+
+/**
+ * @brief This routine initializes the caamlIO (filenames, XML-encoding...)
+ * @param cfg
+ */
+void CaaMLIO::init(const SnowpackConfig& cfg)
+{
+	std::string tmpstr;
+
+	cfg.getValue("TIME_ZONE", "Input", in_tz);
+
+	cfg.getValue("METEOPATH", "Input", tmpstr, IOUtils::nothrow);
+	cfg.getValue("SNOWPATH", "Input", i_snowpath, IOUtils::nothrow);
+	if (i_snowpath.empty())
+		i_snowpath = tmpstr;
+	cfg.getValue("CAAML_MAX_ELEMENT_THICKNESS", "Input", i_max_element_thickness, IOUtils::nothrow);
+	if (i_max_element_thickness==0.) i_max_element_thickness=IOUtils::nodata; //so inishell can expose it
+	cfg.getValue("CAAML_WRITEOUT_AS_READIN", "Input", caaml_writeout_as_readin, IOUtils::nothrow);
+
+	cfg.getValue("EXPERIMENT", "Output", experiment);
+	cfg.getValue("METEOPATH", "Output", tmpstr, IOUtils::nothrow);
+	cfg.getValue("SNOWPATH", "Output", o_snowpath, IOUtils::nothrow);
+	if (o_snowpath.empty())
+		o_snowpath = tmpstr;
+	cfg.getValue("HAZ_WRITE", "Output", haz_write, IOUtils::nothrow);
+
+	//input encoding forcing, inherited from CosmoXMLIO
+	inEncoding=pugi::encoding_auto;
+	tmpstr.clear();
+	cfg.getValue("XML_ENCODING", "INPUT", tmpstr, IOUtils::nothrow);
+	if (!tmpstr.empty()) {
+		if (tmpstr=="UTF-8") inEncoding=pugi::encoding_utf8;
+		else if (tmpstr=="UTF-16-LE") inEncoding=pugi::encoding_utf16_le;
+		else if (tmpstr=="UTF-16-BE") inEncoding=pugi::encoding_utf16_be;
+		else if (tmpstr=="UTF-16") inEncoding=pugi::encoding_utf16;
+		else if (tmpstr=="LATIN1") inEncoding=pugi::encoding_latin1;
+		else if (tmpstr=="ISO-8859-1") inEncoding=pugi::encoding_latin1;
+		else if (tmpstr=="UTF-32") inEncoding=pugi::encoding_utf32;
+		else if (tmpstr=="UTF-32-LE") inEncoding=pugi::encoding_utf32_le;
+		else if (tmpstr=="UTF-32-BE") inEncoding=pugi::encoding_utf32_be;
+		else if (tmpstr=="WCHAR") inEncoding=pugi::encoding_wchar;
+		else
+			throw InvalidArgumentException("Encoding \""+tmpstr+"\" is not supported!", AT);
+	}
+	//get density for surface hoar
+	cfg.getValue("HOAR_DENSITY_SURF", "SnowpackAdvanced", hoarDensitySurf); // Density of SH at surface node (kg m-3)
+}
+
+/**
+ * @brief This routine opens the caaml-file and checks the syntax of the caaml-file.
+ * @param in_snowfile filename (with path) of the caaml-file
+ */
+void CaaMLIO::openIn_CAAML(const std::string& in_snowfile)
+{
+	const pugi::xml_parse_result result = inDoc.load_file(in_snowfile.c_str(),pugi::parse_default,inEncoding);
+	if (!result){
+		throw IOException("CAAML [" + in_snowfile + "] parsed with errors. Error description: " + result.description(), AT);
+	}
+}
+
+
+/**
+ * @brief This routine checks if the specified snow cover data exists
+ * @param i_snowfile file containing the initial state of the snowpack
+ * @param stationID
+ * @return true if the file exists
+ */
+bool CaaMLIO::snowCoverExists(const std::string& i_snowfile, const std::string& /*stationID*/) const
+{
+	std::string snofilename( getFilenamePrefix(i_snowfile, i_snowpath, false) );
+
+	if (snofilename.rfind(".caaml") == string::npos) {
+		snofilename += ".caaml";
+	}
+
+	return FileUtils::fileExists(snofilename);
+}
+
+/**
+ * @brief This routine reads the status of the snow cover at program start
+ * @param i_snowfile file containing the initial state of the snowpack
+ * @param stationID
+ * @param SSdata
+ * @param Zdata
+ * @param read_salinity
+ */
+void CaaMLIO::readSnowCover(const std::string& i_snowfile, const std::string& stationID,
+                            SN_SNOWSOIL_DATA& SSdata, ZwischenData& Zdata, const bool& /*read_salinity*/)
+{
+	std::string snofilename( getFilenamePrefix(i_snowfile, i_snowpath, false) );
+	std::string hazfilename(snofilename);
+
+	if (snofilename.rfind(".caaml") == string::npos) {
+		snofilename += ".caaml";
+		hazfilename += ".haz";
+	} else {
+		hazfilename.replace(hazfilename.rfind(".caaml"), 6, ".haz");
+	}
+
+	read_snocaaml(snofilename, stationID, SSdata);
+	Zdata.reset();
+
+	if (caaml_writeout_as_readin){
+		SnowStation Xdata(true, false);
+		Xdata.initialize(SSdata,0);
+		mio::Date now;
+		now.setFromSys();
+		writeSnowCover(now,Xdata,Zdata,true);
+	}
+}
+
+/**
+ * @brief This routine returns the filename_prefix
+ * @param fnam e.g. "20180516-5wj_84934_en-v6"
+ * @param path e.g. "input"
+ * @param addexp if true the experiment-string will be added to the filename
+ * @return the filename-prefix e.g. "input/20180516-5wj_84934_en-v6"
+ */
+std::string CaaMLIO::getFilenamePrefix(const std::string& fnam, const std::string& path, const bool addexp) const
+{
+	//TODO: read only once (in constructor)
+	std::string filename_prefix( path + "/" + fnam );
+
+	if (addexp && (experiment != "NO_EXP"))
+		filename_prefix += "_" + experiment;
+
+	return filename_prefix;
+}
+
+/**
+ * @brief This routine reads the caaml file into SSdata
+ * @param in_snowFilename filename of the caaml file
+ * @param stationID
+ * @param SSdata data structure including all important station parameters as well as LayerData
+ * @return true if file was read successfully
+ */
+bool CaaMLIO::read_snocaaml(const std::string& in_snowFilename, const std::string& stationID, SN_SNOWSOIL_DATA& SSdata)
+{
+	// Read CAAML snow profile file
+	openIn_CAAML(in_snowFilename);
+
+	//Read profile date
+	SSdata.profileDate = xmlGetDate();
+
+	//Read station metadata
+	SSdata.meta = xmlGetStationData(stationID);
+
+	//Snow-Soil properties: set to default if not available in file
+	setCustomSnowSoil(SSdata);
+
+	//Read layers
+	xmlReadLayerData(SSdata);
+
+	if (SSdata.nLayers>0) {
+		const bool directionTopDown = getLayersDir(); //Read profile direction
+		//Read quantity profiles (density, temperature and lwc)
+		//temperature data is needed. if not available an exception is thrown:
+		getAndSetProfile("/caaml:tempProfile/caaml:Obs","caaml:snowTemp",directionTopDown,false,SSdata.Ldata);
+		//density data is needed. if not available an exception is thrown:
+		getAndSetProfile("/caaml:densityProfile/caaml:Layer","caaml:density",directionTopDown,true,SSdata.Ldata);
+		//lwc data is optional. if not available, no problem:
+		getAndSetProfile("/caaml:lwcProfile/caaml:Layer","caaml:lwc",directionTopDown,true,SSdata.Ldata);
+
+		adjustToSlopeAngle(SSdata); // #cmb
+		
+		checkAllDataForConsistencyAndSetMissingValues(SSdata);
+	}
+	//checkWhatWasReadIn(SSdata);
+	return true;
+}
+
+
+/**
+ * @brief This routine adjust the snow pack thickness/height to the slope angle (internal snow profile is always vertical to ground)
+ * @param SSdata data structure including all important station parameters as well as LayerData
+ * #cmb (needs to be called before checkAllDataForConsistency...)
+ */
+void CaaMLIO::adjustToSlopeAngle(SN_SNOWSOIL_DATA& SSdata)
+{
+	const double cos_sl = cos(SSdata.meta.getSlopeAngle()*mio::Cst::to_rad);
+	SSdata.Height = SSdata.Height * cos_sl;
+	SSdata.HS_last = SSdata.HS_last * cos_sl;
+	for (size_t ii=0; ii<SSdata.nLayers; ii++) {
+		SSdata.Ldata[ii].hl = SSdata.Ldata[ii].hl * cos_sl;
+		if(i_max_element_thickness != IOUtils::nodata){
+			SSdata.Ldata[ii].ne = (size_t) ceil(SSdata.Ldata[ii].hl/i_max_element_thickness);
+		}else{
+			SSdata.Ldata[ii].ne=1;
+		}
+	}
+}
+
+
+/**
+ * @brief This routine reads the date of the snowpack from the caaml-file
+ */
+Date CaaMLIO::xmlGetDate()
+{
+	Date date;
+	pugi::xml_node dateNode =  inDoc.first_element_by_path(TimeData_xpath.c_str());
+	const std::string dateStr( (const char*)dateNode.child_value() );
+	if (dateStr==""){
+		throw NoDataException("No data found for '"+TimeData_xpath+"'. Please check the version of the caaml-file. Only caaml-version 6 is supported. ", AT);
+	}
+	IOUtils::convertString(date, dateStr, in_tz);
+	return date;
+}
+
+/**
+ * @brief This routine reads the station data from the caaml-file
+ * @param stationID
+ */
+StationData CaaMLIO::xmlGetStationData(const std::string& stationID)
+{
+	double x=IOUtils::nodata, y=IOUtils::nodata, z=IOUtils::nodata;
+	double slopeAngle=IOUtils::nodata, azimuth=IOUtils::nodata;
+
+	pugi::xml_node stationNode =  inDoc.first_element_by_path(StationMetaData_xpath.c_str());
+	if( stationNode.empty() ){
+		throw NoDataException("No data found for '"+StationMetaData_xpath+"'", AT);
+	}
+
+	const std::string stationName = std::string( (const char*)stationNode.child("caaml:name").child_value() );
+	sscanf(stationNode.child("caaml:validElevation").child("caaml:ElevationPosition").child("caaml:position").child_value(),"%lf",&z);
+	const char* azimuthStr = stationNode.child("caaml:validAspect").child("caaml:AspectPosition").child("caaml:position").child_value();
+	azimuth = IOUtils::bearing(azimuthStr);  //convert aspect-string to a bearing (0-360) if given as a char (N, NW, S,...)
+	if(azimuth == IOUtils::nodata){
+		sscanf(azimuthStr,"%lf",&azimuth);   //if aspect was given as a number, just convert aspect-string to double
+	}
+	sscanf(stationNode.child("caaml:validAspect").child("caaml:AspectPosition").child("caaml:position").child_value(),"%lf",&azimuth);
+	sscanf(stationNode.child("caaml:validSlopeAngle").child("caaml:SlopeAnglePosition").child("caaml:position").child_value(),"%lf",&slopeAngle);
+	sscanf(stationNode.child("caaml:pointLocation").child("gml:Point").child("gml:pos").child_value(),"%lf %lf",&x,&y);
+
+	Coords tmppos;
+	tmppos.setLatLon(x, y, z);
+	StationData metatmp(tmppos, stationID, stationName);
+	metatmp.setSlope(slopeAngle, azimuth);
+	return metatmp;
+}
+
+/**
+ * @brief This routine reads custom-snow-soil-data from the caaml-file into Xdata.
+ * @param Xdata data structure including all important station parameters as well as LayerData
+ */
+void CaaMLIO::setCustomSnowSoil(SN_SNOWSOIL_DATA& Xdata)
+{
+	const std::string xpath( "/caaml:metaData/caaml:customData/snp" );
+	//if (xmlDoesPathExist(SnowData_xpath+xpath+":Albedo") == false)
+		//std::cout << "There is no snowpack-custom-data in the caaml-file. Setting all values (albedo, erosion level,...) to default..." << std::endl;
+	Xdata.Albedo = xmlReadValueFromPath(xpath,"Albedo",0.6);
+	Xdata.SoilAlb = xmlReadValueFromPath(xpath,"SoilAlb",0.2);
+	Xdata.BareSoil_z0 = xmlReadValueFromPath(xpath,"BareSoil_z0",0.02);
+	Xdata.Canopy_Height = xmlReadValueFromPath(xpath,"CanopyHeight",0.);
+	Xdata.Canopy_LAI = xmlReadValueFromPath(xpath,"CanopyLAI",0.);
+	Xdata.Canopy_BasalArea = xmlReadValueFromPath(xpath,"CanopyBasalArea",0.);
+	Xdata.Canopy_Direct_Throughfall = xmlReadValueFromPath(xpath,"CanopyDirectThroughfall",1.);
+	Xdata.ErosionLevel = xmlReadValueFromPath(xpath,"ErosionLevel",0);
+	Xdata.TimeCountDeltaHS = xmlReadValueFromPath(xpath,"TimeCountDeltaHS",0.);
+}
+
+/**
+ * @brief Direction in which the layers are stored in the caaml-file. "top down" or "bottom up".
+ *        Snowpack needs the "bottom up" direction.
+ * @return true if the direction is "bottom up"
+ */
+bool CaaMLIO::getLayersDir()
+{
+	const std::string direction( xmlReadAttributeFromPath(SnowData_xpath,"dir") );
+	return (direction!="bottom up");
+}
+
+/**
+ * @brief Read one stratigraphic layer from the caaml-file
+ * @param nodeLayer xml-node pointing to <caaml:Layer> in the caaml-file
+ * @return data of one layer which was read in from the caaml-file
+ */
+LayerData CaaMLIO::xmlGetLayer(pugi::xml_node nodeLayer, std::string& grainFormCode)
+{
+	grainFormCode="";
+	LayerData Layer;
+	for (pugi::xml_node node = nodeLayer.first_child(); node; node = node.next_sibling()){
+		const std::string fieldName( node.name() );
+		if(fieldName == "caaml:grainSize"){
+			const std::string unitMeasured( node.attribute("uom").as_string() );
+			if (xmlReadValueFromNode(node.child("caaml:Components").child("caaml:avg"),"caaml:avg",Layer.rg,"mm",unitMeasured,0.5)){
+				Layer.rb = Layer.rg/4.; //this value will be replaced if there is this value in the customData...
+			}else if(xmlReadValueFromNode(node.child("caaml:Components").child("caaml:avgMax"),"caaml:avgMax",Layer.rg,"mm",unitMeasured,0.5)){
+				Layer.rb = Layer.rg/4.; //this value will be replaced if there is this value in the customData...
+			}
+		}
+		if (xmlReadValueFromNode(node,"caaml:thickness",Layer.hl,"m")){
+			if(i_max_element_thickness != IOUtils::nodata){
+				Layer.ne = (size_t) ceil(Layer.hl/i_max_element_thickness);
+			}else{
+				Layer.ne=1;
+			}
+		}
+		if (fieldName == "caaml:wetness"){ //this value will be replaced if a lwc-profile is in the caaml-file!!!
+			Layer.phiWater = lwc_codeToVal((const char*) node.child_value());
+		}
+		if (fieldName == "caaml:hardness"){
+			//const double hardness = hardness_codeToVal((char*) node.child_value());
+			//std::cout << "hardness (we have no member (of Layer) we could set this value to!!!): " << hardness << " " << std::endl;
+		}
+		if (fieldName == "caaml:grainFormPrimary"){
+			grainFormCode = std::string( (const char*)node.child_value() );
+			grainShape_codeToVal(grainFormCode, Layer.sp, Layer.dd, Layer.mk); // these values will be replaced if there are values in the custom-snowpack-data
+		}
+		if (fieldName == "caaml:validFormationTime"){
+			const std::string date_str( (const char*) node.child("caaml:TimeInstant").child("caaml:timePosition").child_value() );
+			Date date;
+			IOUtils::convertString(date, date_str, in_tz);
+			Layer.depositionDate = date;
+		}
+	}
+
+	//read custom-snowpack-data. do this at the end to be sure to use these values (if available)
+	for (pugi::xml_node node = nodeLayer.child("caaml:metaData").child("caaml:customData").first_child(); node; node = node.next_sibling())
+	{
+		xmlReadValueFromNode(node,"snp:dendricity",Layer.dd);
+		xmlReadValueFromNode(node,"snp:sphericity",Layer.sp);
+		xmlReadValueFromNode(node,"snp:bondSize",Layer.rb);
+		xmlReadValueFromNode(node,"snp:phiSoil",Layer.phiSoil);
+		xmlReadValueFromNode(node,"snp:SurfaceHoarMass",Layer.hr);
+		xmlReadValueFromNode(node,"snp:StressRate",Layer.CDot);
+		xmlReadValueFromNode(node,"snp:Metamorphism",Layer.metamo);
+		const std::string fieldName( node.name() );
+		if (fieldName == "snp:marker") {
+			sscanf((const char*) node.child_value(),"%hu",&Layer.mk);
+		}
+	}
+	return Layer;
+}
+
+/**
+ * @brief Read the stratigraphic layers from the caaml-file to SSdata
+ * @param SSdata
+ */
+void CaaMLIO::xmlReadLayerData(SN_SNOWSOIL_DATA& SSdata)
+{
+	const bool directionTopDown = getLayersDir(); //Read profile direction
+
+	std::string path = SnowData_xpath+"/caaml:snowPackCond/caaml:hS/caaml:Components/caaml:height";
+	const pugi::xml_node nodeHS =  inDoc.first_element_by_path( (const char*) path.c_str() );
+	SSdata.HS_last=IOUtils::nodata;
+	xmlReadValueFromNode(nodeHS,"caaml:height",SSdata.HS_last,"m");
+
+	size_t nLayers=0;
+	path = SnowData_xpath+"/caaml:stratProfile/caaml:Layer";
+	const pugi::xml_node nodeFirstLayer =  inDoc.first_element_by_path( (const char*) path.c_str() );
+	if(nodeFirstLayer.empty()){
+		throw NoDataException("Layer data not found in caaml-file. Expected path: '"+path+"'", AT);
+	}
+	pugi::xml_node nodeLastLayer;
+	for (pugi::xml_node node = nodeFirstLayer; node; node = node.next_sibling("caaml:Layer")){
+		nLayers++;
+		nodeLastLayer=node;
+	}
+	SSdata.nLayers=nLayers;
+	SSdata.Ldata.resize(SSdata.nLayers, LayerData());
+	grainForms.clear();
+	std::string grainForm="";
+	if (SSdata.nLayers>0) {
+		if (!directionTopDown) {
+			size_t ii=0;
+			for (pugi::xml_node node = nodeFirstLayer; node; node = node.next_sibling("caaml:Layer")){
+				SSdata.Ldata[ii] = xmlGetLayer(node,grainForm);
+				grainForms.push_back(grainForm);
+				ii++;
+			}
+		}else{
+			size_t ii=0;
+			for (pugi::xml_node node = nodeLastLayer; node; node = node.previous_sibling("caaml:Layer")){
+				SSdata.Ldata[ii] = xmlGetLayer(node,grainForm);
+				grainForms.push_back(grainForm);
+				ii++;
+			}
+		}
+		//Estimate depostion dates (in case it was not in the caaml-file):
+		estimateValidFormationTimesIfNotSetYet(SSdata.Ldata,SSdata.profileDate);
+	}
+}
+
+/**
+ * @brief Read profile data (density, temperature or lwc) from the caaml-file.
+ *        The density- and temperature-profile have to be in the caaml-file. Otherwise an
+ *        exception is thrown. The LWC-profile is optional and ignored if not available.
+ * @param path path to the profile data. e.g. "/caaml:densityProfile/caaml:Layer"
+ * @param name name of the xml-element to read. e.g. "caaml:snowTemp"
+ * @param zVec output: depth-values in meter
+ * @param valVec output: profile-values (valVec has the same length as zVec)
+ * @return true if the profile was read in successfully
+ */
+bool CaaMLIO::xmlGetProfile(const std::string path, const std::string name, std::vector<double>& zVec, std::vector<double>& valVec)
+{
+	//check if data exists:
+	if( !xmlDoesPathExist(SnowData_xpath+path)){
+		if(name == "caaml:lwc"){
+			//std::cout << "No lwc-profile in the caaml-file. lwc will be estimated from the wetness in the stratigraphic profile. " << std::endl;
+			return false;
+		}else{
+			throw NoDataException("Invalid path for: '"+name+"'-profile. path: '"+path+"'", AT);
+		}
+	}
+
+	std::string profilePath = SnowData_xpath+path;
+	const pugi::xml_node nodeFirstProfile =  inDoc.first_element_by_path( (const char*) profilePath.c_str() );
+	zVec.resize(0);
+	valVec.resize(0);
+	for (pugi::xml_node nodeProfile = nodeFirstProfile; nodeProfile; nodeProfile = nodeProfile.next_sibling()){
+		for (pugi::xml_node node = nodeProfile.first_child(); node; node = node.next_sibling()){
+			const std::string fieldName( node.name() );
+			if (fieldName == name){
+					double val=0;
+				sscanf((const char*) node.child_value(), "%lf", &val);
+				if (name=="caaml:snowTemp"){
+					val = unitConversion(val,(const char*)node.attribute("uom").as_string(),(const char*)"K");
+				}
+				valVec.push_back(val);
+			}
+			if (fieldName == "caaml:depth" || fieldName == "caaml:depthTop") {
+				double z=0;
+				sscanf((const char*) node.child_value(), "%lf", &z);
+				z = unitConversion(z,(const char*)node.attribute("uom").as_string(),(const char*)"m");
+				zVec.push_back(z);
+			}
+		}
+	}
+	return true;
+}
+
+/**
+ * @brief Read profile data (density, temperature or lwc) from the caaml-file, rotate the direction
+ *        of the data to "top up" and resample the data to the sampling of the stratigraphic data.
+ * @param path path to the profile data. e.g. "/caaml:densityProfile/caaml:Layer"
+ * @param name name of the xml-element to read. e.g. "caaml:snowTemp"
+ * @param directionTopDown true if the direction is top down
+ * @param isRangeMeasurement true if the data is a range measurement (like density or lwc),
+ *                           false if the data is a point measurement (like temperature)
+ * @param Layers output
+ */
+void CaaMLIO::getAndSetProfile(const std::string path, const std::string name,
+							   const bool directionTopDown, const bool isRangeMeasurement,std::vector<LayerData>& Layers)
+{
+	std::vector<double> zVec;
+	std::vector<double> valVec;
+	//read the data from the Caaml-file:
+	bool profileExists = xmlGetProfile(path, name, zVec, valVec);
+	if (profileExists){
+		//direction has to be bottomUp:
+		bool changeDirection=false;
+		if (directionTopDown) {
+			changeDirection=true;
+		}
+		//create a vector of the z-positions from the layerData. the profile will be resampled to these layers.
+		std::vector<double> zVecLayers;
+		double z=0.;
+		for (size_t ii=0; ii<Layers.size(); ii++) {
+			if(isRangeMeasurement){
+				zVecLayers.push_back(z);
+				z += Layers[ii].hl;
+			}else{
+				z += Layers[ii].hl;
+				zVecLayers.push_back(z);
+			}
+		}
+		//resample the profile data
+		DataResampler resampler(zVec,valVec,zVecLayers,z,isRangeMeasurement,changeDirection);
+		if (resampler.resample()==false){
+			throw IOException("Something wrong with "+name+"-profile data in CaaML-file", AT);
+		}
+		valVec = resampler.getResampledYVec();
+
+		//Set temperature, density and lwc from the profiles
+		for (size_t ii=0; ii<Layers.size(); ii++) { //loop over the number of layers
+			if (name=="caaml:snowTemp"){
+				Layers[ii].tl = valVec[ii];
+			}
+			if (name=="caaml:density"){
+				Layers[ii].phiIce = valVec[ii]/Constants::density_ice;
+			}
+			if (name=="caaml:lwc"){
+				Layers[ii].phiWater = valVec[ii]/100.0;  //change from % to relative value
+			}
+		}
+	}
+}
+
+/**
+ * @brief If the deposition-date-value for a layer is not defined in the caaml-file, the deposition-date
+ *        will be estimated from profile-date and the snow-type.
+ * @param Layers output
+ * @param profileDate date of the snow-profile
+ */
+void CaaMLIO::estimateValidFormationTimesIfNotSetYet(std::vector<LayerData> &Layers, const Date profileDate)
+{
+	for (size_t ii=0; ii<Layers.size(); ii++) {
+		if(Layers[ii].depositionDate.isUndef()){
+			const unsigned int snowType = ElementData::snowType(Layers[ii].dd,Layers[ii].sp,Layers[ii].rg,Layers[ii].mk,Layers[ii].phiWater,
+																ElementData::snowResidualWaterContent(Layers[ii].phiIce));
+			const unsigned int a = (unsigned int) (snowType/100.);
+			if (ii==0) {
+				if (a==6) {
+					Layers[ii].depositionDate = profileDate;
+				} else if (a==0 || a==1) {
+					Layers[ii].depositionDate = profileDate-(Date)1./2440638.;
+				} else {
+					Layers[ii].depositionDate = profileDate-(Date)2./2440638.;
+				}
+			} else {
+				if ((a==0 || a==1) && (Layers[ii-1].depositionDate > profileDate-(Date)2./2440638.)) {
+					Layers[ii].depositionDate = profileDate-(Date)1./2440638.;
+				} else {
+					Layers[ii].depositionDate = profileDate-(Date)2./2440638.;
+				}
+			}
+		}
+	}
+}
+
+/**
+ * @brief Check station- and layer-data for consistency. If possible set reasonable values, otherwise throw exceptions or write warnings.
+ *        Furthermore determine some missing values (total number of elements (nodes), height and phiVoids).
+ * @param SSdata
+ */
+void CaaMLIO::checkAllDataForConsistencyAndSetMissingValues( SN_SNOWSOIL_DATA& SSdata )
+{
+	//check station data:
+	double azimuth = SSdata.meta.getAzimuth();
+	double slopeAngle = SSdata.meta.getSlopeAngle();
+	if(slopeAngle ==IOUtils::nodata){
+		slopeAngle=0;
+	}
+	if(azimuth==IOUtils::nodata){
+		if(slopeAngle==0){
+			azimuth=0;
+		}
+		if(slopeAngle > 0){
+			throw NoDataException("No data found for 'caaml:validAspect'. If the slope-angle is >0 degree, we also need the azimuth. ", AT);
+		}
+	}
+	SSdata.meta.setSlope(slopeAngle,azimuth);
+
+	//check layer data:
+	for (size_t ii = 0; ii < SSdata.nLayers; ii++) {
+		std::string grainFormCode = grainForms[ii];
+		if (grainFormCode=="MF"){
+			if (SSdata.Ldata[ii].tl < Constants::meltfreeze_tk-0.05){
+				SSdata.Ldata[ii].mk = (unsigned short int) (SSdata.Ldata[ii].mk + 10);
+			}
+		}
+		if (grainFormCode=="SH" && ii==SSdata.nLayers-1){ //set parameters for surface hoar (only at the surface, not buried)
+			SSdata.Ldata[ii].phiWater=0;
+			SSdata.Ldata[ii].phiIce = hoarDensitySurf/Constants::density_ice;
+			double grainRadius = M_TO_MM(SSdata.Ldata[ii].hl/2.0);
+			if(grainRadius != SSdata.Ldata[ii].rg){
+				std::cout << "WARNING! Inconsistent input data in caaml-file: Grain size for surface-hoar-layer should be about the same value as the "
+				          << "surface-hoar-layer-thickness (" << grainRadius*2 << " mm). Adjusting grain size from: "
+				          << SSdata.Ldata[ii].rg*2 << " mm to " << grainRadius*2 << " mm." << std::endl;
+				SSdata.Ldata[ii].rg = grainRadius;
+			}
+			SSdata.Ldata[ii].rb = SSdata.Ldata[ii].rg/3.;
+			SSdata.Ldata[ii].dd = 0.;
+			SSdata.Ldata[ii].sp = 0.;
+			SSdata.Ldata[ii].mk = 3;
+		}
+		if (SSdata.Ldata[ii].rg == 0.) {
+			if (grainFormCode=="IF") {
+				SSdata.Ldata[ii].rg = 3./2.;
+				SSdata.Ldata[ii].rb = 3./8.;
+			} else throw IOException("Grain size missing for a non-ice layer!", AT);
+		}
+		// set temperature to 0°C if warmer than 0°C:
+		if (SSdata.Ldata[ii].tl > Constants::meltfreeze_tk){
+			std::cout << "WARNING! Inconsistent input data in caaml-file: Temperature in layer " << ii << ": " << SSdata.Ldata[ii].tl-Constants::meltfreeze_tk
+			          << " degree Celsius. Temperature above 0 degree Celsius not possible! Setting temperature to 0 degree Celsius." << std::endl;
+			SSdata.Ldata[ii].tl = Constants::meltfreeze_tk;
+		}
+		// set lwc to 0 if colder than 0°C:
+		if (SSdata.Ldata[ii].tl < Constants::meltfreeze_tk && SSdata.Ldata[ii].phiWater > 0 ){
+			std::cout << "WARNING! Inconsistent input data in caaml-file: LWC: " << SSdata.Ldata[ii].phiWater
+			          << " temperature: " << SSdata.Ldata[ii].tl << " in layer: " << ii << std::endl;
+			std::cout << "Setting lwc to 0! Since liquid water is not possible in snow below 0 degree Celsius." << std::endl;
+			//throw IOException("LWC > 0 but temperature below 0°C!", AT);
+			SSdata.Ldata[ii].phiWater = 0;
+		}
+		if (grainFormCode=="FC" && SSdata.Ldata[ii].rg>0.8){
+			std::cout << "WARNING! Inconsistent input data in caaml-file: Grain shape 'FC' and grain size > 1.5mm! "
+			          << "Faceted crystals should be smaller than 1.5mm. " << std::endl;
+		}
+		if (grainFormCode=="DH" && SSdata.Ldata[ii].rg<0.7){
+			std::cout << "WARNING! Inconsistent input data in caaml-file: Grain shape 'DH' and grain size < 1.5mm! "
+			          << "Depth hoar crystals should be larger than 1.5mm. " << std::endl;
+		}
+	}
+	//Compute total number of elements (nodes), height and phiVoids
+	SSdata.nN = 1;
+	SSdata.Height = 0.;
+	for (size_t ii = 0; ii < SSdata.nLayers; ii++) {
+		SSdata.nN += SSdata.Ldata[ii].ne;
+		SSdata.Height += SSdata.Ldata[ii].hl;
+		SSdata.Ldata[ii].phiVoids = 1. - SSdata.Ldata[ii].phiSoil - SSdata.Ldata[ii].phiWater - SSdata.Ldata[ii].phiIce;
+	}
+
+	if (SSdata.HS_last != IOUtils::nodata){
+		if(SSdata.HS_last > SSdata.Height+0.0005 || SSdata.HS_last < SSdata.Height-0.0005){
+			std::cout << "WARNING! Inconsistent input data in caaml-file: Snow-height given in caaml:snowPackCond (" << SSdata.HS_last
+			          << " m) is different from the sum of the layer-thicknesses (" << SSdata.Height
+			          << " m)! For the simulation the sum of the layer-thicknesses will be used." << std::endl;
+		}
+	}
+	SSdata.HS_last = SSdata.Height;
+}
+
+/**
+ * @brief This routine writes the status of the snow cover at program termination and at specified backup times
+ * @param date current
+ * @param Xdata
+ * @param Zdata
+ * @param forbackup dump Xdata on the go
+ */
+void CaaMLIO::writeSnowCover(const Date& date, const SnowStation& Xdata,
+                             const ZwischenData& Zdata, const size_t& forbackup)
+{
+	const std::string bak = (forbackup > 0)? "_" + ((forbackup == 1)?("backup"):(date.toString(mio::Date::NUM))) : "";
+	std::string snofilename( getFilenamePrefix(Xdata.meta.getStationID().c_str(), o_snowpath) + bak + ".caaml" );
+	std::string hazfilename( getFilenamePrefix(Xdata.meta.getStationID().c_str(), o_snowpath) + bak + ".haz" );
+
+	writeSnowFile(snofilename, date, Xdata);
+	if (haz_write) SmetIO::writeHazFile(hazfilename, date, Xdata, Zdata);
+}
+
+/**
+ * @brief This routine writes the status of the snow cover to a caaml-file.
+ * @param snofilename
+ * @param date date of the snow-profile
+ * @param Xdata data structure containing all the data describing a snow-profile (which will be written to
+ *              the caaml-file)
+ */
+void CaaMLIO::writeSnowFile(const std::string& snofilename, const Date& date, const SnowStation& Xdata)
+{
+	pugi::xml_document doc;
+	// Generate XML declaration
+	pugi::xml_node declarationNode = doc.append_child(pugi::node_declaration);
+	declarationNode.append_attribute("version")    = "1.0";
+	declarationNode.append_attribute("encoding")   = "UTF-8";
+	// A valid XML doc must contain a single root node of any name
+	pugi::xml_node root = doc.append_child( (namespaceCAAML+":SnowProfile").c_str() );
+	root.append_attribute("gml:id") = ("SLF_"+Xdata.meta.stationID).c_str();
+	root.append_attribute(("xmlns:"+string((const char*)xml_ns_abrev_xsi)).c_str()) = string((const char*)xml_ns_xsi).c_str();
+	root.append_attribute(("xmlns:"+string((const char*)xml_ns_abrev_gml)).c_str()) = string((const char*)xml_ns_gml).c_str();
+	root.append_attribute(("xmlns:"+string((const char*)xml_ns_abrev_caaml)).c_str()) = string((const char*)xml_ns_caaml).c_str();
+	root.append_attribute("xmlns:snp") = string((const char*)xml_ns_snp).c_str();
+	root.append_attribute(("xmlns:"+string((const char*)xml_ns_abrev_slf)).c_str()) = string((const char*)xml_ns_slf).c_str();
+
+	// Write profile date
+	pugi::xml_node dateNode = root.append_child( (namespaceCAAML+":timeRef").c_str() );
+	dateNode.append_child( (namespaceCAAML+":recordTime").c_str() )
+	        .append_child( (namespaceCAAML+":TimeInstant").c_str() )
+	        .append_child( (namespaceCAAML+":timePosition").c_str() )
+	        .append_child(pugi::node_pcdata).set_value( date.toString(mio::Date::ISO_TZ).c_str() );
+	mio::Date now;
+	now.setFromSys();
+	dateNode.append_child( (namespaceCAAML+":dateTimeReport").c_str() )
+	        .append_child(pugi::node_pcdata).set_value( now.toString(mio::Date::ISO_TZ).c_str() );
+
+	//Write srcRef
+	pugi::xml_node srcNode = root.append_child( (namespaceCAAML+":srcRef").c_str() )
+	                             .append_child( (namespaceCAAML+":Operation").c_str() );
+	srcNode.append_attribute("gml:id") = "OPERATION_ID";
+	const std::string snowpackString = "SNOWPACK v"+info.version+" compiled on "+info.compilation_date+". user: "+info.user;
+	xmlWriteElement(srcNode,(namespaceCAAML+":name").c_str(),snowpackString.c_str(),"","");
+
+	// Write station data locRef
+	writeStationData(root,Xdata);
+
+	// Write stratigraphic profile
+	pugi::xml_node stratNode = root.append_child( (namespaceCAAML+":snowProfileResultsOf").c_str() )
+	                               .append_child( (namespaceCAAML+":SnowProfileMeasurements").c_str() );
+	stratNode.append_attribute("dir") = "top down";
+
+	//Write custom snow/soil data
+	pugi::xml_node snowSoilNode = stratNode.append_child( (namespaceCAAML+":metaData").c_str() )
+	                                       .append_child( (namespaceCAAML+":customData").c_str() );
+	writeCustomSnowSoil(snowSoilNode,Xdata);
+
+	// Write profile depth
+	snprintf(valueStr, num_max_len,"%.4f",100.*Xdata.cH/Xdata.cos_sl); // cmb
+	xmlWriteElement(stratNode,(namespaceCAAML+":profileDepth").c_str(),valueStr,"uom","cm");
+
+	//Write height of snow and Snow Water Equivalent (SWE)
+	pugi::xml_node tempNode = stratNode.append_child( (namespaceCAAML+":snowPackCond").c_str() )
+	                                   .append_child( (namespaceCAAML+":hS").c_str() )
+	                                   .append_child( (namespaceCAAML+":Components").c_str() );
+	snprintf(valueStr, num_max_len,"%.4f",100.*(Xdata.cH - Xdata.Ground)/Xdata.cos_sl); // cmb
+	xmlWriteElement(tempNode,(namespaceCAAML+":height").c_str(),valueStr,"uom","cm");
+	snprintf(valueStr, num_max_len,"%.2f",Xdata.swe);
+	xmlWriteElement(tempNode,(namespaceCAAML+":waterEquivalent").c_str(),valueStr,"uom","kgm-2");
+
+	//Write layers and quantity profiles
+	writeLayers(stratNode,Xdata);
+	writeProfiles(stratNode,Xdata);
+
+	// Save XML tree to file.
+	// Remark: second optional param is indent string to be used;
+	// default indentation is tab character.
+	bool saveSucceeded = doc.save_file(snofilename.c_str(), PUGIXML_TEXT("  "), pugi::format_default, pugi::encoding_utf8);
+	if(!saveSucceeded){
+		std::cout << "Something went wrong with saving the caaml-file: " << snofilename << std::endl;
+	}
+}
+
+
+/**
+ * @brief Write the custom-snow-soil-data to the caaml-file.
+ */
+void CaaMLIO::writeCustomSnowSoil(pugi::xml_node& node, const SnowStation& Xdata)
+{
+	snprintf(valueStr,num_max_len,"%.4f",Xdata.Albedo);
+	xmlWriteElement(node,(namespaceSNP+":Albedo").c_str(),valueStr,"","");
+	snprintf(valueStr,num_max_len,"%.4f",Xdata.SoilAlb);
+	xmlWriteElement(node,(namespaceSNP+":SoilAlb").c_str(),valueStr,"","");
+	snprintf(valueStr,num_max_len,"%.4f",Xdata.BareSoil_z0);
+	xmlWriteElement(node,(namespaceSNP+":BareSoil_z0").c_str(),valueStr,"uom","m");
+	if (Xdata.Cdata != NULL) {
+		snprintf(valueStr,num_max_len,"%.4f",Xdata.Cdata->height);
+		xmlWriteElement(node,(namespaceSNP+":CanopyHeight").c_str(),valueStr,"uom","m");
+		snprintf(valueStr,num_max_len,"%.4f",Xdata.Cdata->lai);
+		xmlWriteElement(node,(namespaceSNP+":CanopyLAI").c_str(),valueStr,"","");
+		snprintf(valueStr,num_max_len,"%.4f",Xdata.Cdata->BasalArea);
+		xmlWriteElement(node,(namespaceSNP+":CanopyBasalArea").c_str(),valueStr,"","");
+		snprintf(valueStr,num_max_len,"%.4f",Xdata.Cdata->throughfall);
+		xmlWriteElement(node,(namespaceSNP+":CanopyDirectThroughfall").c_str(),valueStr,"","");
+	} else {
+		snprintf(valueStr,num_max_len,"%.0f",IOUtils::nodata);
+		xmlWriteElement(node,(namespaceSNP+":CanopyHeight").c_str(),valueStr,"uom","m");
+		snprintf(valueStr,num_max_len,"%.0f",IOUtils::nodata);
+		xmlWriteElement(node,(namespaceSNP+":CanopyLAI").c_str(),valueStr,"","");
+		snprintf(valueStr,num_max_len,"%.0f",IOUtils::nodata);
+		xmlWriteElement(node,(namespaceSNP+":CanopyBasalArea").c_str(),valueStr,"","");
+		snprintf(valueStr,num_max_len,"%.0f",IOUtils::nodata);
+		xmlWriteElement(node,(namespaceSNP+":CanopyDirectThroughfall").c_str(),valueStr,"","");
+	}
+	snprintf(valueStr,num_max_len,"%d",static_cast<unsigned int>(Xdata.ErosionLevel));
+	xmlWriteElement(node,(namespaceSNP+":ErosionLevel").c_str(),valueStr,"","");
+#ifndef SNOWPACK_CORE
+	snprintf(valueStr,num_max_len,"%.4f",Xdata.TimeCountDeltaHS);
+	xmlWriteElement(node,(namespaceSNP+":TimeCountDeltaHS").c_str(),valueStr,"","");
+#else
+	snprintf(valueStr,num_max_len,"%.0f",IOUtils::nodata);
+	xmlWriteElement(node,(namespaceSNP+":TimeCountDeltaHS").c_str(),valueStr,"","");
+#endif
+}
+
+/**
+ * @brief Write the stratigraphic-layer-data to the caaml-file.
+ */
+void CaaMLIO::writeLayers(pugi::xml_node& node, const SnowStation& Xdata)
+{
+	pugi::xml_node stratNode = node.append_child( (namespaceCAAML+":stratProfile").c_str() );
+	stratNode.append_child( (namespaceCAAML+":stratMetaData").c_str() );
+
+	if (!Xdata.Edata.empty()) {
+		for (size_t ii = Xdata.Edata.size(); ii-->0;) {
+			const bool snowLayer = (ii >= Xdata.SoilNode);
+			pugi::xml_node layerNode = stratNode.append_child( (namespaceCAAML+":Layer").c_str() );
+			// Write custom layer data
+			pugi::xml_node customNode = layerNode.append_child( (namespaceCAAML+":metaData").c_str() )
+			                                     .append_child( (namespaceCAAML+":customData").c_str() );
+			writeCustomLayerData(customNode,Xdata.Edata[ii],Xdata.Ndata[ii]);
+
+			// Write snow and soil layer data 
+			snprintf(layerDepthTopStr,num_max_len,"%.4f",100.*(Xdata.cH - Xdata.Ndata[ii+1].z)/Xdata.cos_sl); // cmb
+			xmlWriteElement(layerNode,(namespaceCAAML+":depthTop").c_str(),layerDepthTopStr,"uom","cm");
+			snprintf(layerThicknessStr,num_max_len,"%.4f",100.*Xdata.Edata[ii].L/Xdata.cos_sl); // cmb
+			xmlWriteElement(layerNode,(namespaceCAAML+":thickness").c_str(),layerThicknessStr,"uom","cm");
+
+			if (snowLayer) {
+				//const unsigned int snowType = ElementData::snowType(Xdata.Edata[ii].dd, Xdata.Edata[ii].sp, Xdata.Edata[ii].rg, Xdata.Edata[ii].mk, Xdata.Edata[ii].theta[WATER],  Xdata.Edata[ii].res_wat_cont);
+				const unsigned int snowType = Xdata.Edata[ii].getSnowType();
+				const unsigned int a = snowType/100;
+				const unsigned int b = (snowType-100*a)/10;
+				const unsigned int c = snowType-100*a-10*b;
+				if (c != 2) {
+					xmlWriteElement(layerNode,(namespaceCAAML+":grainFormPrimary").c_str(),grainShape_valToAbbrev(a).c_str(),"","");
+				} else {
+					xmlWriteElement(layerNode,(namespaceCAAML+":grainFormPrimary").c_str(),"MFcr","","");
+				}
+				xmlWriteElement(layerNode,(namespaceCAAML+":grainFormSecondary").c_str(),grainShape_valToAbbrev(b).c_str(),"","");
+
+				pugi::xml_node grainSizeNode = layerNode.append_child( (namespaceCAAML+":grainSize").c_str() );
+				grainSizeNode.append_attribute("uom") = "mm";
+				pugi::xml_node compNode = grainSizeNode.append_child( (namespaceCAAML+":Components").c_str() );
+				snprintf(layerValStr,num_max_len,"%.3f",2.*Xdata.Edata[ii].rg);
+				xmlWriteElement(compNode,(namespaceCAAML+":avg").c_str(),layerValStr,"","");
+			}
+			pugi::xml_node timeNode = layerNode.append_child( (namespaceCAAML+":validFormationTime").c_str() )
+			                                   .append_child( (namespaceCAAML+":TimeInstant").c_str() );
+			xmlWriteElement(timeNode,(namespaceCAAML+":timePosition").c_str(),Xdata.Edata[ii].depositionDate.toString(mio::Date::ISO_TZ).c_str(),"","");
+			if (snowLayer) {
+				xmlWriteElement(layerNode,(namespaceCAAML+":hardness").c_str(),hardness_valToCode(Xdata.Edata[ii].hard).c_str(),"uom",""); //HACK: check values... seem always the same!
+			}
+			xmlWriteElement(layerNode,(namespaceCAAML+":wetness").c_str(),lwc_valToCode(Xdata.Edata[ii].theta[WATER]).c_str(),"uom","");
+		}
+	}
+}
+
+/**
+ * @brief Write the custom-layer-data to the caaml-file.
+ */
+void CaaMLIO::writeCustomLayerData(pugi::xml_node& node, const ElementData& Edata, const NodeData& Ndata)
+{
+	snprintf(valueStr,num_max_len,"%.4f",Edata.theta[SOIL]);
+	xmlWriteElement(node,(namespaceSNP+":phiSoil").c_str(),valueStr,"","");
+	snprintf(valueStr,num_max_len,"%.4f",Edata.soil[2]);
+	xmlWriteElement(node,(namespaceSNP+":SoilRho").c_str(),valueStr,"uom","kgm-3");
+	snprintf(valueStr,num_max_len,"%.4f",Edata.soil[0]);
+	xmlWriteElement(node,(namespaceSNP+":SoilK").c_str(),valueStr,"uom","Wm-1s-1");
+	snprintf(valueStr,num_max_len,"%.4f",Edata.soil[1]);
+	xmlWriteElement(node,(namespaceSNP+":SoilC").c_str(),valueStr,"uom","Jkg-1");
+	snprintf(valueStr,num_max_len,"%.4f",Edata.rb);
+	xmlWriteElement(node,(namespaceSNP+":bondSize").c_str(),valueStr,"","");
+	snprintf(valueStr,num_max_len,"%.2f",Edata.dd);
+	xmlWriteElement(node,(namespaceSNP+":dendricity").c_str(),valueStr,"","");
+	snprintf(valueStr,num_max_len,"%.2f",Edata.sp);
+	xmlWriteElement(node,(namespaceSNP+":sphericity").c_str(),valueStr,"","");
+	snprintf(valueStr,num_max_len,"%4u",static_cast<int>(Edata.mk));
+	xmlWriteElement(node,(namespaceSNP+":marker").c_str(),valueStr,"","");
+	snprintf(valueStr,num_max_len,"%.4f",Ndata.hoar);
+	xmlWriteElement(node,(namespaceSNP+":SurfaceHoarMass").c_str(),valueStr,"uom","kgm-2");
+	xmlWriteElement(node,(namespaceSNP+":ne").c_str(),"1","","");
+	snprintf(valueStr,num_max_len,"%.4f",Edata.CDot);
+	xmlWriteElement(node,(namespaceSNP+":StressRate").c_str(),valueStr,"uom","Nm-2s-1");
+	snprintf(valueStr,num_max_len,"%.4f",Edata.metamo);
+	xmlWriteElement(node,(namespaceSNP+":Metamorphism").c_str(),valueStr,"","");
+	snprintf(valueStr,num_max_len,"%5u",Edata.ID);
+	xmlWriteElement(node,(namespaceSNP+":ID").c_str(),valueStr,"","");
+}
+
+/**
+ * @brief Write the density-, temperature, lwc-, SSA- and strength-profile to the caaml-file.
+ */
+void CaaMLIO::writeProfiles(pugi::xml_node& node, const SnowStation& Xdata)
+{
+	// temperature profile
+	pugi::xml_node tempNode = node.append_child( (namespaceCAAML+":tempProfile").c_str() );
+	tempNode.append_child( (namespaceCAAML+":tempMetaData").c_str() );
+	if (!Xdata.Ndata.empty()) {
+		for (size_t ii = Xdata.Ndata.size(); ii-->0;) {
+			pugi::xml_node obsNode = tempNode.append_child( (namespaceCAAML+":Obs").c_str() );
+			snprintf(layerDepthTopStr,num_max_len,"%.4f",100*(Xdata.cH - Xdata.Ndata[ii].z)/Xdata.cos_sl); // cmb
+			xmlWriteElement(obsNode,(namespaceCAAML+":depth").c_str(),layerDepthTopStr,"uom","cm");
+			snprintf(valueStr,num_max_len,"%.3f",unitConversion(Xdata.Ndata[ii].T,(const char*)"degK",(const char*)"degC"));
+			xmlWriteElement(obsNode,(namespaceCAAML+":snowTemp").c_str(),valueStr,"uom","degC");
+		}
+	}//end temperature profile
+
+	// density profile;
+	pugi::xml_node densityNode = node.append_child( (namespaceCAAML+":densityProfile").c_str() );
+	pugi::xml_node metaNode1 = densityNode.append_child( (namespaceCAAML+":densityMetaData").c_str() );
+	xmlWriteElement(metaNode1,(namespaceCAAML+":methodOfMeas").c_str(),"other","","");
+	if (!Xdata.Edata.empty()) {
+		for (size_t ii = Xdata.Edata.size(); ii-->0;) {
+			pugi::xml_node layerNode = densityNode.append_child( (namespaceCAAML+":Layer").c_str() );
+			snprintf(layerDepthTopStr,num_max_len,"%.4f",100*(Xdata.cH - Xdata.Ndata[ii+1].z)/Xdata.cos_sl); // cmb
+			xmlWriteElement(layerNode,(namespaceCAAML+":depthTop").c_str(),layerDepthTopStr,"uom","cm");
+			snprintf(layerThicknessStr,num_max_len,"%.4f",100*Xdata.Edata[ii].L/Xdata.cos_sl); // cmb
+			xmlWriteElement(layerNode,(namespaceCAAML+":thickness").c_str(),layerThicknessStr,"uom","cm");
+			snprintf(valueStr,num_max_len,"%.2f",Xdata.Edata[ii].Rho);
+			xmlWriteElement(layerNode,(namespaceCAAML+":density").c_str(),valueStr,"uom","kgm-3");
+		}
+	}//end density profile
+
+
+	// lwc profile;
+	pugi::xml_node lwcNode = node.append_child( (namespaceCAAML+":lwcProfile").c_str() );
+	pugi::xml_node metaNode2 = lwcNode.append_child( (namespaceCAAML+":lwcMetaData").c_str() );
+	xmlWriteElement(metaNode2,(namespaceCAAML+":methodOfMeas").c_str(),"other","","");
+	if (!Xdata.Edata.empty()) {
+		for (size_t ii = Xdata.Edata.size(); ii-->0;) {
+			pugi::xml_node layerNode = lwcNode.append_child( (namespaceCAAML+":Layer").c_str() );
+			snprintf(layerDepthTopStr,num_max_len,"%.4f",100*(Xdata.cH - Xdata.Ndata[ii+1].z)/Xdata.cos_sl); // cmb
+			xmlWriteElement(layerNode,(namespaceCAAML+":depthTop").c_str(),layerDepthTopStr,"uom","cm");
+			snprintf(layerThicknessStr,num_max_len,"%.4f",100*Xdata.Edata[ii].L/Xdata.cos_sl); // cmb
+			xmlWriteElement(layerNode,(namespaceCAAML+":thickness").c_str(),layerThicknessStr,"uom","cm");
+			snprintf(valueStr,num_max_len,"%.2f",Xdata.Edata[ii].theta[2]*100);
+			xmlWriteElement(layerNode,(namespaceCAAML+":lwc").c_str(),valueStr,"uom","% by Vol");
+		}
+	}//end lwc profile
+
+
+	// specSurfAreaProfile profile;
+	pugi::xml_node ssaNode = node.append_child( (namespaceCAAML+":specSurfAreaProfile").c_str() );
+	pugi::xml_node metaNode3 = ssaNode.append_child( (namespaceCAAML+":specSurfAreaMetaData").c_str() );
+	xmlWriteElement(metaNode3,(namespaceCAAML+":methodOfMeas").c_str(),"other","","");
+	if (!Xdata.Edata.empty()) {
+		for (size_t ii = Xdata.Edata.size(); ii-->0;) {
+			pugi::xml_node layerNode = ssaNode.append_child( (namespaceCAAML+":Layer").c_str() );
+			snprintf(layerDepthTopStr,num_max_len,"%.4f",100*(Xdata.cH - Xdata.Ndata[ii+1].z)/Xdata.cos_sl); // cmb
+			xmlWriteElement(layerNode,(namespaceCAAML+":depthTop").c_str(),layerDepthTopStr,"uom","cm");
+			snprintf(layerThicknessStr,num_max_len,"%.4f",100*Xdata.Edata[ii].L/Xdata.cos_sl); // cmb
+			xmlWriteElement(layerNode,(namespaceCAAML+":thickness").c_str(),layerThicknessStr,"uom","cm");
+			double ogs = Xdata.Edata[ii].ogs;
+			double rho = Xdata.Edata[ii].Rho;
+			double ssa = 6.0/(rho*ogs/1000.0); //conversion from optical grain size to ssa
+			snprintf(valueStr,num_max_len,"%.2f",ssa);
+			xmlWriteElement(layerNode,(namespaceCAAML+":specSurfArea").c_str(),valueStr,"uom","m2kg-1");
+		}
+	}//end specSurfAreaProfile
+
+	// strengthProfile;
+	pugi::xml_node strengthNode = node.append_child( (namespaceCAAML+":strengthProfile").c_str() );
+	pugi::xml_node metaNode4 = strengthNode.append_child( (namespaceCAAML+":strengthMetaData").c_str() );
+	xmlWriteElement(metaNode4,(namespaceCAAML+":strengthType").c_str(),"shear","","");
+	xmlWriteElement(metaNode4,(namespaceCAAML+":methodOfMeas").c_str(),"other","","");
+	if (!Xdata.Edata.empty()) {
+		for (size_t ii = Xdata.Edata.size(); ii-->0;) {
+			pugi::xml_node layerNode = strengthNode.append_child( (namespaceCAAML+":Layer").c_str() );
+			snprintf(layerDepthTopStr,num_max_len,"%.4f",100*(Xdata.cH - Xdata.Ndata[ii+1].z)/Xdata.cos_sl); // cmb
+			xmlWriteElement(layerNode,(namespaceCAAML+":depthTop").c_str(),layerDepthTopStr,"uom","cm");
+			snprintf(layerThicknessStr,num_max_len,"%.4f",100*Xdata.Edata[ii].L/Xdata.cos_sl); // cmb
+			xmlWriteElement(layerNode,(namespaceCAAML+":thickness").c_str(),layerThicknessStr,"uom","cm");
+#ifndef SNOWPACK_CORE
+			snprintf(valueStr,num_max_len,"%.2f",(Xdata.Edata[ii].s_strength)*1000); //conversion from kPa to Nm-2: *1000
+			xmlWriteElement(layerNode,(namespaceCAAML+":strengthValue").c_str(),valueStr,"uom","Nm-2");
+#else
+			sprintf(valueStr,"%.0f",IOUtils::nodata); //conversion from kPa to Nm-2: *1000
+			xmlWriteElement(layerNode,(namespaceCAAML+":strengthValue").c_str(),valueStr,"uom","Nm-2");
+#endif
+		}
+	}//end strengthProfile
+}
+
+/**
+ * @brief Write the station-data to the caaml-file.
+ */
+void CaaMLIO::writeStationData(pugi::xml_node& root, const SnowStation& Xdata)
+{
+	pugi::xml_node node = root.append_child( (namespaceCAAML+":locRef").c_str() );
+	node.append_attribute("gml:id") = ("SLF_"+Xdata.meta.stationID+"_1").c_str();
+	xmlWriteElement(node,(namespaceCAAML+":name").c_str(),(const char*) Xdata.meta.stationName.c_str(),"","");
+	xmlWriteElement(node,(namespaceCAAML+":obsPointSubType").c_str(),"","","");
+
+	pugi::xml_node elevNode = node.append_child( (namespaceCAAML+":validElevation").c_str() )
+	                              .append_child( (namespaceCAAML+":ElevationPosition").c_str() );
+	elevNode.append_attribute("uom") = "m";
+	char elevStr[5];
+	snprintf(elevStr,5,"%.0f",Xdata.meta.position.getAltitude());
+	xmlWriteElement(elevNode,(namespaceCAAML+":position").c_str(),elevStr,"","");
+
+	pugi::xml_node aspectNode = node.append_child( (namespaceCAAML+":validAspect").c_str() )
+	                                .append_child( (namespaceCAAML+":AspectPosition").c_str() );
+	xmlWriteElement(aspectNode,(namespaceCAAML+":position").c_str(),IOUtils::bearing(Xdata.meta.getAzimuth()).c_str(),"","");
+
+	if(Xdata.meta.getSlopeAngle()!=IOUtils::nodata){
+		pugi::xml_node slopeNode = node.append_child( (namespaceCAAML+":validSlopeAngle").c_str() )
+		                               .append_child( (namespaceCAAML+":SlopeAnglePosition").c_str() );
+		slopeNode.append_attribute("uom") = "deg";
+		char slopeStr[4];
+		snprintf(slopeStr,4,"%.0f",Xdata.meta.getSlopeAngle());
+		xmlWriteElement(slopeNode,(namespaceCAAML+":position").c_str(),slopeStr,"","");
+	}
+	pugi::xml_node pointNode = node.append_child( (namespaceCAAML+":pointLocation").c_str() )
+								   .append_child( (namespaceGML+":Point").c_str() );
+	pointNode.append_attribute("gml:id") = ("SLF_"+Xdata.meta.stationID+"_2").c_str();
+	pointNode.append_attribute("srsName") = "urn:ogc:def:crs:OGC:1.3:CRS84";
+	pointNode.append_attribute("srsDimension") = "2";
+	char posStr[30];
+	snprintf(posStr,30,"%f %f",Xdata.meta.position.getLon(),Xdata.meta.position.getLat());
+	xmlWriteElement(pointNode,"gml:pos",posStr,"","");
+}
+
+void CaaMLIO::writeTimeSeries(const SnowStation& /*Xdata*/, const SurfaceFluxes& /*Sdata*/, const CurrentMeteo& /*Mdata*/,
+                              const ProcessDat& /*Hdata*/, const double /*wind_trans24*/)
+{
+	throw IOException("Nothing implemented here!", AT);
+}
+
+void CaaMLIO::writeProfile(const Date& /*date*/, const SnowStation& /*Xdata*/)
+{
+	throw IOException("Nothing implemented here!", AT);
+}
+
+bool CaaMLIO::writeHazardData(const std::string& /*stationID*/, const std::vector<ProcessDat>& /*Hdata*/,
+                             const std::vector<ProcessInd>& /*Hdata_ind*/, const size_t& /*num*/)
+{
+	throw IOException("Nothing implemented here!", AT);
+}
+
+/**
+ * @brief Convert from liquid water content code to value
+ * @author Adrien Gaudard
+ * @param code Liquid water content code (one character)
+ * return Liquid water content value (fraction)
+ */
+double CaaMLIO::lwc_codeToVal(const char* code)
+{
+	if (!strcmp(code,"D")) return 0.;
+	if (!strcmp(code,"M")) return 0.01;
+	if (!strcmp(code,"W")) return 0.03;
+	if (!strcmp(code,"V")) return 0.08;
+	if (!strcmp(code,"S")) return 0.15;
+
+	throw IOException("Unrecognized liquid water content code.", AT);
+}
+
+/**
+ * @brief Convert from liquid water content value to code
+ * @author Adrien Gaudard
+ * @param val Liquid water content value (fraction)
+ * return Liquid water content code (one character)
+ */
+std::string CaaMLIO::lwc_valToCode(const double val)
+{
+	if (val == 0.00) return "D";
+	if (val <  0.03) return "M";
+	if (val <  0.08) return "W";
+	if (val <  0.15) return "V";
+	if (val <  1.00) return "S";
+
+	throw IOException("Invalid liquid water content value.", AT);
+}
+
+/**
+ * @brief Convert from hardness code to value
+ * @author Adrien Gaudard
+ * @param code Hardness code
+ * return Hardness value (1 to 6)
+ */
+double CaaMLIO::hardness_codeToVal(char* code)
+{
+	const std::string codeString(code);
+	if( codeString == "n/a")
+		return IOUtils::nodata;
+
+	double val = 0.;
+	unsigned int n = 0;
+	char* c[2];
+	c[0] = strtok(code,"-");
+	c[1] = strtok(NULL,"-");
+
+	for (size_t i=0; i<2; i++) {
+		if (c[i]) {
+			n++;
+			if (!strcmp(c[i],"F")) {
+				val += 1.;
+			} else if (!strcmp(c[i],"4F")) {
+				val += 2.;
+			} else if (!strcmp(c[i],"1F")) {
+				val += 3.;
+			} else if (!strcmp(c[i],"P")) {
+				val += 4.;
+			} else if (!strcmp(c[i],"K")) {
+				val += 5.;
+			} else if (!strcmp(c[i],"I")) {
+				val += 6.;
+			} else {
+				throw IOException("Unrecognized hardness code.", AT);
+			}
+		}
+	}
+	return val/n;
+}
+
+/**
+ * @brief Convert from hardness value to code
+ * @author Adrien Gaudard
+ * @param val Hardness value (1 to 6)
+ * return Hardness code
+ */
+std::string CaaMLIO::hardness_valToCode(const double val)
+{
+	if (val <= 1.0) return "F";
+	if (val <= 1.5) return "F-4F";
+	if (val <= 2.0) return "4F";
+	if (val <= 2.5) return "4F-1F";
+	if (val <= 3.0) return "1F";
+	if (val <= 3.5) return "1F-P";
+	if (val <= 4.0) return "P";
+	if (val <= 4.5) return "P-K";
+	if (val <= 5.0) return "K";
+	if (val <= 5.5) return "K-I";
+	if (val <= 6.0) return "I";
+	if (val == IOUtils::nodata) return "n/a";
+	std::cout<< "Hardness value: " << val << std::endl;
+	throw IOException("Unrecognized hardness value: ", AT);
+}
+
+/**
+ * @brief Convert from grain shape code to values (sphericity, dendricity, marker)
+ * @author Adrien Gaudard
+ * @param[in] code Grain shape code
+ * @param[out] sp sphericity
+ * @param[out] dd dendricity
+ * @param[out] mk micro-structure marker
+ */
+void CaaMLIO::grainShape_codeToVal(const std::string& code, double &sp, double &dd, unsigned short int &mk)
+{
+	//first check some special grain shapes (with 4 letters):
+	if (code=="PPgp") {
+		sp = 1.; dd = 0.; mk = 4;
+	} else {
+		//otherwise take only the first two letters of the code
+		const std::string code2Letters = code.substr(0,2);
+		if (code2Letters=="PP") {
+			sp = 0.5; dd = 1.; mk = 0;
+		} else if (code2Letters=="DF") {
+			sp = 0.5; dd = 0.5; mk = 0;
+		} else if (code2Letters=="RG") {
+			sp = 1.; dd = 0.; mk = 2; //why marker=2?
+		} else if (code2Letters=="FC") {
+			sp = 0.2; dd = 0.; mk = 1;
+		} else if (code2Letters=="DH") { //FC or DH is distinguished by grain size. A message is given if there is DH with grain size < 1.5mm. or if FC with grain size > 1.5 mm!
+			sp = 0.2; dd = 0.; mk = 1;
+		} else if (code2Letters=="SH") {
+			sp = 0.; dd = 0.; mk = 3;
+		} else if (code2Letters=="MF") {
+			sp = 1.; dd = 0.; mk = 12;
+		} else if (code2Letters=="IF") {
+			sp = 1.; dd = 0.; mk = 7;
+		} else if (code2Letters=="MM") {
+			sp = 1.; dd = 0.; mk = 2; //which values make sense here???
+		} else {
+			throw IOException("Unrecognized grain shape code.", AT);
+		}
+	}
+}
+
+
+/**
+ * @brief Convert from grain shape value to code
+ * @author Adrien Gaudard
+ * @param var Grain shape value
+ * return Grain shape code
+ */
+std::string CaaMLIO::grainShape_valToAbbrev(const unsigned int var)
+{
+	if (var == 0) return "PPgp";
+	if (var == 1) return "PP";
+	if (var == 2) return "DF";
+	if (var == 3) return "RG";
+	if (var == 4) return "FC";
+	if (var == 5) return "DH";
+	if (var == 6) return "SH";
+	if (var == 7) return "MF";
+	if (var == 8) return "IF";
+	if (var == 9) return "FCxr";
+
+	throw IOException("Unrecognized grain shape code.", AT);
+}
+
+/**
+ * @brief Convert from grain shape values (sphericity, dendricity, marker) to two-character code
+ * @author Adrien Gaudard
+ * @param var Grain shape values (sphericity, dendricity, marker) (AMBIGUOUS)
+ * return Grain shape two-character code (NOT ALL REPRESENTED)
+ */
+std::string CaaMLIO::grainShape_valToAbbrev_old(const double* var)
+{
+	const double sp = ((int)(var[0]*10+0.5))/10.;
+	const double dd = ((int)(var[1]*10+0.5))/10.;
+	const double mk = ((int)(var[2]*10+0.5))/10.;
+
+	if (sp == 0.5 && dd == 1. && mk == 0.) return "PP";
+	if (sp == 0.5 && dd == 0.5 && mk == 0.) return "DF";
+	if (sp == 1. && dd == 0. && (mk == 2. || mk == 12.)) return "RG";
+	if (sp == 0. && dd == 0. && mk == 1.) return "FC";
+	if (sp == 0. && dd == 0. && mk == 1.) return "DH";
+	if (sp == 0. && dd == 0. && mk == 1.) return "SH";
+	if (sp == 1. && dd == 0. && mk == 2.) return "MF";
+	if (sp == 1. && dd == 0. && mk == 2.) return "IF";
+
+	throw IOException("Unrecognized set of grain shape values.", AT);
+}
+
+/**
+ * @brief Add a child-xml-element with a value and optionally an attribute to an xml-element. Example:
+ *        Current xml-element:                       <caaml:Layer>
+ *        New child-element which will be added:         <caaml:depthTop uom="cm">1.91</caaml:depthTop>
+ * @param node pointing to the xml-element where we want to add a child-element. e.g. "caaml:Layer"
+ * @param name name of the new xml-element. e.g. "caaml:depthTop"
+ * @param content value of the new xml-elemnt. e.g. "1.91"
+ * @param att_name name of the attribute. e.g. "uom"
+ * @return att_val value of the attribute. e.g. "cm"
+ */
+void CaaMLIO::xmlWriteElement(pugi::xml_node& node, const char* name, const char* content, const char* att_name, const char* att_val)
+{
+	pugi::xml_node child = node.append_child( name );
+	child.append_child(pugi::node_pcdata).set_value( content );
+	if (strcmp(att_name,"")) //ie: string not empty
+		child.append_attribute( att_name ) = att_val;
+}
+
+/**
+ * @brief Check if a certain path exists in an xml-file.
+ * @param path path to check. e.g. "/caaml:SnowProfile/caaml:locRef"
+ * return true if the path exists
+ */
+bool CaaMLIO::xmlDoesPathExist(const std::string& path)
+{
+	const pugi::xml_node node =  inDoc.first_element_by_path(path.c_str());
+	if( node.empty() ){
+		return false;
+	}
+	return true;
+}
+
+/**
+ * @brief Read a double-value from a path.
+ * @param path e.g. "/caaml:SnowProfile/caaml:snowProfileResultsOf/.../caaml:customData/snp"
+ * @param property e.g. "Albedo"
+ * @param dflt default-value to return if the path does not exist in the xml-file
+ * return the value which was read in (or the default-value)
+ */
+double CaaMLIO::xmlReadValueFromPath (const string& xpath, const std::string& property, const double& dflt)
+{
+	double val = IOUtils::nodata;
+	const std::string path( SnowData_xpath+xpath+":"+property );
+	const pugi::xml_node node =  inDoc.first_element_by_path(path.c_str());
+	const char* valStr = node.child_value();
+	if (node.empty() ){
+		val=dflt;
+	}else{
+		sscanf(valStr, "%lf", &val);
+	}
+	//std::cout << property << ": " << val << "." << std::endl;
+	return val;
+}
+
+/**
+ * @brief Read an int-value from a path.
+ * @param path e.g. "/caaml:SnowProfile/caaml:snowProfileResultsOf/.../caaml:customData/snp"
+ * @param property e.g. "Albedo"
+ * @param dflt default-value to return if the path does not exist in the xml-file
+ * return the value which was read in (or the default-value)
+ */
+int CaaMLIO::xmlReadValueFromPath (const string& xpath, const std::string& property, const int& dflt)
+{
+	int val = IOUtils::inodata;
+	const std::string path( SnowData_xpath+xpath+":"+property );
+	const pugi::xml_node node =  inDoc.first_element_by_path(path.c_str());
+	const char* valStr = node.child_value();
+	if (node.empty() ){
+		val=dflt;
+	}else{
+		sscanf(valStr, "%d", &val);
+	}
+	//std::cout << property << ": " << val << "." << std::endl;
+	return val;
+}
+
+/**
+ * @brief Read an attribute from a path.
+ * @param path e.g.  "/caaml:SnowProfile/caaml:locRef"
+ * @param attributeName e.g. "gml:id"
+ * return the value of the attribute which was read in e.g. "OPERATION_ID"
+ */
+std::string CaaMLIO::xmlReadAttributeFromPath (const string& path, const std::string& attributeName)
+{
+	const pugi::xml_node node =  inDoc.first_element_by_path(path.c_str());
+	const std::string attrStr(node.attribute(attributeName.c_str()).as_string());
+	//std::cout << attributeName << ": " << attrStr << "." << std::endl;
+	return attrStr;
+}
+
+/**
+ * @brief Read a value from an xml-element (node) and convert the unit if wished.
+ * @param node pointing to the xml-element we want to read the value from
+ * @param propertyName only read the value from the xml-element if its name is equal to this parameter
+ * @param variableToSet output
+ * @param unitOut wished unit of the variable
+ * @param unitMeasured the (current) unit of the variable
+ * @param factor this factor is applied to the variable
+ * return true if value was read successfully
+ */
+bool CaaMLIO::xmlReadValueFromNode (const pugi::xml_node node, const std::string propertyName, double& variableToSet,
+							        const std::string unitOut,const std::string unitMeasured, const double factor)
+{
+	const std::string fieldName( node.name() );
+	if (fieldName == propertyName) {
+		double temp;
+		sscanf((const char*) node.child_value(),"%lf",&temp);
+		if (unitOut != ""){
+			const std::string unitOfMeasurement = (!unitMeasured.empty())? unitMeasured : node.attribute("uom").as_string();
+			temp = unitConversion(temp,unitOfMeasurement.c_str(),(const char*) unitOut.c_str());
+		}
+		variableToSet = temp*factor;
+		return true;
+	}
+	return false;
+}
+
+/**
+ * @brief Print all the important data which was read in from the caaml-file. Just to check if
+ *        everything was read in correctly.
+ * @param SSdata contains all the data which was read in from the caaml-file.
+ */
+bool CaaMLIO::checkWhatWasReadIn(SN_SNOWSOIL_DATA& SSdata)
+{
+	std::cout << "Summary of all snow-soil-data (from Caaml-file): " << std::endl;
+	std::cout << SSdata.toString() << std::endl;
+	return true;
+}
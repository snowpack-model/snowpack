--- conflicted
+++ resolved
@@ -500,11 +500,7 @@
 		}
 	} else {									//For high density
 		// Eq. 5 in Golden, K. M., H. Eicken, A. L. Heaton, J. Miner, D. J. Pringle, and J. Zhu (2007), Thermal evolution of permeability and microstructure in sea ice, Geophys. Res. Lett., 34, L16501, doi:10.1029/2007GL030447:
-<<<<<<< HEAD
-		ksat = 3E-8 * pow((1. - std::min(1., EMS->theta[ICE] / ReSolver1d::max_theta_ice)), 3.) * (Constants::g * Constants::density_water) / tmp_dynamic_viscosity_water;
-=======
 		ksat = 3E-8 * pow((1. - std::min(1., EMS->theta[ICE])), 3.) * (Constants::g * Constants::density_water) / tmp_dynamic_viscosity_water;
->>>>>>> 6d5ba131
 	}
 
 	//Set air entry pressure

--- conflicted
+++ resolved
@@ -1198,12 +1198,6 @@
 		static const double alpha=70., beta=30., gamma=10., delta=0.4;
 		static const double eta=30., phi=6.0, mu=-3.0, nu=-0.5;
 		rho_hn = alpha + beta*TA + gamma*TSS +  delta*RH + eta*VW + phi*TA*TSS + mu*TA*VW + nu*RH*VW;
-<<<<<<< HEAD
-=======
-		if (jordy_new_snow && (VW > 2.9))
-			rho_hn = newSnowDensityHendrikx(TA, TSS, RH, VW);
-		rho_hn = std::min(max_hn_density, std::max(min_hn_density, rho_hn));
->>>>>>> 8b2d8b5f
 
 	} else if (i_hn_model == "LEHNING_NEW") {
 		max_hn_density = 250.0; // parameterization based on limited data set, not properly validated for high wind speeds or low temperatures, thus we limit the density.
@@ -1261,6 +1255,7 @@
 	} else if (i_hn_model == "VANKAMPENHOUT") {
 		// van Kampenhout et al. (2017): https://doi.org/10.1002/2017MS000988
 		// Eq. 4 in van Kampenhout et al. (2017):
+		max_hn_density = 450.0;
 		const double rho_w = 266.861 * (pow((0.5 * (1. + tanh( VW / 5. ))), 8.8));
 		double rho_t = 0.;
 		// Eq. 3 in van Kampenhout et al. (2017):
@@ -1274,7 +1269,28 @@
 		// Eq. 2 in van Kampenhout et al. (2017):
 		rho_hn = rho_t + rho_w;
 		// Limiting the van Kampenhout scheme at 450 kg/m3:
-		rho_hn = std::min(450., std::max(min_hn_density, rho_hn));
+		rho_hn = std::min(max_hn_density, std::max(min_hn_density, rho_hn));
+
+	} else if (i_hn_model == "KRAMPE") {
+		// Krampe et al. (2021): https://doi.org/10.5194/tc-2021-100
+		// A combination of the parameterizationd from Liston 2007 and Kampenhout et al. 2017		
+		// Based on Greenland field data & Crocus model. 
+		double rho_t = 0.;
+		
+		// wind dependent part (eqn 4 in Krampe et al. 2021)
+		const double rho_w = 25 + 250 * (1- exp(-0.2*(VW-5,0)));   
+		// Temperature dependent part :
+		const double Twb = wetBulbTempStull(TA, RH);
+		if (TA >= -15 ){ //eqn 2 in Krampe et al. 2021
+			rho_t = 50. + 1.7 * pow((IOUtils::C_TO_K(Twb) - 258.16), 1.5 );
+		} else { // below -15 (eqn 6 in Krampe et al. 2021 )
+			rho_t = -3.8328 * TA - 0.0333 * TA * TA;
+		}
+		if (VW >= 5){ //eqn 3 in Krampe et al. 2021
+			rho_hn = rho_t + rho_w;
+		}else{
+			rho_hn = rho_t;
+		}
 
 	} else if (i_hn_model == "KRAMPE") {
 		// Krampe et al. (2021): https://doi.org/10.5194/tc-2021-100

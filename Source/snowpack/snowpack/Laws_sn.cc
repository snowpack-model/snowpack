/*
 *  SNOWPACK stand-alone
 *
 *  Copyright WSL Institute for Snow and Avalanche Research SLF, DAVOS, SWITZERLAND
*/
/*  This file is part of Snowpack.
    Snowpack is free software: you can redistribute it and/or modify
    it under the terms of the GNU General Public License as published by
    the Free Software Foundation, either version 3 of the License, or
    (at your option) any later version.

    Snowpack is distributed in the hope that it will be useful,
    but WITHOUT ANY WARRANTY; without even the implied warranty of
    MERCHANTABILITY or FITNESS FOR A PARTICULAR PURPOSE.  See the
    GNU General Public License for more details.

    You should have received a copy of the GNU General Public License
    along with Snowpack.  If not, see <http://www.gnu.org/licenses/>.
*/
/**
 * @file Laws_sn.cc
 * @version 11.06
 * @brief This module contains (ALL) the constitutive laws for the 1d snowpack model \n
 * @par SnLaws is currently a merely static class (all functions and all variables are static members).
 *   In order to initialize the static member variables they are defined below and if dependent
 *   on the VARIANT in use initialized in setStaticData(const& std::string variant). This
 *   function also initializes static containers (swa_k, swa_fb, swa_pc). When calling
 *   compAlbedo(...) or compSnowViscosity(...) setStaticData might be called in case that
 *   the VARIANT has changed, thus some static variables may be adapted at runtime to the
 *   VARIANT specified.
 *
 * This includes Michael Lehning's ALBEDO law as well as Bob Brown's VISCOSITY and HEAT CONDUCTION models.
 * It also contains the SENSIBLE and LATENT heat CONVECTION coefficients.  Moreover, this code
 * is used by ALL snowpack modules -- creep, temperature and water transport.  Many of the
 * laws, for example the ELASTICITY modulus were programmed up by Marc Christen and taken
 * directly from program HAEFELI, the 2d snowpack model.
 */

#include <snowpack/Laws_sn.h>
#include <snowpack/Utils.h>
#include <snowpack/Constants.h>
#include <snowpack/snowpackCore/Metamorphism.h>

using namespace std;
using namespace mio;

/************************************************************
 * static section                                           *
 ************************************************************/

std::string SnLaws::current_variant = "DEFAULT"; // The default variant for SnLaws

/// @brief Switch on or off wind pumping in snow
const bool SnLaws::wind_pump = true;
/// @brief Switch on or off wind pumping in soil
const bool SnLaws::wind_pump_soil = true;

/// @brief Snow extinction coefficients for absorbtion of SW radiation (swa)
//@{
size_t SnLaws::swa_nBands = 5;      ///< Number of bands used
std::vector<double> SnLaws::swa_k;  ///< mean extinction coefficient for pure ice per band
std::vector<double> SnLaws::swa_pc; ///< fraction of sun power spectrum per band
std::vector<double> SnLaws::swa_fb; ///< fudge_bohren
//@}

/// @brief Minimum soil surface resistance, 50 sm-1 (van den Hurk et al, 2000)
const double SnLaws::rsoilmin = 50.0;

/// @brief Minimum relative saturation of top soil layer
const double SnLaws::relsatmin = 0.05;

/// @brief Ratio of porosity to tortuosity for Soil
const double SnLaws::alpha_por_tor_soil = 0.05;

/// @brief Pore length for surface soil for ventilation (m)
const double SnLaws::pore_length_soil = 0.01;

/// @brief Field capacity of the soil (1). Above this levels, water begins to drain
const double SnLaws::field_capacity_soil = 0.15;
//@}

/**
 * @name THERMAL CONDUCTIVITY
 * @brief Defines the constants and parameters for computing snow and soil thermal conductivity
 */
//@{
/// @brief Factor controlling ice to ice conduction
const double SnLaws::montana_c_fudge = 0.13;

/// @brief Factor controlling increase in water vapor transport and thus energy transport in wet snow
const double SnLaws::montana_vapor_fudge = 2.5;

/// @brief Defines the formerly used MONTANA fudge factor for old wet snow settling (up to snowpack_r8.0).
const double SnLaws::montana_v_water_fudge = 20.;
//@}

/**
 * @name WIND PUMPING
 * @note soil parameters
 */
//@{
/// @brief Used to decribe advective flux attenuation
const double SnLaws::wind_ext_coef = 0.1;

/// @brief Integral of snow density corresponding to the maximal displacement depth d_pump (m)
const double SnLaws::displacement_coef = 0.7;

/// @brief Ratio of porosity to tortuosity
const double SnLaws::alpha_por_tor = 0.07;
//@}

/// @brief To use J. Hendrikx's parameterization for wind speeds > 2.9 m s-1
const bool SnLaws::jordy_new_snow = false;

/// @brief Defines the smallest allowable viscosity (Pa s) that a viscosity law will return \n
/// Value is DAMM SMALL -- smaller values than this are pretty unrealistic.
const double SnLaws::smallest_viscosity = 1.0e6;

/**
 * @name SNOW VISCOSITY
 * @brief Defines the constants and parameters for computing the snow viscosity.
 * @note {
 * @par
 * The Japanese variant uses a viscosity parametrization by Kojima
 *
 * @par
 * These static variables are only defined below, if you want to change them
 * for your purposes you need to do so in the function SnLaws::setStaticData
 * where these parameters are set according to the VARIANT used
 * }
 * - t_term           : Temperature dependence.
 * 	- _arrhenius_critical, _arrhenius, t_term_837, _stk
 * - visc_ice_fudge   : Empirical constant related to volumetric ice content.
 * - visc_sp_fudge    : Empirical constant related to sphericity of snow grains.
 * - visc_water_fudge : Empirical constant related to volumetric water content.
 * - visc_time_fudge  : Empirical constant related to age of snow (deprecated).
 * - visc_*           : viscosity version:
 * 	- _dflt, _cal, _ant, _897, _837, _stk
 * - setfix           : Quickfix to "harden" antarctic snow (use with CALIBRATION variant only)
 */
//@{
SnLaws::TempDependence SnLaws::t_term = SnLaws::t_term_arrhenius_critical;
SnLaws::ViscosityVersion SnLaws::visc = SnLaws::visc_cal;
double SnLaws::visc_ice_fudge = 1.;
double SnLaws::visc_sp_fudge = 1.;
double SnLaws::visc_water_fudge = 0.;
bool   SnLaws::setfix = false;
//@}

/**
 * @name Event driven density of new snow
 * @note {
 * @par
 * These static variables are only defined below, if you want to change them
 * for your purposes you need to do so in the function SnLaws::setStaticData
 * where these parameters are set according to the VARIANT used
 * }
 * - event : type of event, currently only event_wind implemented
 * - 	event_wind_lowlim : lower limit for event_wind
 * - 	event_wind_highlim : upper limit for event_wind
 */
//@{
SnLaws::EventType SnLaws::event = SnLaws::event_none;
double SnLaws::event_wind_lowlim = 0.0;
double SnLaws::event_wind_highlim = 0.0;
//@}
double SnLaws::min_hn_density = 30.;
double SnLaws::max_hn_density = 250.0;

const bool SnLaws::__init = SnLaws::setStaticData("DEFAULT", "BUCKET");

/**
 * @brief This function is used to give default values to a bunch of static members of SnLaws
 *        it is called when the helper variable __init is initialized (compile-time)
 *        and everytime the user changes the variant and invokes either compAlbedo(..) or
 *        compSnowViscosity(...)
 * @return always true
 */
bool SnLaws::setStaticData(const std::string& variant, const std::string& watertransport_model)
{
	current_variant = variant;

	if (current_variant == "ANTARCTICA" || current_variant == "POLAR" || current_variant == "SEAICE") {
		t_term = t_term_arrhenius_critical;
		visc = visc_dflt;
		visc_ice_fudge = 12.;		// Updated from 9.45 on 2021-02-09
		visc_sp_fudge = 16.5;
		//visc_water_fudge is set to zero by default
		setfix = false;
		if (watertransport_model == "RICHARDSEQUATION" ) {
			// No sophisticated calibration was performed to find this value. The only issue is that a different water transport scheme leads to different settling behaviour.
			// This value is chosen such that the melt curves in spring more or less resemble those of simulations with BUCKET.
			visc_water_fudge = 45.;
		} else {
			visc_water_fudge = 33.;
		}
		if (current_variant == "ANTARCTICA") {
			event = event_wind;
			event_wind_lowlim = 4.0;
			event_wind_highlim = 7.0;
		} else {
			// For other variants, event_wind is used in conjunction with WIND_EROSION == REDEPOSIT, in which case there is no wind speed limit on redeposition.
			event = event_wind;
			event_wind_lowlim = 0.0;
			event_wind_highlim = 100.0;
		}
	} else if (current_variant == "CALIBRATION") {
		// actual calibration; see factors in Laws_sn.cc
		t_term = t_term_arrhenius_critical;
		visc = visc_cal; //visc_897; //visc_ant; //
		// Revision 837 & Steinkogler
// 		t_term = t_term_837; //_stk; // settings from r837 or WSteinkogler (stk)
// 		visc = visc_837; //visc_stk; //
		visc_ice_fudge = 1.;
		visc_sp_fudge = 1.; //see factors in Laws_sn.cc
		visc_water_fudge = 1.;
// 		visc_time_fudge = 11.;
// 		visc_ice_fudge = 0.5; //0.5 // 837=0.5, stk=0.51
// 		visc_sp_fudge = 0.3; //0.3 // 837=0.3, stk=1.19
// 		visc_water_fudge = 31.;
		setfix = false;
	} else {
		t_term = t_term_arrhenius_critical;
		visc = visc_dflt;
		visc_ice_fudge = 9.45;
		visc_sp_fudge = 16.5;
		if (watertransport_model == "RICHARDSEQUATION" ) {
			// No sophisticated calibration was performed to find this value. The only issue is that a different water transport scheme leads to different settling behaviour.
			// This value is chosen such that the melt curves in spring more or less resemble those of simulations with BUCKET.
			visc_water_fudge = 45.;
		} else {
			visc_water_fudge = 33.;
		}
		setfix = false;
	}

	// snow extinction coefficients; values in use since r140
	double k_init[5]  = {0.059, 0.180, 0.525, 4.75, 85.23};
	double fb_init[5] = {29., 15., 5., 9., 35.};
	double pc_init[5] = {16.3, 16.8, 15.4, 31.0, 20.5};
	swa_k.resize(swa_nBands);
	swa_pc.resize(swa_nBands);
	swa_fb.resize(swa_nBands);
	std::copy(k_init, k_init+swa_nBands, swa_k.begin());
	std::copy(pc_init, pc_init+swa_nBands, swa_pc.begin());
	std::copy(fb_init, fb_init+swa_nBands, swa_fb.begin());

	return true;
}

/**
 * @name THERMAL CONDUCTIVITY OF ICE
 * @brief Based on master thesis of Tobias Hipp, who used relationships by Ling & Zhang (2004).
 * @version 11.03
 * @param Temperature Temperature (K)
 * @return Thermal conductivity of ice
 */
double SnLaws::conductivity_ice(const double& Temperature)
{
	const double ki = 0.4685 + 488.19 / Temperature;
	return ki;
}

/**
 * @name THERMAL CONDUCTIVITY OF WATER
 * @brief Based on master thesis of Tobias Hipp, who used relationships by Ling & Zhang (2004).
 * @version 11.03
 * @param Temperature Temperature (K)
 * @return Thermal conductivity of water
 */
double SnLaws::conductivity_water(const double& Temperature)
{
	const double kw = 0.11455 + 1.6318E-3 * Temperature;
	return kw;
}

/**
 * @name Snow albedo
 * @brief Computes the density of new snow. The options for SNOW_ALBEDO are:
 * - PARAMETERIZED (default is LEHNING_2):
 * 	- LEHNING_[012] : Statistical models of surface snow albedo based on measurements
 *      from the Weissfluhjoch study plot (SWin and SWout, K&Z CM21).
 * 	- SCHMUCKI_* : Edgar Schmucki's statistical models (Jan 2014) based on SWin and SWout measurements at 4 stations:
 *      Weissfluhjoch study plot (WFJ, 2540 m asl; K&Z CM21), Davos (DAV, 1594 m asl; K&Z CM21), Napf (NAP, 1404 m asl; K&Z CM21),
 *      and Payerne (PAY, 490 m asl; K&Z CM21). The variant (*_GSZ) considers grain size as a parameter, while the *_OGS variant
 *      replaces grain size with optical equivalent grain size. The user can choose from two average values, ALL_DATA and CUSTOM,
 *      the former being the average of all albedo values obtained from all four stations, the latter being the mean of the albedo averages for
 *      each single station WFJ, DAV, and PAY; it seems better suited for stations lying below 1500 m asl in Switzerland.
 * 	- NIED : The Japanese version of LEHNING_2
 * - MEASURED: Use measured incoming and reflected shortwave radiation fluxes; limited quality checks will be performed.
 *             The chosen parameterization will be computed for comparison.
 * - FIXED: Use a fixed albedo by assigning ALBEDO-FIXEDVALUE a value between 0.05 and 0.95.
 * @param i_snow_albedo type of albedo computation ()
 * @param i_albedo_parameterization (see above)
 * @param i_albAverageSchmucki
 * @param i_albedo_fixed_value to use
 * @param Edata compute albedo for this element
 * @param Tss Snow surface temperature (K)
 * @param Mdata
 */
double SnLaws::parameterizedSnowAlbedo(const std::string& i_snow_albedo, const std::string& i_albedo_parameterization, const std::string& i_albAverageSchmucki, const double& i_albNIED_av,
                                       const double& i_albedo_fixedValue, const ElementData& Edata, const double& Tss, const CurrentMeteo& Mdata, const SnowStation& Xdata, const bool& ageAlbedo)
{
	double Alb = Constants::min_albedo;
	const double Ta = Mdata.ta;
	double age = (ageAlbedo)? Mdata.date.getJulian() - Edata.depositionDate.getJulian() : 0.;
	if (i_snow_albedo == "FIXED") {
		Alb = i_albedo_fixedValue;
	} else if ((ageAlbedo && (age > 365.)) || Xdata.isGlacier(false)) {
		Alb = ((current_variant == "POLAR" || current_variant == "ANTARCTICA" ) ? (Constants::blueice_albedo) : (Constants::glacier_albedo));
	}
	else if (i_albedo_parameterization == "LEHNING_0") {
		static const double weight=0.1;
		static const double a = -0.2, b = 1.3, c = -0.012, d = -0.011, e = 0.0024, f = 0.018;
		static const double g = -7.8e-6, h = -3.1e-3, i = 3.5e-4, j = 1.6e-7, k = -2.4e-7;
		static const double l = -9.2e-6, m = 6.7e-5, n = -7.2e-5, o = 2.0e-4;

		const double sqrt_age = (age<0.001)? Constants::eps : sqrt(age);
		const double lwi = Constants::stefan_boltzmann*Mdata.ea*Optim::pow4(Ta);
		const double Alb1 = exp(a + b*sqrt_age + c*Tss + d*Mdata.vw + e*Mdata.rswr + f*Mdata.rh
		+ g*sqrt_age*Optim::pow2(Ta) + h*sqrt_age*Tss + i*sqrt_age*lwi
		+ j*Optim::pow2(Ta)*Tss + k*Optim::pow2(Ta)*lwi + l*Tss*Mdata.rswr
		+ m*Tss*lwi + n*Tss*Mdata.rh + o*Mdata.vw*Mdata.rh);
		Alb = weight * Edata.dd * Constants::max_albedo + (1. - weight * Edata.dd) * Alb1;
	}
	else if (i_albedo_parameterization == "LEHNING_1") {
		double mf = 0.;
		static const double av = 0.77;
		static const double Cta = -0.0052, Cv = 0.0056, Clwc = -3.0, Crho = -0.0003, Cmf = -0.032;
		static const double Crb = 0.06, Cdd = 0.017, Csp = 0.021, Ctss = 0.0084, Cswout = -6.8e-5;
		static const double Cta_tss = -1.1e-5;

		if (Edata.mk%100 > 19) {
			mf = 1.;
			// av *= exp(-age/1700.);
		}
		const double Alb1 = Crho*Edata.Rho + Clwc*(Edata.theta[WATER]+Edata.theta[WATER_PREF]) + Cdd*Edata.dd + Csp*Edata.sp
		+ Cmf*mf + Crb*Edata.rb +  Cta*Ta + Ctss*Tss
		+ Cv*Mdata.vw+ Cswout*Mdata.rswr + Cta_tss*Ta*Tss;
		if (Alb1 >= -1.) Alb = av + log(1.0 + Alb1);
		Alb = std::max(Constants::min_albedo, Alb);
	}
	else if (i_albedo_parameterization == "LEHNING_2") {
		//TODO: this perfoms very badly (if not completly wrong) for (very?) wet snowpack
		//for example, February 2007 in Davos with very warm weather resulting in (measured?) albedos of 0.3 ...
		double av = 0.8042; // Value of original regression
		if (!ageAlbedo) { // NOTE clean antarctic snow
			av = 0.7542; // estimated from comparison with measurements at Dome C
		} else {
			age = std::min(30., age);
		}

		static const double inter = 1.442;
		static const double Cage = -0.000575, Cta = -0.006, Cv = 0.00762, Clwc = -0.2735;
		static const double Crho = -0.000056, Crh = 0.0333, Crb = -0.301, Crg = 0.175;
		static const double Cdd = 0.064, Csp = -0.0736, Ctss = 0.00459, Cswout = -0.000101;
		const double Alb1 = inter + Cage*age + Crho*Edata.Rho + Clwc*(Edata.theta[WATER]+Edata.theta[WATER_PREF])
		+ Cdd*Edata.dd + Csp*Edata.sp + Crg*Edata.rg + Crb*Edata.rb
		+ Cta*Ta + Ctss*Tss + Cv*Mdata.vw + Cswout*Mdata.rswr
		+ Crh*Mdata.rh;
		if (Alb1 > 0.) {
			Alb = std::max(Constants::min_albedo, std::min(Constants::max_albedo, av + log(Alb1)));
		} else {
			Alb = Constants::min_albedo;
			prn_msg(__FILE__, __LINE__, "wrn", Mdata.date, "Alb1=%lf set Alb to %lf", Alb1, Alb);
		}
	}
	else if (i_albedo_parameterization == "SCHMUCKI_GSZ") { //from SCHMUCKI_ALLX35 regression with classical grain size
		double Alb1, av;
		if (i_albAverageSchmucki == "ALL_DATA")
			av = 0.7832462; // Mean value for all data @ WFJ, DAV, NAP, and PAY
		else if (i_albAverageSchmucki == "CUSTOM")
			av = 0.74824; // mean of single averages @ WFJ, DAV, and PAY
		else
			throw UnknownValueException("Invalid average value chosen for the \'"+i_albedo_parameterization+"\' parametrization: \'"+i_albAverageSchmucki+"\'", AT);

		static const double inter = 1.178904;
		static const double Cms = -5.691804e-02, Cage = -2.840603e-04, Crg = -1.029158e-01, Crho = -5.030213e-04, Cswin = -6.780479e-5;
		const double moist_snow = ((Edata.theta[WATER]+Edata.theta[WATER_PREF]) > SnowStation::thresh_moist_snow)? 1. : 0.;
		Alb1 = inter + Cms*moist_snow + Cage*age + Crg*(Edata.rg) + Crho*Edata.Rho + Cswin*Mdata.iswr;

		if (Alb1 > 0.) {
			Alb = std::max(Constants::min_albedo, std::min(Constants::max_albedo, av + log(Alb1)));
		} else {
			Alb = Constants::min_albedo;
			prn_msg(__FILE__, __LINE__, "wrn", Mdata.date, "Alb1=%lf set Alb to %lf", Alb1, Alb);
		}
	}
	else if (i_albedo_parameterization == "SCHMUCKI_OGS") { //from SCHMUCKI_ALLX32 regression with optical grain size
		double Alb1, av;
		if (i_albAverageSchmucki == "ALL_DATA")
			av = 0.7832462; // Mean value of regression @ WFJ  only
		else if (i_albAverageSchmucki == "CUSTOM")
			av = 0.74824; // Mean of single regressions @ WFJ, DAV, PAY, and NAP
		else
			throw UnknownValueException("Invalid average value chosen for the \'"+i_albedo_parameterization+"\' parametrization: \'"+i_albAverageSchmucki+"\'", AT);

		static const double inter = 1.148088;
		static const double Cms = -4.412422e-02, Cage = -1.523871e-03, Cogs = -1.099020e-01, Crho = -3.638010e-04, Cswin = -7.140708e-05;
		const double moist_snow = ((Edata.theta[WATER]+Edata.theta[WATER_PREF]) > SnowStation::thresh_moist_snow)? 1. : 0.;
		Alb1 = inter + Cms*moist_snow + Cage*age + Cogs*(Edata.ogs/2.) + Crho*Edata.Rho + Cswin*Mdata.iswr;

		if (Alb1 > 0.) {
			Alb = std::max(Constants::min_albedo, std::min(Constants::max_albedo, av + log(Alb1)));
		} else {
			Alb = Constants::min_albedo;
			prn_msg(__FILE__, __LINE__, "wrn", Mdata.date, "Alb1=%lf set Alb to %lf", Alb1, Alb);
		}
	}
	else if (i_albedo_parameterization == "NIED") { // by H. Hirashima (NIED, Nagaoka, Japan)
		const double av = i_albNIED_av;
		const double inter = 1.005;
		const double Cage = -0.00016*10.0, Cta = -0.000249*2.0, Cv = 0.00578, Clwc = -2.15;
		const double Crho = -0.000047, Crh = 0.129, Crb = -0.306, Crg = 0.107;
		const double Cdd = 0.076, Csp = 0.00964, Ctss = -0.000166, Cswout = -1.8e-5;

		const double Alb1 = inter + Crho*Edata.Rho + Clwc*(Edata.theta[WATER]+Edata.theta[WATER_PREF]) + Cdd*Edata.dd + Csp*Edata.sp
		+ Crg*Edata.rg + Crb*Edata.rb + Cta*Ta + Ctss*Tss + Cv*Mdata.vw
		+ Cswout*Mdata.rswr + Crh*Mdata.rh + Cage*age;

		if (Alb1 > 0.) {
			Alb = std::max(Constants::min_albedo, std::min(Constants::max_albedo, av + log(Alb1)));
		} else {
			Alb = Constants::min_albedo;
			prn_msg(__FILE__, __LINE__, "wrn", Mdata.date, "Alb1=%lf set Alb to %lf", Alb1, Alb);
		}
	}
	else if (i_albedo_parameterization == "RACMO") { // Albedo parametrization for Kuipers albedo
		std::vector<double> albc_i;
		std::vector<double> albs_i;
		std::vector<double> zmwe_i;
		std::vector<double> z_i;

		// Get layer information
		const size_t nE = Xdata.getNumberOfElements();

		// Loop over layers to calculate layer characteristics
		const size_t nlayers = std::min(size_t(50), nE);
		double zmwe_tot = 0.;
		//double z_tot = 0.;
		for (size_t i = 1; i < 1 + nlayers; i++) {
			// Albedo parametrization clean snow
			double S = 3. / Xdata.Edata[nE-i].ogs * 2000. / 91.7;
			double as = 1.48 - pow(S, -.07);
			//double as = 1.48 - 1.27048 * pow(Xdata.Edata[nE-i].ogs / 2. / 1000., 0.07);
			// Albedo parametrization for dirty snow
			double ppm = Xdata.Edata[nE-i].soot_ppmv;
			if (ppm < 0.2) {
				ppm = 0.2;
			}
			double dac = - pow(ppm, 0.55) / (.16 + .6 * pow(S, .5) + 1.8 * pow(ppm, .6) * pow(S, -.25));
			double ac = as + dac;

//			// Albedo parametrization for solar zenith
// 			double elv;
// 			if (Mdata.elev > 0.)
// 				elv = Mdata.elev;
// 			else
// 				elv = 1.;
// 			double u = cos((90.-elv) * mio::Cst::to_rad);
// 			double x = std::min(pow(Mdata.odc / 3. / u, .5), 1.);
// 			double uacc = 0.64 * x + (1. - x) * u;
// 			double daz = 0.53 * as * (1. - ac) * pow((1. - uacc), 1.2);
// 			// Albedo parameterization for cloudiness
// 			double dtau = 0.1 * Mdata.odc * pow(ac, 1.3) / pow((1. + 1.5 * Mdata.odc), as);
// 			// Albedo parameterization for pressure
// 			double dh = 0.;
// 			if (Mdata.p != 0. && Mdata.p != mio::IOUtils::nodata)
// 				dh = std::min(0.03247 * log(Mdata.p / 153880.), 0.);

			// Total albedo
			albc_i.push_back(ac);
			albs_i.push_back(as);

			// Length
			zmwe_tot += Xdata.Edata[nE-i].M / 1000.;
			zmwe_i.push_back(zmwe_tot);
			//z_tot += Xdata.Edata[nE-i].L;
			//z_i.push_back(zmwe_tot);

			// Print to screen
			//prn_msg(__FILE__, __LINE__, "wrn", Mdata.date, "Alb=%lf with as=%lf, dac=%lf, daz=%lf and dtau=%lf", at, as, dac, daz, dtau);
		}

		// Loop over layers to integrate albedo
		double albc_sub = 0.;
		double albs_sub = 0.;
		for (size_t i = 0; i < nlayers - 1; i++) {
			albc_sub += (albc_i[i+1] - albc_i[i]) * exp(-zmwe_i[i] / 0.01);
			albs_sub += (albs_i[i+1] - albs_i[i]) * exp(-zmwe_i[i] / 0.01);
		}
		// Calculate clean and dirty snow albedo
		double ac = albc_i[0] + albc_sub;
		double as = albs_i[0] + albs_sub;

		// Two layer model of Gardner
		//double ac_top = albc_i[0];
		//double ac_bot = albc_i[1];
		//double as_top = albs_i[0];
		//double as_bot = albs_i[1];
		//double ppm = 0.1;
		//double AA = std::min(1., 2.1 * pow(zmwe_i[0], 1.35*(1. - as_top) - 0.1 * ppm - 0.13));
		//double dac = (ac_bot - as_top) + AA * (ac_top - ac_bot);
		//double as = albs_i[0];
		//double ac = as + dac;

		// Albedo parametrization for solar zenith
		double elv;
		double u;
		double x;
		if (Mdata.elev > 0.01) {
			elv = Mdata.elev;
			u = cos((90. * mio::Cst::to_rad) - elv);
			x = std::min(pow(Mdata.odc / 3. / u, .5), 1.);
		} else {
			elv = 0.01;
			u = cos((90. * mio::Cst::to_rad) - elv);
			x = 0.;
		}
		double uacc = 0.64 * x + (1. - x) * u;
		//uacc = u;
		//prn_msg(__FILE__, __LINE__, "wrn", Mdata.date, "OD=%lf, u=%lf, x=%lf, uacc=%lf", Mdata.odc, u, x, uacc);
		double daz = 0.53 * as * (1. - ac) * pow((1. - uacc), 1.2);
		// Albedo parameterization for cloudiness
		double dtau = 0.1 * Mdata.odc * pow(ac, 1.3) / pow((1. + 1.5 * Mdata.odc), as);
		// Albedo parameterization for pressure
		double dh = 0.;
		//if (Mdata.p != 0 && Mdata.p != mio::IOUtils::nodata)
		//	dh = std::min(0.03247 * log(Mdata.p / 153880.), 0.);

		//prn_msg(__FILE__, __LINE__, "wrn", Mdata.date, "Alb=%lf with as=%lf, ac=%lf, daz=%lf, elv=%lf", ac + daz, as, ac, daz, elv);
		Alb = ac + daz + dtau + dh;
	}
	else {
		prn_msg(__FILE__, __LINE__, "err", Date(), "Albedo parameterization %s not implemented yet!", i_albedo_parameterization.c_str());
		throw IOException("The required snow albedo model is not implemented yet!", AT);
	}
	return(Alb);
}

/**
 * @brief Helen LeVesconte's Solution to short wave absorption by the snowpack
 * NOTE on fudge_bohren (fb): Larger values increase extinction --> Energy stays on top.
 * @param i_sw_absorption_scheme use multi band or single band approach
 * @param Xdata
 * @param I0 net shortwave radiation (W m-2)
 */
void SnLaws::compShortWaveAbsorption(const std::string& i_sw_absorption_scheme, SnowStation& Xdata, const double& I0)
{
	ElementData *EMS = &Xdata.Edata[0];
	const size_t nE = Xdata.getNumberOfElements();
	if (nE==0) return;

	const size_t bottom_element = (Xdata.SoilNode > 0)? Xdata.SoilNode - 1 : Xdata.SoilNode;
	for (size_t e = bottom_element; e < nE; e++)
		EMS[e].sw_abs = 0.;

	// Compute absorbed radiation
	if (i_sw_absorption_scheme == "MULTI_BAND") {
		for (size_t ii = 0; ii < swa_nBands; ii++) {
			double I0_band = I0 * swa_pc[ii] / 100.;
			for (size_t e = nE-1; e > bottom_element; e--) {
				const double Ks = swa_fb[ii] * 0.84 * sqrt( 1000. * swa_k[ii] / (2. * EMS[e].rg) ) * EMS[e].Rho
				       / Constants::density_ice;
				// Radiation absorbed by element e in band i, transparent (=0) for water
				const double dI = (EMS[e].mk%10 != 9)? I0_band * (1. - exp(-Ks * EMS[e].L)) : 0.;
				EMS[e].sw_abs += dI;
				I0_band -= dI;
			}
			if (I0_band > 5.e-4)
				EMS[bottom_element].sw_abs += I0_band;
		}
	} else if (i_sw_absorption_scheme == "SINGLE_BAND") { // ad hoc "1-Band" model
		double I0_band = I0;
		for (size_t e = nE-1; e > bottom_element; e--) {
			// Radiation absorbed by element e, transparent (=0.) for water
			const double dI = std::max(I0_band, (EMS[e].mk%10 != 9) ? I0_band * (1. - exp(-EMS[e].extinction() * EMS[e].L)) : 0.);
			EMS[e].sw_abs += dI;
			I0_band -= dI;
		}
		EMS[bottom_element].sw_abs += I0_band;
	} else if (i_sw_absorption_scheme == "SURFACE") { // absorb all shortwave energy in topmost element
		EMS[nE-1].sw_abs += I0;
	} else {
		throw InvalidArgumentException("Unknown shortwave absorption model: " + i_sw_absorption_scheme, AT);
	}

	for (size_t e = bottom_element; e < nE; e++) {
		if (EMS[e].sw_abs < 0.) {
			prn_msg(__FILE__, __LINE__, "err", Date(), "NEGATIVE Shortwave Radiation %lf absorbed by element %d (nE=%d)",
				   EMS[e].sw_abs, e, nE);
			throw IOException("SnLaws::compShortWaveAbsorption did not complete successfully", AT);
		}
	}
}

/**
 * @brief Advective Heat Flux injection (mimicking heat advection by infiltrating water?)
 * @param Xdata The advective heat flux will be added to Xdata.sw_abs
 * @param advective_heat heat flux (positive or negative) to add (W m-3) //NO_HACK: input as W/m2 seems more logical but wrong! It is a source term!
 * @param depth_begin depth where to begin injecting the heat flux (in m from the soil surface)
 * @param depth_end depth where to stop injecting the heat flux (in m from the soil surface)
 */
void SnLaws::compAdvectiveHeat(SnowStation& Xdata, const double& advective_heat, const double& depth_begin, const double& depth_end)
{
	ElementData *EMS = &Xdata.Edata[0];
	NodeData   *NDS = &Xdata.Ndata[0];

	const size_t top_element = (Xdata.SoilNode > 0)? Xdata.SoilNode - 1 : 0;
	const double z1 = NDS[top_element].z - depth_end; //HACK depth from the surface is WRONG since this moves with the snow... specify from the bottom?
	const double z2 = NDS[top_element].z - depth_begin;
	const double z_end = (z1<z2)? z1 : z2; //min value
	const double z_begin = (z1>z2)? z1 : z2; //max value

	// Add advective energy flux to shortwave energy flux
	for (size_t e = 0; e < top_element; e++) {
		if ( (NDS[e+1].z < z_begin) && (NDS[e].z > z_end) ) {
			EMS[e].sw_abs += advective_heat*EMS[e].L;
		}
	}
}

/**
 * @brief Computes the displacement depth in case of ventilation
 * @version 10.01
 * @param Xdata
 * @return Displacement depth (m)
 */
double SnLaws::compWindPumpingDisplacement(const SnowStation& Xdata)
{
	size_t e = Xdata.getNumberOfElements();
	double d_pump=0.;      // Displacement depth (m)
	double hw = 0.0;       // Cumulated water equivalent (kg m-2)

	while ( e > 0 && hw < SnLaws::displacement_coef) {
		e--;
		if ((hw + Xdata.Edata[e].L * Xdata.Edata[e].Rho) < SnLaws::displacement_coef)
			d_pump += Xdata.Edata[e].L;
		else
			d_pump += (SnLaws::displacement_coef - hw) / Xdata.Edata[e].Rho;
		hw += Xdata.Edata[e].L * Xdata.Edata[e].Rho;
	}
	return (d_pump);
}

/**
 * @brief Computes the wind pumping velocity at the surface
 * @version 10.01
 * @param Mdata
 * @param d_pump Displacement depth (m)
 * @return Wind pumping velocity (m s-1)
 */
double SnLaws::compWindPumpingVelocity(const CurrentMeteo& Mdata, const double& d_pump)
{
	//TODO Limit v_pump?
	return (Mdata.ustar / 0.4 * log((Mdata.z0 + d_pump) / Mdata.z0));
}

/**
 * @brief Computes the wind gradient near the snow-cover surface
 * @param Edata
 * @param v_pump Wind velocity at element depth (m s-1)
 * @return Wind pumping velocity gradient (s-1)
 */
double SnLaws::compWindGradientSnow(const ElementData& Edata, double& v_pump)
{
	const double v_EXt = SnLaws::wind_ext_coef * (Edata.Rho + 2.e4 * (Edata.theta[WATER]+Edata.theta[WATER_PREF]));
	const double dv = v_pump * (1. - exp(-v_EXt * (Edata.L)));
	v_pump -= dv;

	return (dv / (Edata.L));
}

/**
 * @brief Heat conduction in soil.
 * The formulation is based on curve fitting, the frozen soil data from
 * Kersten in <i>"Geotechnical Engeneering for Cold Regions"</i> article by Harlan and Nixon,
 * the water influence deduced from deVries and Afgan in <i>"Heat and Mass Transfer in the Biosphere"</i>.
 * @version 11.03: thermal conductivity made temperature dependent.
 * @version 12.0: thermal conductivity model is now defined by a key SOIL_THERMAL_CONDUCTIVITY in SNOWPACK_ADVANCED
 * @param[in] Edata
 * @param[in] dvdz Wind velocity gradient (s-1)
 * @param[in] soil_thermal_conductivity Thermal conductivity model to use (either "FITTED" or any other string)
 * @return Soil thermal conductivity (W K-1 m-1)
 */
double SnLaws::compSoilThermalConductivity(const ElementData& Edata, const double& dvdz,
                                           const std::string& soil_thermal_conductivity)
{
	double C_eff_soil;

	//0 means no soil, 10000 means rock
	if ((Edata.rg > 0.) && (Edata.rg < 10000.) && soil_thermal_conductivity == "FITTED") {
		static const double c_clay = 1.3, c_sand = 0.27;
		static const double beta1 = 6., beta2 = 4.978, c_mineral = 2.9;
		const double weight = (c_clay - Edata.soil[SOIL_K]) / (c_clay - c_sand);
		const double C_eff_soil_max = Edata.theta[SOIL] * c_mineral + (Edata.theta[WATER]+Edata.theta[WATER_PREF])
		                              * SnLaws::conductivity_water(Edata.Te) + Edata.theta[ICE]
		                              * SnLaws::conductivity_ice(Edata.Te);

		C_eff_soil = (beta1 + weight * beta2) * Edata.theta[ICE];
		if ((Edata.theta[WATER]+Edata.theta[WATER_PREF]) > SnowStation::thresh_moist_soil) {
			static const double alpha1 = 0.389, alpha2 = 0.3567, alpha3 = 61.61;
			C_eff_soil += std::max( 0.27, (alpha1 + alpha2 * weight) * log(alpha3 * (Edata.theta[WATER]+Edata.theta[WATER_PREF])) );
		} else {
			C_eff_soil += 0.27;
		}
		C_eff_soil = std::min(C_eff_soil_max, C_eff_soil);
	} else {
		C_eff_soil = Edata.soil[SOIL_K] + (Edata.theta[WATER]+Edata.theta[WATER_PREF]) * SnLaws::conductivity_water(Edata.Te)
                       + Edata.theta[ICE] * SnLaws::conductivity_ice(Edata.Te);
	}

	// Now check for possible ERRORS
	if (!(C_eff_soil >= 0.1*Edata.soil[SOIL_K] && C_eff_soil < 10.)) //HACK
		prn_msg(__FILE__, __LINE__, "wrn", Date(), "Thermal Conductivity of Soil: %lf", C_eff_soil);

	// In case of dry soil, simply use the given conductivity with a possible ventilation part
	// TODO: check whether the second condition should be activated!
	if (SnLaws::wind_pump_soil /* && Edata.theta[WATER] < 0.0001 */)
		C_eff_soil += SnLaws::alpha_por_tor_soil * Constants::specific_heat_air
		                * Edata.soil[SOIL_RHO] * SnLaws::pore_length_soil * SnLaws::pore_length_soil * dvdz;
	return(C_eff_soil);
}

/**
 * @brief Water vapor diffusion coefficient in soil.
 * The formulation is based on Saito et al., 2006 "Numerical analysis of coupled water vapor
 * and heat transport in the vadose zone", see eq. [14] and [15].
 * It is defined as the product of the tortuosity factor (-) as defined by Millington and Quirck (1961),
 * the air-filled porosity (m3 m-3) and the diffusivity of water vapor in air (m2 s-1).
 * @author Margaux Couttet
 * @param Edata element data
 * @return vapour diffusivity in soil (m2 s-1)
 */
double SnLaws::soilVaporDiffusivity(const ElementData& Edata)
{
    double tortuosity = (Edata.VG.theta_s > Constants::eps2)?(pow(Edata.theta[AIR], 7./3.)/pow(Edata.VG.theta_s, 2.)):(0.);

    return (tortuosity * Edata.theta[AIR] * Constants::diffusion_coefficient_in_air);
}


/**
 * @brief Computes the enhancement factor for water vapor transport in soil.
 * Derived from Cass et al., 1984 "Enhancement of thermal water vapor diffusion in soil", see eq. [19].
 * Describe the increase in thermal vapor flux as a result of liquid islands and increased
 * temperature gradients in the air phase.
 * @author Margaux Couttet
 * @param Edata element data
 * @return Enhancement factor (-)
 */
double SnLaws::compEnhanceWaterVaporTransportSoil(const ElementData& Edata, const double& clay_fraction)
{
	const double r = (Edata.theta[WATER]+Edata.theta[ICE]*Constants::density_ice/Constants::density_water)/Edata.VG.theta_s;
	return ((Edata.VG.theta_s > Constants::eps2)?(9.5 + 3.*(r) - 8.5*exp(-1.*pow((1.+2.6/sqrt(clay_fraction))*r,4.))):(0.));
}

/**
* @brief Computes the soil THERMAL vapor hydraulic conductivity.
* Requires the use of RE to determine pressure head (Edata.h) and saturated water content (theta_s).
* The THERMAL vapor hydraulic conductivy formulation is based on Saito et al., 2006
* "Numerical analysis of coupled water, vapor, and heat transport in the vadose zone", see eq. [13].
* It is used to determine the flux density of water vapor in soil due to THERMAL gradient: q_vT = -Kvapor_T*gradT.
* The enhancement factor is used to describe the increase in the thermal vapor flux as a result of liquid islands
* and increased temperature gradients in the air phase (Philip and de Vries, 1957)
* The relative humidity is calculated from the pressure head (h), using a thermodynamic relationship between liquid water
* and water vapour in soil pores (Philip and de Vries, 1957)
* @author Margaux Couttet
* @param Edata_bot element data
* @param Edata_top element data
* @param Te_bot lower element temperature (K)
* @param Te_top upper element temperature (K)
* @return thermal vapor hydraulic conductivity (m2 K-1 s-1)
*/
double SnLaws::compSoilThermalVaporConductivity(const ElementData& Edata_bot, const ElementData& Edata_top, const double& Te_bot, const double& Te_top, const double& clay_fraction)
{
	//Determine the nodal values by averaging between top and bottom elements
	const double nodal_diffusivity = .5 * (SnLaws::soilVaporDiffusivity(Edata_top) + SnLaws::soilVaporDiffusivity(Edata_bot)); //(m2 s-1)
	const double nodal_HR = .5 * (Edata_top.RelativeHumidity() + Edata_bot.RelativeHumidity()); //(-)
	const double nodal_enhancement = .5 * (SnLaws::compEnhanceWaterVaporTransportSoil(Edata_top,clay_fraction)
	+ SnLaws::compEnhanceWaterVaporTransportSoil(Edata_bot,clay_fraction)); // (-)

	double dRhovs_dT = 0.; // change of water vapor density due to temperature gradient (kg m-3 K-1)
	if (fabs(Te_top - Te_bot) > Constants::eps2) { // if no temperature difference between top and bottom nodes, the vapor density gradient remains zero
		dRhovs_dT = (Atmosphere::waterVaporDensity(Te_top, Atmosphere::vaporSaturationPressure(Te_top)) -
			Atmosphere::waterVaporDensity(Te_bot, Atmosphere::vaporSaturationPressure(Te_bot))) / (Te_top - Te_bot);
	}
	return (nodal_diffusivity/Constants::density_water * nodal_enhancement * nodal_HR * dRhovs_dT);
}

/**
 * @brief Computes the soil ISOTHERMAL vapor hydraulic conductivity.
 * The ISOTHERMAL vapor hydraulic conductivy formulation is based on Saito et al., 2006
 * "Numerical analysis of coupled water, vapor, and heat transport in the vadose zone", see eq. [12].
 * It is used to determine the flux density of water vapor in soil due to MOISTURE gradient: q_vh = -Kvapor_h*gradH.
 * @author Margaux Couttet
 * @param Edata_bot element data
 * @param Edata_top element data
 * @param Te_bot lower element temperature (K)
 * @param Te_top upper element temperature (K)
 * @param T_node nodal temperature (K)
 * @return isothermal vapor hydraulic conductivity (m s-1)
 */
double SnLaws::compSoilIsothermalVaporConductivity(const ElementData& Edata_bot, const ElementData& Edata_top, const double& Te_bot, const double& Te_top, const double& T_node)
{
	//Determine the nodal values by averaging between top and bottom elements
	const double nodal_diffusivity = .5*(SnLaws::soilVaporDiffusivity(Edata_top) + SnLaws::soilVaporDiffusivity(Edata_bot)); //(m2 s-1)
	const double nodal_vaporDensity = .5*(Atmosphere::waterVaporDensity(Te_top, Atmosphere::vaporSaturationPressure(Te_top))
	                                   + Atmosphere::waterVaporDensity(Te_bot, Atmosphere::vaporSaturationPressure(Te_bot))); //(kg m-3)
	const double nodal_HR = .5*(Edata_top.RelativeHumidity() + Edata_bot.RelativeHumidity()); //(-)

	return (nodal_diffusivity/Constants::density_water * nodal_vaporDensity * Constants::g/(Constants::gas_constant * T_node)) * nodal_HR;
}

/**
 * @brief Computes the enhancement factor for water vapor transport in wet snow
 * @version 9Y.mm
 * @param Xdata
 * @param i_e Element index to start from
 * @return Enhancement factor
 */
double SnLaws::compEnhanceWaterVaporTransportSnow(const SnowStation& Xdata, const size_t& i_e)
{
	const size_t max_depth = (i_e>7)? i_e-7 : 0; //NOTE Works only for snow
	double vapor_enhance = 1.;

	const size_t e_stop = std::max(Xdata.SoilNode, max_depth);
	size_t e;
	for(e = i_e; e --> e_stop; ) { //decrements from i_e down to e_stop (included) even if e_stop==0
		//TODO: check limit on theta_water and second condition (to be checked on i_e only??)
		if ((Xdata.Edata[e].theta[WATER] > SnowStation::thresh_moist_snow) && (Xdata.Edata[i_e].theta[ICE] < 0.7)) {
			vapor_enhance = SnLaws::montana_vapor_fudge;
			break;
		}
	}

	if (vapor_enhance > 1.0)
		vapor_enhance *= ((8. - static_cast<double>(i_e - e)) / 7.);

	return (vapor_enhance);
}

/**
 * @brief Heat conduction in snow
 * Actual version: k = C1*[C2 + C3 + C4 + C5] \n
 * Adams/Sato model. The following piece of code was programmed by Perry on a warm
 * June afternoon in Birmensdorf.  H.U. Gubler was viciously attacking Ammann, saying nasty
 * things about our beloved chef, (even if his hair is a bit funny), in the DAVOSER ZEITUNG.
 * Perry was dreaming about San Diego and .... and Michael was dreamy about rock climbing in
 * Italy with funky, spunky Italian girls, Borolo Bob was busy with his wife on his way to
 * Mallorca -- to watch sexy TOPLESS bikini-slip clad GERMAN secretaries on the BEACH.
 * As usual, if this code does not work it is his FAULT ....  (Hey, Bob, when are we going to
 * meet ED ADAMS?  And remember PLEDGE 7 of Metamorphism.c.  The theory behind this piece of
 * code can be found in Bob's ROUGH DRAFT on MICROSTRUCTURE.
 *
 * Much much later, Michael re-programmed this code and introduced the effect of liquid water.
 * He extended the Adams/Sato model and hoped that he would not loose contact with Keegan, even
 * he was not going to fulfill the explicit wishes of his Grandma.
 * The model was now being used from Finland to the US. We will also conquer the southern hemis-
 * sphere.
 * @version 8.10 (??)
 * @param Edata
 * @param dvdz Wind velocity gradient (s-1)
 * @param show_warnings If warnings are produced, show them (default=true)
 * @return Thermal conductivity of snow (W K-1 m-1)
 */
double SnLaws::compSnowThermalConductivity(const ElementData& Edata, const double& dvdz, const bool& show_warnings)
{
	static const double Lh = Constants::lh_sublimation;
	static const double P = 950.;

	const double rg = MM_TO_M(Edata.rg); //Grain radius (m)
	const double rb = MM_TO_M(Edata.rb); //Bond radius (m)
	const double Te = std::min(Edata.Te, Edata.meltfreeze_tk); //Element temperature (K)

	// Check for elements with no ice and assume they contain only water
	if (Edata.theta[ICE] < Snowpack::min_ice_content)
		return(Constants::conductivity_water);

	// Important are the conductivities and cross sectional areas.
	// The conductivity including latent heat transfer (W K-1 m-1)
	const double kap = Constants::conductivity_air + ((Lh*Lh* Constants::diffusion_coefficient_in_air * P
		 * Atmosphere::vaporSaturationPressure(Te))
		 / (Constants::gas_constant*Constants::gas_constant * Optim::pow3(Te) * (P - Atmosphere::vaporSaturationPressure(Te))));

	/*
	* Determine C1 = nca/ncl (nca:=number of grains per unit area; ncl:=number
	* of grains per unit length) = ncl since nca=ncl^2
	* Now we can also determine the series cross sectional areas
	*/
	double C1 =  (3.0 * Edata.Rho / Constants::density_ice) / ( 4.0 * Constants::pi * Optim::pow3(rg));
	C1 =  pow(C1, 0.3333333);

	/*
	* Determine C2 = a funny fraction containing PI and the coordination number
	* (I believe that this is the solid ice conduction from one grain through a
	* bond/neck into another ice grain.)
	*/
	const double C2 = Optim::pow2(Constants::pi) * rb * Constants::conductivity_ice * Edata.N3 / 32.0;

	// Compute cross-sectional areas of conduction paths (m2)
	const double Ap = Metamorphism::csPoreArea(Edata); // (mm2)
	const double Aiw = std::max(0., Edata.theta[WATER] * (1. / C1 - rg) / C1 * (Ap + Constants::pi * rg*rg));
	const double Aip = std::max(0., Constants::pi * (rg*rg - rb*rb) - Aiw);

	/*
	 * Determine C3 = a funny fraction still containing PI but a lot of very funny
	 * k coefficients. (I believe that this is the series conduction in which
	 * heat goes through a grain, then across a pore and into another grain.)
	*/
	const double C3 = (Constants::conductivity_ice * kap * Aip)
	                  / (rg * kap + (1. / C1 - rg) * Constants::conductivity_ice);

	/*
	 * Determine C4 = a funny fraction containing one PI and  a few (one) funny
	 * k coefficients. (I believe that this is the series conduction purely
	 * across the pore, the most believable part.)  Note that the fraction is
	 * divided by 1/C1, so I multiply the whole thing ...
	*/
	const double C4 = C1 * kap * Ap;

	/*
	 * Determine C5 = a funny fraction still containing PI but a lot of very funny
	 * k coefficients. (I believe that this is the series conduction in which
	 * heat goes through a grain, then across water and into another grain.)
	*/
	const double C5 = (Constants::conductivity_ice * Constants::conductivity_water * Aiw)
	                  / (rg * Constants::conductivity_water  + (1./C1 - rg) * Constants::conductivity_ice);

	double C_eff  = SnLaws::montana_c_fudge * C1 * (C2 + C3 + C4 + C5) * (2.0 - Edata.dd) * (1.0 + pow(Edata.theta[ICE], 1.7)) * (0.5 + Optim::pow2(Te/Edata.meltfreeze_tk) );

	if (!((C_eff < 5.*Constants::conductivity_ice) && (C_eff > 0.2*Constants::conductivity_air)) && show_warnings) {
		prn_msg(__FILE__, __LINE__, "wrn", Date(), "Conductivity out of range (0.2*Constants::conductivity_air=%.3lf, 5.*Constants::conductivity_ice=%.3lf):", 0.2 * Constants::conductivity_air, 5. * Constants::conductivity_ice);
		prn_msg(__FILE__, __LINE__, "msg-", Date(), "C_eff: %lf  C_1: %lf  C_2: %lf  C_3: %lf  C_4: %lf  C_5: %lf", C_eff, C1, C2, C3, C4, C5);
		prn_msg(__FILE__, __LINE__, "msg-", Date(), "C_Air: %lf  C_Water: %lf  C_Ice: %lf", Constants::conductivity_air, Constants::conductivity_water, Constants::conductivity_ice);
		prn_msg(__FILE__, __LINE__, "msg-", Date(), "Ap: %lf  kap: %lf  Thet_i: %lf  Thet_w: %lf  T: %lf", Ap, kap, Edata.theta[ICE], Edata.theta[WATER], Te );
		prn_msg(__FILE__, __LINE__, "msg-", Date(), "type: %3d  rg: %.3lf mm  rb: %.3lf mm N3: %lf  Lel: %.3lf mm", Edata.type, Edata.rg, Edata.rb, Edata.N3, M_TO_MM(Edata.L));
	}

	if (!(C_eff < Constants::conductivity_ice))
		C_eff = Constants::conductivity_ice;
	if (!(C_eff > Constants::conductivity_air))
		C_eff = Constants::conductivity_air;
	// Now introduce the effect of windpumping
	if (SnLaws::wind_pump /* && Edata.theta[WATER] < SnowStation::thresh_moist_snow */)
		C_eff += SnLaws::alpha_por_tor * Constants::specific_heat_air * Edata.Rho * dvdz / (C1*C1);
	return (C_eff);
}

/**
 * @brief SENSIBLE HEAT EXCHANGE COEFFICIENT (Surface Energy Exchange)
 * @version 9Y.mm
 * @param Mdata
 * @param Xdata
 * @param height_of_meteo_values Height at which meteo parameters are measured
 * @return Exchange coefficient for sensible heat (1)
*/
double SnLaws::compSensibleHeatCoefficient(const CurrentMeteo& Mdata, const SnowStation& Xdata, const double& height_of_meteo_values)
{
	double lrat;

	const double z = std::max(0.5, height_of_meteo_values - Xdata.cH + Xdata.Ground);
	if ((Xdata.cH - Xdata.Ground) > 0.03) {
		//assert(Mdata.z0>0.);
		lrat = log(z / Mdata.z0);
	} else {
		//assert(Xdata.BareSoil_z0>0.);
		lrat = log(z / Xdata.BareSoil_z0);
	}

	return Constants::karman * Mdata.ustar / std::max(0.7, lrat-Mdata.psi_s);
}

/**
 * @brief Latent heat flux including consideration of soil (one active element)
 * This method uses the Relative Humidity approach:
 * ql = beta*(eA - eS) Latent heat transfer. eA and eS are the vapor
 * pressures of air and snow, respectively.
 * @version 9Y.mm
 * @param soil_evaporation The evaporation method to be used
 * @param Mdata
 * @param Xdata
 * @param height_of_meteo_values Height at which meteo parameters are measured
 * @return Latent heat flux (W m-2)
 */
double SnLaws::compLatentHeat_Rh(const std::string soil_evaporation,
                                 const CurrentMeteo& Mdata, SnowStation& Xdata, const double& height_of_meteo_values)
{
	const size_t nElems = Xdata.getNumberOfElements();
	const double T_air = Mdata.ta;
	const double Tss = Xdata.Ndata[nElems].T;
	const double Tse = (nElems > 0) ? (Xdata.Edata[nElems-1].Te) : Constants::meltfreeze_tk;
	double eS;

	// Vapor Pressures
	// TODO The part below needs to be rewritten in a more consistent way !!!
	//      In particular, look closely at the condition within compLatentHeat()
	const double eA = Mdata.rh * Atmosphere::vaporSaturationPressure(T_air);
	const double Vp1 = Atmosphere::vaporSaturationPressure(Tss);
	const double Vp2 = Atmosphere::vaporSaturationPressure(Tse);

	// First, the case of no snow
	if (Xdata.getNumberOfNodes() == Xdata.SoilNode + 1 && nElems > 0) {
		if ( Tss < Xdata.Edata[nElems-1].meltfreeze_tk) {
			eS = Vp1 ;
		} else {
			/*
			 * Soil evaporation can now be computed using the Relative Humidity approach below,
			 * or a Resistance approach modifying the ql value instead of the eS. The latter
			 * function is defined in compLatentHeat, and the soil_evaporation key is read
			 * in snowpackCore/Snowpack.h
			*/
			if (soil_evaporation=="EVAP_RELATIVE_HUMIDITY") {
				eS = Vp2 * Xdata.Edata[Xdata.SoilNode-1].RelativeHumidity();
			} else {
				eS = Vp2;
			}
		}
	} else {
		// for snow assume saturation
		const double meltfreeze_tk = (nElems > 0) ? Xdata.Edata[nElems-1].meltfreeze_tk : Constants::meltfreeze_tk;
		if (Tss < meltfreeze_tk)
			eS = Vp1;
		else
			eS = Vp2;
	}
	// Now the latent heat
	const double beta = SnLaws::compLatentHeat(soil_evaporation, Mdata, Xdata, height_of_meteo_values);

	return (beta * (eA - eS));
}

/**
 * @brief LATENT HEAT EXCHANGE (Surface Energy Exchange)
 * David Gustafsson (davidg@kth.se) has introduced a resistance approach for latent
 * heat exchange from bare soil as alternative to the relative hyumidity (RH) approach
 * implemented in Snowpack.c (line 473): \n
 * An additional resistance, dependent on the relative saturation of the top soil layer,
 * is used to reduce the heat exchange coefficient in the case of evaporation:
 * c = 1/(Ra + Rsoil), where Ra = 1/c as computed above, and
 * Rsoil = 50 [s/m] * field_capacity_soil / theta_soil. \n
 * A key SNOWPACK_ADVANCED::soil_evaporation is defined to select method.
 * The resistance formulation originates from van den Hurk et al.(2000) "Offline validation
 * of the ERA40 surface scheme": ECMWF Tech.Memo 295. \n
 * A difference from the RH method is that the surface vapour pressure is always assumed
 * to be at saturation at the surface. Thus, some unrealistic effects of the RH method in
 * present form are avoided -> the RH approach tend to estimate negative vapour gradient
 * between the surface and the atmosphere, causing large condensation, even if the top soil
 * layer is saturated, and even if the soil surface is warmer than the atmosphere! If a RH
 * method should work in a discretized model, it is important to consider the difference
 * between vapour pressure at the surface and the average of the top soil layer. \n
 * The soil resistance is only used for bare soil layers, when TSS >= 0C and eSurf >= eAtm
 * @param[in] soil_evaporation The evaporation method to be used
 * @param[in] Mdata
 * @param[in] Xdata
 * @param[in] height_of_meteo_values Height at which meteo parameters are measured
 * @return Latent heat flux (W m-2)
 */
double SnLaws::compLatentHeat(const std::string soil_evaporation, const CurrentMeteo& Mdata, SnowStation& Xdata, const double& height_of_meteo_values)
{
	const size_t nElems = Xdata.getNumberOfElements();
	const bool SurfSoil = (nElems > 0) ? (Xdata.Edata[nElems-1].theta[SOIL] > 0.) : false;

	double c = compSensibleHeatCoefficient(Mdata, Xdata, height_of_meteo_values);

	if (SurfSoil && (Xdata.Ndata[nElems].T >= Xdata.Edata[nElems-1].meltfreeze_tk)
		    && (soil_evaporation == "EVAP_RESISTANCE")) {
		const double Tse = (nElems > 0) ? (Xdata.Edata[nElems-1].Te) : Constants::meltfreeze_tk;
		const double eA = Mdata.rh * Atmosphere::vaporSaturationPressure( Mdata.ta );
		const double eS = Atmosphere::vaporSaturationPressure( Tse );
		if (eS >= eA) {
			c = 1. / c + SnLaws::rsoilmin / std::max(SnLaws::relsatmin, std::min(1.,
			                                    (Xdata.Edata[nElems-1].theta[WATER]+Xdata.Edata[nElems-1].theta[WATER_PREF])
			                                    / Xdata.Edata[Xdata.SoilNode-1].soilFieldCapacity()));
			c = 1. / c;
		}
	}
	return c * 0.622 * Constants::lh_sublimation / ( Constants::gas_constant_air * Mdata.ta);
}

/**
 * @brief LONGWAVE RADIATION COEFFICIENT
 * This routine might look a bit unusual:
 * Radiation is treated as a CONVECTIVE boundary condition, similar to the sensible and latent heat
 * exchanges.  The exchange coefficient, however, is not a constant, dependent on say the wind
 * velocity, rather it is dependent on the temperature.  This routine computes the "pseudo"
 * convective heat exchange coefficient for radiation.
 * @version 9Y.mm
 * @param t_snow Snow surface temperature (K)
 * @param t_atm Temperature of the atmosphere, i.e., air (K)
 * @param e_atm Emissivity of the atmosphere (1)
 * @return LW radiation coefficient (W m-2 K-1)
 */
double SnLaws::compLWRadCoefficient(const double& t_snow, const double& t_atm, const double& e_atm)
{
	return (Constants::emissivity_snow * Constants::stefan_boltzmann
	           * ((t_snow*t_snow) + (sqrt(e_atm) * t_atm*t_atm))
	               * (t_snow + (pow(e_atm, 0.25) * t_atm)));

}

/**
 * @brief Event driven new-snow density
 * @param i_event:
 * - event_wind: rho = 250.3 kg m-3 @ 4 m s-1; rho = 338 kg m-3 @ 7 m s-1 Antarctica
 * @param Mdata  Meteorological input
 */
double SnLaws::newSnowDensityEvent(const std::string& variant, const SnLaws::EventType& i_event,
                                   const CurrentMeteo& Mdata)
{
	if (variant != SnLaws::current_variant)
		setStaticData(variant, "BUCKET");

	switch (i_event) {
		case event_wind: {
			// Groot Zwaaftink et al.: Event-driven deposition of snow on the Antarctic Plateau: analyzing field measurements with SNOWPACK
			// Cryosphere, 7, 333-347, https://doi.org/10.5194/tc-7-333-2013, 2013.
			const double z_ref_vw = 3.;				// See p. 336 in Groot Zwaaftink et al.
			const double vw_avg_ref = Meteo::windspeedProfile(Mdata, z_ref_vw, Mdata.vw_avg);
			if ((vw_avg_ref >= event_wind_lowlim) && (vw_avg_ref <= event_wind_highlim)) {
				static const double rho_0=361., rho_1=33.;
				return (vw_avg_ref == 0.) ? (rho_1) : (std::max(rho_1, rho_0*log10(vw_avg_ref) + rho_1));
			} else
				return Constants::undefined;
		}
		case event_none:
		default:
			prn_msg(__FILE__, __LINE__,"err", Date(),
				"No new snow density parameterization for event type %d", i_event);
			throw IOException("Event type not implemented yet!", AT);
	}
}

/**
 * @brief Parameterized new-snow density
 * @param TA  Air temperature (K)
 * @param TSS Snow surface temperature (K)
 * @param RH  Relative air humidity (1)
 * @param VW  Mean wind velocity (m s-1)
 * @param HH  Altitude a.s.l. (m)
 * @param model Parameterization to be used
 * @return New snow density (kg m-3)
 */
double SnLaws::newSnowDensityPara(const std::string& i_hn_model,
                                  double TA, double TSS, double RH, double VW, double HH)
{
	double rho_hn;

	TA  = IOUtils::K_TO_C(TA);
	TSS = IOUtils::K_TO_C(TSS);
	RH  *= 100.;
	HH  = floor(HH);

	if (i_hn_model == "LEHNING_OLD") {
		static const double alpha=70., beta=30., gamma=10., delta=0.4;
		static const double eta=30., phi=6.0, mu=-3.0, nu=-0.5;
		rho_hn = alpha + beta*TA + gamma*TSS +  delta*RH + eta*VW + phi*TA*TSS + mu*TA*VW + nu*RH*VW;
		if (jordy_new_snow && (VW > 2.9))
			rho_hn = newSnowDensityHendrikx(TA, TSS, RH, VW);

	} else if (i_hn_model == "LEHNING_NEW") {
		static const double alpha=90., beta=6.5, gamma=7.5, delta=0.26;
		static const double eta=13., phi=-4.5, mu=-0.65, nu=-0.17, om=0.06;
		rho_hn = alpha + beta*TA + gamma*TSS +  delta*RH + eta*VW + phi*TA*TSS + mu*TA*VW + nu*RH*VW + om*TA*TSS*RH;
		// Ad hoc temperature correction
		if (TA < -10.)
			rho_hn = std::min(rho_hn, alpha*(1. + 0.05*(TA + 10.)));
		// Increase snow density under snow transport conditions
		if ((!jordy_new_snow) && (VW > 5.)) {
			rho_hn = 90. + (rho_hn - 30.)*0.9;
		} else if (jordy_new_snow && (VW > 2.9)) {
			rho_hn = newSnowDensityHendrikx(TA, TSS, RH, VW);
		}

	} else if (i_hn_model == "BELLAIRE") {
		static const double alpha=3.946, beta=0.07703, zeta=0.0001701, eta=0.02222, mu=-0.05371;
		// Transformations based on natural logarithm!!!
		VW = std::max(1., VW);
		const double arg = alpha + beta*TA + zeta*HH + eta*log(VW) + mu*TA*log(VW);
		rho_hn = exp(arg);

	} else if (i_hn_model == "ZWART") {
		VW = std::max(2., VW);
		RH = 0.8; // ori: std::min(1., RH/100.); see asin(sqrt()) below
		static const double beta01=3.28, beta1=0.03, beta02=-0.36, beta2=-0.75, beta3=0.3;
		double arg = beta01 + beta1*TA + beta2*asin(sqrt(RH)) + beta3*log10(VW);
		if(TA>=-14.) arg += beta02; // += beta2*TA;
		rho_hn = pow(10., arg);

	} else if (i_hn_model == "PAHAUT") {
		rho_hn = 109. + 6.*(IOUtils::C_TO_K(TA) - Constants::meltfreeze_tk) + 26.*sqrt(VW);

	} else if (i_hn_model == "NIED") {
		rho_hn = 62. + 3.6 * VW - 0.2 * TA;

	} else {
		prn_msg(__FILE__, __LINE__, "err", Date(),
		        "New snow density parameterization '%s' not available",
		        i_hn_model.c_str());
		exit(EXIT_FAILURE);
	}

	return(std::min(max_hn_density, std::max(min_hn_density, rho_hn)));
}

/**
 * @brief Jordy Hendrikx' new snow density parameterization for strong winds (> 2.9 m s-1)
 * @note To be used with Lehning's models only!
 * @param ta  Air temperature (degC)
 * @param tss Snow surface temperature (degC)
 * @param rh  Relative air humidity (%)
 * @param vw  Mean wind velocity (m s-1)
 * @return New snow density
 */
double SnLaws::newSnowDensityHendrikx(const double ta, const double tss, const double rh, const double vw)
{
	static const double alpha=91., beta=-35., gamma=-1.1, delta=49., eta=32.,  phi=4.6;
	return (alpha + beta*ta + gamma*rh +  delta*vw + eta*tss + phi*ta*vw);
}

/**
 * @name New snow density
 * @brief Computes the density of new snow. The options for HN_DENSITY are:
 * - PARAMETERIZED (default is LEHNING_NEW):
 * 	- ZWART: Costijn Zwart's model (elaborated 2006; in use since 4 Dec 2007
 * 	- LEHNING_NEW: Improved model by M. Lehning, incl. ad-hoc wind & temperature effects (used until 06/07)
 * 	- LEHNING_OLD: First model by M. Lehning
 *       @note {models by M. Lehning can be augmented with a parameterization for winds > 2.9 m s-1
 *              worked out by J. Hendrikx => set jordy_new_snow in Laws_sn.cc}
 * 	- BELLAIRE: Sascha Bellaire's model (elaborated 2007; used summer/fall 2007)
 * 	- PAHAUT: Edmond Pahaut's model, introduced Sep 1995 in CROCUS by G. Giraud
 * - EVENT: Driven by event type, that is,
 * 	- event_wind: Implemented 2009 by Christine Groot Zwaaftink for Antarctic variant
 * - MEASURED: Use measured new snow density read from meteo input
 * 	-Note: Set HN_DENSITY_FIXEDVALUE to 1. to use surface snow density as a "measured" value in case of missing values
 * - FIXED: Use a fixed new snow density by assigning HN_DENSITY_FIXEDVALUE a value (default: 100 kg m-3, at least min_hn_density)
 * @param i_hn_density type of density computation
 * @param i_hn_density_parameterization to use
 * @param i_hn_density_fixedValue to use
 * @param Mdata Meteorological input
 * @param Xdata Snow cover data
 * @param tss Snow surface temperature (K)
 * @param variant which is currently used
 */
double SnLaws::compNewSnowDensity(const std::string& i_hn_density, const std::string& i_hn_density_parameterization, const double& i_hn_density_fixedValue,
                                  const CurrentMeteo& Mdata, const SnowStation& Xdata, const double& tss,
                                  const std::string& variant)
{
	double rho;

	const double z_ref_vw = 4.5;	//Assumed reference height for the wind speed used in the new snow density parameterizations
	const double vw_ref = Meteo::windspeedProfile(Mdata, z_ref_vw);
	if (i_hn_density == "PARAMETERIZED") {
		rho = newSnowDensityPara(i_hn_density_parameterization,
		                         Mdata.ta, tss, Mdata.rh, vw_ref,
		                         Xdata.meta.position.getAltitude());
	} else if (i_hn_density == "EVENT") {
		rho = newSnowDensityEvent(variant, event, Mdata);
	} else if (i_hn_density == "MEASURED") {
		if (Mdata.rho_hn != Constants::undefined) {
			rho = Mdata.rho_hn; // New snow density as read from input file
		} else if (Mdata.psum > 0. && (Mdata.psum_ph==IOUtils::nodata || Mdata.psum_ph<1.)) {
			if (i_hn_density_fixedValue > 0. && i_hn_density_fixedValue > min_hn_density) // use density of surface snowpack
				rho = Xdata.Edata[Xdata.getNumberOfElements()-1].Rho;
			else
				rho = newSnowDensityPara(i_hn_density_parameterization,
				                         Mdata.ta, tss, Mdata.rh, vw_ref,
				                         Xdata.meta.position.getAltitude());
		} else {
			rho = Constants::undefined;
		}
	} else if (i_hn_density == "FIXED") {
		rho = (i_hn_density_fixedValue != Constants::undefined) ? i_hn_density_fixedValue : Xdata.Edata[Xdata.getNumberOfElements()-1].Rho;
		rho = std::max(min_hn_density, rho);
	} else {
		throw UnknownValueException("Unknown new snow density option (HN_DENSITY) selected!", AT);
	}

	return rho;
}

/**
 * @brief NEW SNOW VISCOSITY (dendritic snow, i.e., dd > 0.) \n
 * Actual version : ml_lw_VS_Lehning from r7.7 \n
 * This is Michael's viscosity routine, which is not a function of micro-structure, but which
 * is nonetheless pretty important because it is numerically STABLE and does predict decent
 * settling rates, sometimes a bit too high. This routine was (is) used for NEW or WET snow.
 * @version 9Y.mm
 * @return Viscosity of new snow (Pa s)
 */
double SnLaws::NewSnowViscosityLehning(const ElementData& Edata)
{
	const double rho_hn = std::max(min_hn_density, Edata.Rho);

	if (rho_hn > 913.) //upper boundary
		return (1.e9 * smallest_viscosity);

	if (Edata.theta[WATER] > 0.001)
		//return (0.01*pow(rho_hn, 4.7));
		return(0.0001 * pow(rho_hn, 5.5));
	else
		return (0.007 * pow(rho_hn, (4.75 - IOUtils::K_TO_C(Edata.Te) / 40.)));
}

/**
 * @brief Computes the temperature term of viscosity
 * The modifications for POLAR variant are described in: Steger CR, Reijmer CH, van den Broeke MR, Wever N,
 * Forster RR, Koenig LS, Kuipers Munneke P, Lehning M, Lhermitte S, Ligtenberg SRM, Miège C and Noël BPY (2017)
 * Firn Meltwater Retention on the Greenland Ice Sheet: A Model Comparison. Front. Earth Sci. 5:3.
 * doi: 10.3389/feart.2017.00003: "To improve the agreement with observations, the tunable factors in the snow
 * viscosity scheme (Groot Zwaaftink et al., 2013) for the activation energy of snow Qs and the critical exponent
 * β are set to 16,080 J mol−1 and 0.3, respectively."
 * @version 11.06
 * @param Te Element temperature (K)
 * @return Temperature term of snow viscosity
 */
double SnLaws::snowViscosityTemperatureTerm(const double& Te)
{
<<<<<<< HEAD
	const double Q = (current_variant == "POLAR" || current_variant == "SEAICE") ? (16080.) : (67000.); // Activation energy for defects in ice (J mol-1)
=======
	// Max Stevens concluded in presentation at AGU 2021 that models with activation energy 60 kJ/mol worked best for South Pole (see https://agu.confex.com/agu/fm21/meetingapp.cgi/Paper/947354)
	const double Q = (current_variant == "POLAR" || current_variant == "ANTARCTICA") ? (60000.) :(67000.); // Activation energy for defects in ice (J mol-1)
>>>>>>> fd5b6460

	switch (SnLaws::t_term) {
	case t_term_arrhenius_critical:
	{
<<<<<<< HEAD
		const double Q_fac = (current_variant == "POLAR" || current_variant == "SEAICE") ? (0.24) : (0.39); // Adjust Q to snow; from Schweizer et al. (2004): 0.24
		const double criticalExp = (current_variant == "POLAR" || current_variant == "SEAICE") ? (0.3) : (0.7); //0.5; //0.3; //
=======
		const double Q_fac = 0.39; // Adjust Q to snow; from Schweizer et al. (2004): 0.24
		const double criticalExp = (current_variant == "POLAR" || current_variant == "ANTARCTICA") ? (0.95) : (0.7); //0.5; //0.3;	// POLAR and ANTARCTICA variant updated from 0.7 on 2021-02-09
>>>>>>> fd5b6460
		const double T_r = 265.15; // Reference temperature (K), from Schweizer et al. (2004)
		return ((1. / SnLaws::ArrheniusLaw(Q_fac * Q, Te, T_r))
		             * (0.3 * pow((Constants::meltfreeze_tk - Te), criticalExp) + 0.4));
	}
	case t_term_arrhenius:
		return (1. / SnLaws::ArrheniusLaw(Q, Te, 263.));
	case t_term_stk: // Master thesis, September 2009
		return (0.35 * sqrt(274.15 - Te));
	case t_term_837: // as of revision 243, used up to revision 837 (deprecated)
		return (9. - 8.7 * exp(0.015 * (Te - Constants::meltfreeze_tk)));
	default:
		throw UnknownValueException("Unknown viscosity temperature dependency selected!", AT);
	}
}

/**
 * @brief Computes the additional stress due to loading rate
 * @version 11.06
 * @param i_viscosity_model see compSnowViscosity()
 * @param Edata
 * @param date current
 * @return Initial stress (Pa); note it is a negative value!
 */
double SnLaws::compLoadingRateStress(const std::string& i_viscosity_model, ElementData& Edata, const mio::Date& date)
{
	if (i_viscosity_model == "CALIBRATION")
		return loadingRateStressCALIBRATION(Edata, date);
	else
		return loadingRateStressDEFAULT(Edata, date);
}

double SnLaws::loadingRateStressDEFAULT(ElementData& Edata, const mio::Date& date)
{
	const double age = std::max(0., date.getJulian() - Edata.depositionDate.getJulian());

	double sigReac = 15.5 * Edata.CDot * exp(-age/101.);
	if (Edata.theta[WATER] > SnowStation::thresh_moist_snow)
		sigReac *= 0.37 * (1. + Edata.theta[WATER]);
	return sigReac;
}

double SnLaws::loadingRateStressCALIBRATION(ElementData& Edata, const mio::Date& date)
{
	static const double sigTension = 0.11;  // Ice surface tension (N m-2)

	Edata.Eps_Dot = 0.;
	switch (visc) {
		case visc_dflt: case visc_cal: case visc_ant:  { // new calibration
			const double age = std::max(0., date.getJulian() - Edata.depositionDate.getJulian());
			double sigReac = 15.5 * Edata.CDot * exp(-age/101.);
			if (Edata.theta[WATER] > SnowStation::thresh_moist_snow)
				sigReac *= 0.37 * (1. + Edata.theta[WATER]); // 0.2 ; 0.37
			Edata.Eps_Dot = sigReac;
			return sigReac;
		}
		case visc_897: { // r897
			double sigMetamo = 0.;
			const double age = std::max(0., date.getJulian() - Edata.depositionDate.getJulian());
			const double sigReac = 15.9 * Edata.CDot * exp(-age/101.); //tst2: 553. //tst1: 735. //
			Edata.Eps_Dot = sigReac;
			if (Edata.dd > Constants::eps /*((Edata->dd < 0.9) && (Edata->dd > 0.3))*/) {
				sigMetamo = 37.0e3 * Metamorphism::ddRate(Edata); // 2010-10-23
			}
			return (sigReac + sigMetamo);
		}
		case visc_837: case visc_stk: { // as of revision 837
			double sig0 = 0.;
			if ((Edata.dd < 0.9) && (Edata.dd > 0.3)) {
				double facIS = 3.; // default r712
				if (SnLaws::visc == SnLaws::visc_stk)
					facIS = -1.5; //-1.1; //-0.5; //
				sig0 = facIS * Metamorphism::ddRate(Edata) * sigTension / MM_TO_M(Edata.rg);
			}
			return sig0;
		}
		default:
			//this should not be reached...
			prn_msg(__FILE__, __LINE__, "err", Date(), "visc=%d not a valid choice for loadingRateStress!", visc);
			throw IOException("Choice not implemented yet!", AT);
	}


}

/**
 * @brief Determines the fudge factor for viscosity \n
 * This fudge factor takes into account bond-ice imperfections and the effect of liquid water
 * @version 11.06
 * @param Edata
 * @return Fudge factor for snow viscosity
 */
double SnLaws::snowViscosityFudgeDEFAULT(const ElementData& Edata)
{
	double ice_fudge = SnLaws::visc_ice_fudge / Edata.theta[ICE];

	const double cutoff = 0.6;	// Threshold of theta[ICE] above which the default function is replaced with a special function for POLAR and ANTARCTICA
	if ( (current_variant == "POLAR" || current_variant == "ANTARCTICA") && Edata.theta[ICE] > cutoff ) {
		const double a1 = (1. - logisticFunction(cutoff, 0.019, 0.15)) // 0.039, 0.16
			         * pow(cutoff, 0.77);
		const double a2 = 0.333 * a1;
		ice_fudge *= a1 + ( (a2 - a1) / (1. - cutoff) ) * (Edata.theta[ICE] - cutoff) ;
	} else {
		ice_fudge *= (1. - logisticFunction(Edata.theta[ICE], 0.019, 0.15))
		                 * pow(Edata.theta[ICE], 0.77);
	}

	double sp_fudge;
	if (Edata.mk%100 >= 20 && Edata.theta[WATER] < SnowStation::thresh_moist_snow)
		sp_fudge = 0.;
	else
		sp_fudge = SnLaws::visc_sp_fudge;
	sp_fudge *= (1. - logisticFunction(Edata.sp, 0.37, 0.21))
	                 * Edata.sp*Edata.sp*Edata.sp;

	double visc_fudge = ice_fudge * (1. + sp_fudge) + 0.1;
	visc_fudge *= (1. + SnLaws::visc_water_fudge * Edata.theta[WATER]
	                   * (1. - Edata.theta[ICE]));
	return visc_fudge;
}

/**
 * @brief To calibrate the fudge factor for viscosity
 * @note This is the fudge playground for calibrations used in SnowViscosityCALIBRATION()
 * @version 10.11
 * @param Edata
 * @param date current date
 * @return Fudge factor for snow viscosity
 */
double SnLaws::snowViscosityFudgeCALIBRATION(const ElementData& Edata, const mio::Date& date)
{
	double visc_fudge, sp_fudge;
	const double age = std::max(0., date.getJulian() - Edata.depositionDate.getJulian());
	double thresh_rho1 = 1., thresh_rho2 = 1.; // Thresholds for enhanced viscosity
	bool use_thresh = false;

	if (Edata.mk%100 >= 20 && Edata.theta[WATER] < SnowStation::thresh_moist_snow)
		sp_fudge = 0.;
	else
		sp_fudge = SnLaws::visc_sp_fudge;

	switch (visc) {
	case visc_cal: case visc_dflt: { // Calibration currently under test
		double ice_fudge = (0.67*14.1*SnLaws::visc_ice_fudge / Edata.theta[ICE]); // 0.67; 0.59; r897: 0.51
		ice_fudge *= (1. - logisticFunction(Edata.theta[ICE], 0.019, 0.15))
		                  * pow(Edata.theta[ICE], 0.77);

		sp_fudge *= 0.67*24.7;  // 0.67 ; 0.77 ; r897: 1.19 //
		sp_fudge *= (1. - logisticFunction(Edata.sp, 0.37, 0.21))
		                 * Edata.sp*Edata.sp*Edata.sp;

		visc_fudge = ice_fudge * (1. + sp_fudge) + 0.1;

		visc_fudge *= (1. + 33.*visc_water_fudge * Edata.theta[WATER]
		                   * (1. - Edata.theta[ICE])); // 31. ; 33. ; 35.
		break;
	}
	case visc_897: case visc_ant: { // Calibration fall 2010 & Antarctica
		double ice_fudge = 0.51*SnLaws::visc_ice_fudge / Edata.theta[ICE]; //
		if (SnLaws::visc != SnLaws::visc_ant) {
			ice_fudge *= 1. - logisticFunction(Edata.theta[ICE], 0.431, 0.067) * Edata.theta[ICE];
		} else {  // antarctic
			ice_fudge *= 1. - logisticFunction(Edata.theta[ICE], 0.351, 0.097) * Edata.theta[ICE]
			               * (1. - Edata.theta[ICE]);
		}

		sp_fudge *= 1.19; //
		sp_fudge *= (1. - logisticFunction(Edata.sp, 1.0, 0.077)) * sqrt(Edata.sp);

		visc_fudge = ice_fudge * (1. + sp_fudge) + 0.1;

		visc_fudge *= (1. + 31.*SnLaws::visc_water_fudge * Edata.theta[WATER]
		                   * (1. - Edata.theta[ICE]*Edata.theta[ICE]));
		break;
	}
	case visc_stk: { // Walter Steinkogler's playground; master thesis, September 2009
		static const double visc_time_fudge = 8.;
		visc_fudge = visc_time_fudge / exp(age / 35.);
		visc_fudge += (0.5*SnLaws::visc_ice_fudge / Edata.theta[ICE])
		                 + (0.3*sp_fudge * sqrt(Edata.sp))
		                   + (3. * Edata.theta[WATER] / Edata.theta[ICE] * 0.5
		                          * (1. - Edata.theta[ICE]));
		use_thresh=true;
		thresh_rho1 = 0.5; // rho_dry > 458.5 kg m-3
		thresh_rho2 = 0.7;
		break;
	}
	case visc_837: { // as of revision 712, used up to r837 (deprecated)
		static const double visc_time_fudge = 11.;
		visc_fudge = visc_time_fudge * (1. - sqrt(std::min(1., age / 77.)))
		                  * (1. + std::min(0.3, (263.15 - Edata.Te) / 17.));
		visc_fudge += (0.5*SnLaws::visc_ice_fudge / Edata.theta[ICE])
		                 + (0.3*sp_fudge * sqrt(Edata.sp))
		                   + (3. * Edata.theta[WATER] / Edata.theta[ICE]
		                          * 0.5 * (1. - Edata.theta[ICE]));
		use_thresh=true;
		thresh_rho1 = 0.5; // rho_dry > 458.5 kg m-3
		thresh_rho2 = 0.7;
		break;
	}
	default:
		prn_msg(__FILE__, __LINE__, "err", Date(),
		        "visc=%d not a valid choice for SnowViscosityFudge!", visc);
		throw IOException("Choice not implemented yet!", AT);
	}

	if (use_thresh) { // Default false
		if (Edata.theta[ICE] > thresh_rho1)
			visc_fudge *= (1. - Edata.theta[ICE]);
		if (Edata.theta[ICE] > thresh_rho2)
			visc_fudge *= (1. - Edata.theta[ICE]);
	}
	return visc_fudge;
}

/**
 * @name SNOW VISCOSITY
 * @brief Computes snow viscosity according to the following options:
 * - DEFAULT      : default model (corresponding to last calibration)
 * - KOJIMA       : according to parameterization by Kojima
 * - CALIBRATION  : used for calibration purposes
 * @param variant see VARIANT
 * @param i_viscosity_model to use
 * @param Edata
 * @param date current
 */
double SnLaws::compSnowViscosity(const std::string& variant, const std::string& i_viscosity_model, const std::string& i_watertransport_model,
                                 ElementData& Edata, const mio::Date& date)
{
	if (variant != SnLaws::current_variant)
		setStaticData(variant, i_watertransport_model);

	if (i_viscosity_model == "KOJIMA") {
		return snowViscosityKOJIMA(Edata);
	} else if (i_viscosity_model == "CALIBRATION") {
		return snowViscosityCALIBRATION(Edata, date);
	} else if (i_viscosity_model == "DEFAULT") {
		return snowViscosityDEFAULT(Edata);
	} else {
		throw InvalidArgumentException("Unknown viscosity model: "+i_viscosity_model, AT);
	}
}

/**
 * @brief SNOW VISCOSITY (all types of snow)
 * @todo revise description
 * @version 11.02
 * @param Edata
 * @return Snow viscosity (Pa s)
 */
double SnLaws::snowViscosityDEFAULT(ElementData& Edata)
{
	// Check needed while JAM set!
	if (Edata.theta[WATER] > 0.3)
		return (1.e9 * SnLaws::smallest_viscosity);
	// Check that you are not in a ice or/and water layer
	if (Edata.theta[ICE] + Edata.theta[WATER] > 0.99)
		return (1.e9 * SnLaws::smallest_viscosity);

	const double visc_fudge = SnLaws::snowViscosityFudgeDEFAULT(Edata); // Snow viscosity fudge factor

	static const double eps1Dot = 1.76e-7;    // Unit strain rate (at stress = 1 MPa) (s-1)
	static const double sig1 = 0.5e6;         // Unit stress from Sinha's formulation (Pa)
	const double visc_factor = 1./eps1Dot * Optim::pow3(sig1/visc_fudge);
	const double visc_macro = Edata.neck2VolumetricStrain(); // Macro-structure (layer) related factor
	const double Te = std::min(Edata.Te, Edata.meltfreeze_tk);
	double eta = (1. / visc_macro) * SnLaws::snowViscosityTemperatureTerm(Te) * visc_factor;

	static const double sigNeckYield = 0.4e6; // Yield stress for ice in neck (Pa)
	const double visc_micro = Edata.neckStressEnhancement(); // Micro-structure related factor
	const double sig = -Edata.C;       // Overburden stress, that is, absolute value of Cauchy stress (Pa)
	// HACK multiply sigNeckYield by 100. to avoid yielding on purpose
	if ((visc_micro * sig) <= 100. * sigNeckYield) // NOT YIELDING, LINEAR
		eta /= visc_micro * sigNeckYield*sigNeckYield;
	else // YIELDING, NON-LINEAR
		eta /= Optim::pow3(visc_micro) * Optim::pow2(sig);
	return eta; // Viscosity (Pa s)
}

/**
 * @brief SNOW VISCOSITY according to formulation by Kojima
 * @version 9.10
 * @param Edata
 * @return Snow viscosity (Pa s)
 */
double SnLaws::snowViscosityKOJIMA(const ElementData& Edata)
{
	return (8.64e6 * exp(0.021*Edata.Rho));
}

/**
 * @brief Calibrate snow viscosity
 * NOTE This is the test or playground version for calibrating settling
 * @version 10.11
 * @param Edata
 * @param date current
 * @return Snow viscosity (Pa s)
 */
double SnLaws::snowViscosityCALIBRATION(ElementData& Edata, const mio::Date& date)
{
	// TODO Check whether the two commented checks below are needed!
	// If the element length is SMALLER than the grain size then the thing aint settling ....
	//  if (Edata.L <= 2.*MM_TO_M(rg) )
	//    return(Constants::big);
	// Perry introduced this little check when the ice matrix is completely melted away -- in this case
	// set the viscosity to a high number to give the water in the element time to percolate away
	// NOTE MassTransport() is called before SnowCreep, thus this condition should never be met?
	//if (Edata.theta[ICE] < Constants::eps) {
	//	return(Constants::big);
	//}
	// Check needed while JAM set!
	if (true && (Edata.theta[WATER] > 0.3)) {
		return (1.e9 * SnLaws::smallest_viscosity);
	} else if (false && (Edata.theta[WATER] >= SnowStation::thresh_moist_snow)) {
		return SnLaws::snowViscosityKOJIMA(Edata);
	}
	// Check that you are not in a ice or/and water layer
	if (Edata.theta[ICE] + Edata.theta[WATER] > 0.99)
		return (1.e9 * SnLaws::smallest_viscosity);

	const double visc_fudge = SnLaws::snowViscosityFudgeCALIBRATION(Edata, date); // Snow viscosity fudge factor
	static const double eps1Dot = 1.76e-7;    // Unit strain rate (at stress = 1 MPa) (s-1)
	static const double sig1 = 0.5e6;         // Unit stress from Sinha's formulation (Pa)
	const double visc_factor = 1./eps1Dot * Optim::pow3(sig1/visc_fudge);
	const double visc_macro = Edata.neck2VolumetricStrain(); // Macro-structure (layer) related factor
	const double Te = std::min(Edata.Te, Edata.meltfreeze_tk);
	double eta = (1. / visc_macro) * SnLaws::snowViscosityTemperatureTerm(Te) * visc_factor;

	static const double sigNeckYield = 0.4e6; // Yield stress for ice in neck (Pa)
	const double visc_micro = Edata.neckStressEnhancement(); // Micro-structure related factor
	const double sig = -Edata.C;      // Overburden stress, that is, absolute value of Cauchy stress (Pa)
	// HACK multiply sigNeckYield by 100. to avoid yielding on purpose
	if ((visc_micro * sig) <= 100. * sigNeckYield) // NOT YIELDING, LINEAR
		eta /= visc_micro * sigNeckYield*sigNeckYield;
	else // YIELDING, NON-LINEAR
		eta /= Optim::pow3(visc_micro) * Optim::pow2(sig);
	//ANT Quickfix for Antarctica only
	if (SnLaws::setfix && ((date.getJulian() - Edata.depositionDate.getJulian()) > 60.))
		eta /= 0.06;
	return eta; // Viscosity (Pa s)
}

/**
 * @brief Computes an Arrhenius-type temperature dependency
 * @version 9.11
 * @param ActEnergy (J mol-1)
 * @param T snow temperature (K)
 * @param T_ref a reference temperature (K)
 */
double SnLaws::ArrheniusLaw(const double ActEnergy, const double T, const double T_ref)
{
	return exp((ActEnergy / Constants::gas_constant_mol) * (1. / T_ref - 1. / T));
}

/**
 * @brief Compute the air emissivity
 * It relies on mio::ILWR_parametrized to get a parametrized ILWR if no measured ILWR is available.
 * This in turn relies either on  Brutsaert (clear sky) or Omstedt (cloudiness) or Crawford(cloudiness from ISWR).
 * The air temperature and relative humidity should be available for meanigful results.
 * In any case, the returned air emissivity will be between min_air_emissivity and 1, min_air_emissivity depending
 * on the variant.
 * @param md meteorological conditions
 * @param variant variant to use for the minimum allowed air emissivity
 * @note observed minimum air emissivities:
 * 	- default: 0.55 (from 1993 data at Weissfluhjoch)
 * 	- Antarctica: 0.31 (from 2006/2007 data of Dome C)
 * @return air emissivity in range [MIN_AIR_EMISSIVITY,1.] (1)
 */
double SnLaws::AirEmissivity(mio::MeteoData& md, const std::string& variant)
{
	const double ILWR = md(MeteoData::ILWR);

	if (ILWR!=IOUtils::nodata)
		return AirEmissivity(ILWR, md(MeteoData::TA), variant);
	else {
		const double ilwr_p = Atmosphere::ILWR_parametrized(md.meta.position.getLat(), md.meta.position.getLon(), md.meta.position.getAltitude(),
	                                        md.date.getJulian(), md.date.getTimeZone(),
	                                        md(MeteoData::RH), md(MeteoData::TA), md(MeteoData::ISWR), md(MeteoData::TAU_CLD));

		return AirEmissivity(ilwr_p, md(MeteoData::TA), variant);
	}
}

/**
 * @brief Compute the air emissivity
 * In any case, the returned air emissivity will be between min_air_emissivity and 1,
 * min_air_emissivity depending on the variant. It returns min_air_emissivity if ta==nodata
 * or ilwr==nodata
 * @param ilwr incoming long wave radiation (W/m^2)
 * @param ta air temperature (K)
 * @param variant variant to use for the minimum allowed air emissivity
 * @note observed minimum air emissivities:
 * 	- default: 0.55 (from 1993 data at Weissfluhjoch)
 * 	- Antarctica: 0.31 (from 2006/2007 data of Dome C)
 * @return air emissivity in range [MIN_AIR_EMISSIVITY,1.] (1)
 */
double SnLaws::AirEmissivity(const double& ilwr, const double& ta, const std::string& variant)
{
	const double min_emissivity = (variant != "ANTARCTICA" && variant != "POLAR" && variant != "SEAICE") ? 0.55 : 0.31;

	if(ilwr==IOUtils::nodata || ta==IOUtils::nodata) return min_emissivity;

	const double ea = Atmosphere::blkBody_Emissivity(ilwr, ta); //return 1 if >1
	if (ea<min_emissivity) return min_emissivity;
	return ea;
}

/**
 * @brief MONTANA snow viscosity (non-dendritic snow, i.e. if dd=0.); From bb_lw_VS_Montana() (Laws.c r7.7).
 * Bob Brown's MICRO-STRUCTURE law. Clearly the BEST law we have right now
 * but also the most UNSTABLE:  note that the viscosity is not only a function of the grain
 * dimensions, but also a function of the overburden stress.
 * A series of equations that collectively give the viscosity Vis = S/eDot.
 * The microstructure parameters rb and rg are obtained through Edata pointer and are in mm.
 * The secondary microstructure parameters  L and rc are also calculated in mm. This means that
 * the dimensions of rg, rb, L, &  rc are in mm since they show up in the following equations
 * as ratios to give dimensionless numbers.
 * NOTE: The theory is NOT valid for NEW SNOW or WET SNOW. However, we try it for wet snow, since it
 * makes sense for wet snow and is related to the wet snow bond growth (Pressure Sintering)
 * If the snow is new, however, then use LEHNING's law, or any other law ... No, do not use any other law, they don't work.
 * @author Guess!
 * @version Antediluvienne
 * @param *Edata
 * @return Snow viscosity Montana style
 */
double SnLaws::SnowViscosityMSU(const ElementData& Edata)
{
	const double theta_i = Edata.theta[ICE]; // Ice volume fraction
	const double theta_w = Edata.theta[WATER]; // Water volume fraction

	// Perry introduced this CUTOFF to avoid numerical instabilities with higher densities; might
	// not need it any more, since the problem turned out to be in the stress calculation.
	if ( theta_i + theta_w > 0.99 )
		return(Constants::big);
	if ( theta_w > 0.3 )
		return(1e9*SnLaws::smallest_viscosity);  // ONLY WITH JAM IN WaterTransport.c

	// Introduced this little check when the ice matrix is completely melted away -- in this case
	// set the viscosity to a high number to give the water in the element time to percolate away
	if ( theta_i <= 0.000001 )
		return(Constants::big);

	// If the element length is SMALLER than the grain size then things aint settling ....
	const double rg = Edata.rg; // grain radius (m)
	if ( Edata.L <= 2.*rg/1000. )
		return(Constants::big);

	double Vis;   // viscosity

	const double res_wat_cont = ElementData::snowResidualWaterContent(Edata.theta[ICE]);
	if ( Edata.dd <= 0. && Edata.theta[WATER] < res_wat_cont ) {
		//Dereference some parameters
		const double T = Edata.Te; // temperature (K)
		const double S   = Edata.C; // applied stress (Pa)
		const double N3 = Edata.N3; // 3-D coordination number (from Brown's density function)
		const double rb = Edata.rb; // bond radius (m)
		const double rc = Edata.concaveNeckRadius(); // concave radius of neck
		const double L = 2.*rg*rc/(rg + rc); // neck length

		//define some constants
		static const double epdot = 1.76e-7;   // unit strain rate (at stress = 1 MPa) (1/sec)
		static const double Q = 67000.;        // J/mol
		static const double R = 8.31;          // gas constant J/mol/K
		static const double Sig1 = 0.5e6;      // unit stress  Pa  from Sinha's formulation
		static const double Tref = 263.0;      // reference temperature in K
		static const double SneckYield = 0.4e6;// Yield stress for ice in neck (Pa)
		static const double th_i_f = 0.35, f_2 = 0.02; // Empirical constants to control dry snow viscosity fudge

		// First check to see if neck stress (Sneck) is >= SneckYield = 0.4 MPa.
		const double Sneck = (4.0/(N3*theta_i)) * Optim::pow2(rg/rb) * (-S);   // Work with absolute value of stress
		// Determine Bob's fudge factor that takes into account bond-ice imperfections and liquid water
		double fudge = 0.1/theta_i + 0.8*( exp((th_i_f - theta_i)/f_2) / (1. + exp((th_i_f - theta_i)/f_2)) );
		fudge = 4.0*fudge + SnLaws::montana_v_water_fudge*theta_w;
		// Determine the linear initial viscosity (Temperature dependent)
		const double Linvis0 = Optim::pow3(Sig1) / (Optim::pow2(SneckYield)*Optim::pow3(fudge)*epdot) * exp((-Q/R)*(1./Tref - 1./T));

		// Now branch to either non- linear or linear viscosity based on value of Sneck.
		if ( Sneck > SneckYield ) {  // YIELDING, non-linear
			// The units here are in m, s and Pa. Vis has dimensions of Pa s.
			// Note that the viscosity is a function of the square of the applied stress.
			// Density does not show up explicitly, but is buried implicitly in the equation
			// because N3, L, rg and rb all change with time as the material deforms.
			const double Vis1 =  ( (4.*fudge) / (N3*theta_i*Sig1) ) * Optim::pow2(rg/rb);
			Vis = (L/(2.*rg + L)) * epdot * exp( (Q/R)*(1./Tref - 1./T) );
			Vis = 1. / (Vis * Optim::pow2(S) * Optim::pow3(Vis1));
		} else { // NOT YIELDING, linear
			// This viscocity is not a function of stress and is therefore a linear viscosity.  Its value
			// depends on rb, rg, N3, theta_i and T. The expression  ((N3*theta_i)/(4.))*(rb/rg)^2
			// determines the neck stress relative to the snow stress. The expression   ((rg + L)/(3.*L))
			// relates the neck strains to the global volumetric strains. The term MONTANA_V_FUDGE is a
			// correction factor to account for stress concentrations in the neck.
			Vis = Linvis0 * ((2.*rg + L)/(L));
			Vis = Vis * ((N3*theta_i)/4.) * Optim::pow2(rb/rg);
		}
	} else { // NEW SNOW VICOSITY -- Use LEHNING rule for now.
		Vis = SnLaws::NewSnowViscosityLehning(Edata);
	}
	// Set lower limit in case S is very small or mass in layer approaches zero
	if (Vis <= SnLaws::smallest_viscosity)
		Vis = SnLaws::smallest_viscosity;

	return(Vis);
}<|MERGE_RESOLUTION|>--- conflicted
+++ resolved
@@ -1316,23 +1316,14 @@
  */
 double SnLaws::snowViscosityTemperatureTerm(const double& Te)
 {
-<<<<<<< HEAD
-	const double Q = (current_variant == "POLAR" || current_variant == "SEAICE") ? (16080.) : (67000.); // Activation energy for defects in ice (J mol-1)
-=======
 	// Max Stevens concluded in presentation at AGU 2021 that models with activation energy 60 kJ/mol worked best for South Pole (see https://agu.confex.com/agu/fm21/meetingapp.cgi/Paper/947354)
-	const double Q = (current_variant == "POLAR" || current_variant == "ANTARCTICA") ? (60000.) :(67000.); // Activation energy for defects in ice (J mol-1)
->>>>>>> fd5b6460
+	const double Q = (current_variant == "POLAR" || current_variant == "ANTARCTICA" || current_variant == "SEAICE") ? (60000.) :(67000.); // Activation energy for defects in ice (J mol-1)
 
 	switch (SnLaws::t_term) {
 	case t_term_arrhenius_critical:
 	{
-<<<<<<< HEAD
-		const double Q_fac = (current_variant == "POLAR" || current_variant == "SEAICE") ? (0.24) : (0.39); // Adjust Q to snow; from Schweizer et al. (2004): 0.24
-		const double criticalExp = (current_variant == "POLAR" || current_variant == "SEAICE") ? (0.3) : (0.7); //0.5; //0.3; //
-=======
 		const double Q_fac = 0.39; // Adjust Q to snow; from Schweizer et al. (2004): 0.24
-		const double criticalExp = (current_variant == "POLAR" || current_variant == "ANTARCTICA") ? (0.95) : (0.7); //0.5; //0.3;	// POLAR and ANTARCTICA variant updated from 0.7 on 2021-02-09
->>>>>>> fd5b6460
+		const double criticalExp = (current_variant == "POLAR" || current_variant == "ANTARCTICA" || current_variant == "SEAICE") ? (0.95) : (0.7); //0.5; //0.3;	// POLAR and ANTARCTICA variant updated from 0.7 on 2021-02-09
 		const double T_r = 265.15; // Reference temperature (K), from Schweizer et al. (2004)
 		return ((1. / SnLaws::ArrheniusLaw(Q_fac * Q, Te, T_r))
 		             * (0.3 * pow((Constants::meltfreeze_tk - Te), criticalExp) + 0.4));

--- conflicted
+++ resolved
@@ -472,13 +472,8 @@
 		double drho_up = 0;
 		double drho_down = 0;
 		if(i==uppernode) {
-<<<<<<< HEAD
-			rho_up = 0.5 * (rho[i] + Constants::density_water);
-			drho_up = (Constants::density_water - rho[i]) / dz_up[i];
-=======
 			rho_up = rho[i]; //0.5 * (rho[i] + Constants::density_water);
 			drho_up = 0.; //(Constants::density_water - rho[i]) / dz_up[i];
->>>>>>> 6d5ba131
 		} else {
 			rho_up = 0.5 * (rho[i] + rho[i+1]);
 			drho_up = (rho[i+1] - rho[i]) / (dz_up[i]);
@@ -545,11 +540,7 @@
 		Salinity.dz_up[i] = dz_up[i];
 		Salinity.dz_down[i] = dz_down[i];
 		Salinity.theta1[i] = theta_n[i];
-<<<<<<< HEAD
-		Salinity.D[i] = 1E-9;
-=======
-		Salinity.D[i] = 1E-10;
->>>>>>> 6d5ba131
+		Salinity.D[i] = 1E-9;	// See Poisson
 		switch (SALINITY_MIXING) {
 			case NONE:
 			{
@@ -740,13 +731,8 @@
 	//Set parameterization for hydraulic functions for snow
 	const vanGenuchten::VanGenuchten_ModelTypesSnow VGModelTypeSnow=vanGenuchten::YAMAGUCHI2012;	//[Water retention curve]    Recommended: YAMAGUCHI2012   Set a VanGenuchten model for snow (relates pressure head to theta and vice versa)
 	const vanGenuchten::K_Parameterizations K_PARAM=vanGenuchten::CALONNE;				//[Hydraulic conductivity]   Recommended: CALONNE         Implemented choices: SHIMIZU, CALONNE, based on Shimizu (1970) and Calonne (2012).
-<<<<<<< HEAD
-	const SalinityMixingModels SALINITY_MIXING = NONE; //DENSITY_DIFFERENCE;
-	const SalinityTransport::SalinityTransportSolvers SalinityTransportSolver = SalinityTransport::IMPLICIT;
-=======
 	const SalinityMixingModels SALINITY_MIXING = NONE;
 
->>>>>>> 6d5ba131
 
 	//
 	// END OF SETTINGS
@@ -776,7 +762,6 @@
  	} else {					//else it is the first time this function is called.
 		boolFirstFunctionCall=true;		//Set this flag to true, so we know that no previous pressure head information is available, and we can only work with theta.
 	}
-	if(SalinityTransportSolver == SalinityTransport::EXPLICITIMPLICIT) dt = std::min(dt, 1.);
 	double TimeAdvance=0.;				//Time advance of the Richards solver
 
 
@@ -1027,11 +1012,7 @@
 		//Now copy the EMS water content into the working arrays to solve Richards-equation (so this is the important part were this function is coupled to the rest of SNOWPACK).
 		if(EMS[i].theta[SOIL]<Constants::eps2) {		//For snow
 			h_n[i]=EMS[i].VG.fromTHETAtoHforICE(EMS[i].theta[WATERINDEX], h_d, theta_i_n[i]);
-<<<<<<< HEAD
-			if(variant=="SEAICE" && ((NDS[i].z < Xdata.Seaice->SeaLevel && fabs(EMS[i].theta[WATERINDEX]-EMS[i].VG.theta_s) < Constants::eps2) || (h_n[i]>EMS[i].VG.h_e-Constants::eps2 && EMS[i].h>EMS[i].VG.h_e-Constants::eps2)) && i>0 && h_n[i-1]>EMS[i].VG.h_e-Constants::eps2) {
-=======
 			if(variant=="SEAICE" && ((NDS[i].z < Xdata.Seaice->SeaLevel && fabs(EMS[i].theta[WATERINDEX]-EMS[i].VG.theta_s) < Constants::eps2 && EMS[i].h>EMS[i].VG.h_e-Constants::eps2) || (h_n[i]>EMS[i].VG.h_e-Constants::eps2 && EMS[i].h>EMS[i].VG.h_e-Constants::eps2)) && i>0) {
->>>>>>> 6d5ba131
 				h_n[i]=EMS[i].h;
 			}
 		} else {
@@ -1551,19 +1532,11 @@
 			r_mpfd = AssembleRHS(lowernode, uppernode, h_np1_m, theta_n, theta_np1_m, theta_i_n, theta_i_np1_m, s, dt, rho, k_np1_m_im12, k_np1_m_ip12, aTopBC, TopFluxRate, aBottomBC, BottomFluxRate, Xdata, Salinity, SALINITY_MIXING);
 			r_mpfd2 = r_mpfd;			// We make a copy for use with DGTSV and TDMA solvers.
 
-<<<<<<< HEAD
-			if((SalinityTransportSolver==SalinityTransport::EXPLICIT || (SalinityTransportSolver==SalinityTransport::EXPLICITIMPLICIT && TimeAdvance<60.)) && Salinity.VerifyCFL(dt)==false) {
-				printf("CFL failed for dt=%.10f\n", dt);
-				solver_result=-1;
-			}
-			if((SalinityTransportSolver==SalinityTransport::IMPLICIT || (SalinityTransportSolver==SalinityTransport::EXPLICITIMPLICIT && !(TimeAdvance<60.))) && Salinity.VerifyImplicitDt(dt)==false) {
-=======
 			if(variant=="SEAICE" && SalinityTransportSolver==SalinityTransport::EXPLICIT && Salinity.VerifyCFL(dt)==false) {
 				printf("CFL failed for dt=%.10f\n", dt);
 				solver_result=-1;
 			}
 			if(variant=="SEAICE" && (SalinityTransportSolver==SalinityTransport::IMPLICIT || SalinityTransportSolver==SalinityTransport::IMPLICIT2) && Salinity.VerifyImplicitDt(dt)==false) {
->>>>>>> 6d5ba131
 				printf("ImplicitLimit failed for dt=%.10f\n", dt);
 				solver_result=-1;
 			}
@@ -1663,19 +1636,11 @@
 
 			if (Xdata.Seaice != NULL && solver_result != -1) {
 				AssembleRHS(lowernode, uppernode, h_np1_m, theta_n, theta_np1_m, theta_i_n, theta_i_np1_m, s, dt, rho, k_np1_m_im12, k_np1_m_ip12, aTopBC, TopFluxRate, aBottomBC, BottomFluxRate, Xdata, Salinity, SALINITY_MIXING);
-<<<<<<< HEAD
-				if((SalinityTransportSolver==SalinityTransport::EXPLICIT || (SalinityTransportSolver==SalinityTransport::EXPLICITIMPLICIT && TimeAdvance<60.)) && Salinity.VerifyCFL(dt)==false) {
-					printf("CFL failed for dt=%.10f @ second time\n", dt);
-					solver_result=-1;
-				}
-				if((SalinityTransportSolver==SalinityTransport::IMPLICIT || (SalinityTransportSolver==SalinityTransport::EXPLICITIMPLICIT && !(TimeAdvance<60.))) && Salinity.VerifyImplicitDt(dt)==false) {
-=======
 				if(SalinityTransportSolver==SalinityTransport::EXPLICIT && Salinity.VerifyCFL(dt)==false) {
 					printf("CFL failed for dt=%.10f @ second time\n", dt);
 					solver_result=-1;
 				}
 				if((SalinityTransportSolver==SalinityTransport::IMPLICIT || SalinityTransportSolver==SalinityTransport::IMPLICIT2) && Salinity.VerifyImplicitDt(dt)==false) {
->>>>>>> 6d5ba131
 					printf("ImplicitLimit failed for dt=%.10f @ second time\n", dt);
 					solver_result=-1;
 				}
@@ -1955,17 +1920,6 @@
 				tmp_mb_bottomflux=BottomFluxRate*dt;
 			} else {			//Else when using Dirichlet, we should estimate the outflux: (Note that basically with Dirichlet, the change of theta in the element is 0., so the outflux in the model domain is equal to the flux from the element above the lowest one to the lowest one.)
 				if(uppernode > 0) {
-<<<<<<< HEAD
-					/*tmp_mb_bottomflux=-1.*(
-						((theta_np1_mp1[lowernode]+theta_i_np1_mp1[lowernode]*(Constants::density_ice/Constants::density_water))-(theta_n[lowernode] + theta_i_n[lowernode]*(Constants::density_ice/Constants::density_water)))*dz[lowernode]
-						-(2./(rho[lowernode+1]+rho[lowernode]))*
-							((((h_np1_mp1[lowernode+1]*rho[lowernode+1]-h_np1_mp1[lowernode]*rho[lowernode])/dz_up[lowernode])
-							+Xdata.cos_sl*(rho[lowernode+1]*z[lowernode+1]-rho[lowernode]*z[lowernode])/dz_up[lowernode])
-							*k_np1_m_ip12[lowernode]*dt)
-						);*/
-					tmp_mb_bottomflux=(Salinity.flux_down[lowernode] + Salinity.flux_down_2[lowernode]) * dt;		// Units: [m]
-					if(variant == "SEAICE" && Xdata.Seaice != NULL) Xdata.Seaice->updateOceanBufferLayer(tmp_mb_bottomflux, (Xdata.Edata[lowernode].theta[WATER] + Xdata.Edata[lowernode].theta[WATER_PREF] != 0.) ? (Xdata.Edata[lowernode].salinity / (Xdata.Edata[lowernode].theta[WATER] + Xdata.Edata[lowernode].theta[WATER_PREF])) : (0.));
-=======
 					if(variant != "SEAICE") {
 						tmp_mb_bottomflux=-1.*(
 							((theta_np1_mp1[lowernode]+theta_i_np1_mp1[lowernode]*(Constants::density_ice/Constants::density_water))-(theta_n[lowernode] + theta_i_n[lowernode]*(Constants::density_ice/Constants::density_water)))*dz[lowernode]
@@ -1977,7 +1931,6 @@
 					} else {
 						tmp_mb_bottomflux=(Salinity.flux_down[lowernode] + Salinity.flux_down_2[lowernode]) * dt;		// Units: [m]
 					}
->>>>>>> 6d5ba131
 				} else {
 					//With Dirichlet lower boundary condition and only 1 element, we cannot really estimate the flux, so set it to 0.
 					tmp_mb_bottomflux=0.;
@@ -2173,20 +2126,6 @@
 					Salinity.theta1[i] = theta_n[i];
 					Salinity.theta2[i] = theta_np1_mp1[i];
 				}
-<<<<<<< HEAD
-				Salinity.BottomSalinity = Xdata.Seaice->OceanSalinity;
-				Salinity.TopSalinity = 0.;
-
-				// Solve the transport equation
-				if((TimeAdvance<60. && SalinityTransportSolver==SalinityTransport::EXPLICITIMPLICIT) || SalinityTransportSolver==SalinityTransport::EXPLICIT) {
-					Salinity.SolveSalinityTransportEquationExplicit(dt, DeltaSal);
-					//Salinity.SolveSalinityTransportEquationImplicit(dt, DeltaSal, 1.);
-				} else {
-					Salinity.SolveSalinityTransportEquationImplicit(dt, DeltaSal, 0.5);
-				}
-
-				// Apply and verify solution
-=======
 				Salinity.BottomSalinity = (Xdata.Seaice->OceanSalinity);
 				Salinity.TopSalinity = (0.);
 				if(SalinityTransportSolver==SalinityTransport::IMPLICIT2 || SalinityTransportSolver==SalinityTransport::IMPLICIT) {
@@ -2216,27 +2155,17 @@
 
 				// Apply and verify solution
 				const double tol = Constants::eps;
->>>>>>> 6d5ba131
 				for (i = lowernode; i <= uppernode; i++) {
 					//EMS[i].salinity = Salinity.BrineSal[i] * theta_np1_mp1[i];
 					//EMS[i].salinity += DeltaSal[i] * (theta_np1_mp1[i]);
 
 					//Verify new salinity profile
-<<<<<<< HEAD
-					if(EMS[i].salinity < Constants::eps && TimeAdvance > 900. - Constants::eps2) {
-						if(EMS[i].salinity>-Constants::eps) {
-							//EMS[i].salinity = Constants::eps;
-						} else {
-							std::cout << "[E] Salinity at e=" << i << ": " << std::setprecision(8) << EMS[i].salinity << "!\n";
-							/*if(TimeAdvance == 900.)*/ //EMS[i].salinity = Constants::eps;
-=======
 					if(EMS[i].salinity < 0. && TimeAdvance > 900. - Constants::eps2) {
 						if(EMS[i].salinity>-tol) {
 							EMS[i].salinity = tol;
 						} else {
 							std::cout << "[E] Salinity at e=" << i << ": " << std::setprecision(8) << EMS[i].salinity << "!\n";
 							EMS[i].salinity = tol;
->>>>>>> 6d5ba131
 							//throw;
 						}
 					}
@@ -2245,49 +2174,26 @@
 
 				if (SALINITY_MIXING != NONE) {
 					for (i = lowernode; i <= uppernode; i++) {						//We loop over all Richards solver domain layers
-<<<<<<< HEAD
-						//DeltaSal[i] = 0.;
-						//Salinity.BrineSal[i] = EMS[i].salinity / theta_n[i];
-=======
 						DeltaSal2[i] = DeltaSal[i];
 						DeltaSal[i] = 0.;
 						Salinity.BrineSal[i] = EMS[i].salinity / theta_n[i];
->>>>>>> 6d5ba131
 						Salinity.flux_up[i] = Salinity.flux_up_2[i];
 						Salinity.flux_down[i] = Salinity.flux_down_2[i];
 						Salinity.flux_up_2[i] = Salinity.flux_down_2[i] = 0.;
 						//Salinity.D[i] = 0.;
 					}
 					// Solve the transport equation
-<<<<<<< HEAD
-					if((TimeAdvance<60. && SalinityTransportSolver==SalinityTransport::EXPLICITIMPLICIT) || SalinityTransportSolver==SalinityTransport::EXPLICIT) {
-						Salinity.SolveSalinityTransportEquationExplicit(dt, DeltaSal2);
-						//Salinity.SolveSalinityTransportEquationImplicit(dt, DeltaSal, 1.);
-					} else {
-						Salinity.SolveSalinityTransportEquationImplicit(dt, DeltaSal2, 0.5);
-=======
 					if(SalinityTransportSolver==SalinityTransport::EXPLICIT) {
 						Salinity.SolveSalinityTransportEquationExplicit(dt, DeltaSal2);
 					} else {
 						Salinity.SolveSalinityTransportEquationImplicit(dt, DeltaSal2, 0.5, SalinityTransportSolver==SalinityTransport::IMPLICIT2);
->>>>>>> 6d5ba131
 					}
 				}
 
 				// Apply and verify solution
 				for (i = lowernode; i <= uppernode; i++) {
 					EMS[i].salinity = Salinity.BrineSal[i] * theta_np1_mp1[i];
-<<<<<<< HEAD
 					//EMS[i].salinity += (DeltaSal[i] + DeltaSal2[i]);
-					Salinity.sb[i] = 0.;
-					//Verify new salinity profile
-					if(EMS[i].salinity < 0. && TimeAdvance > 900. - Constants::eps2) {
-						if(EMS[i].salinity>-Constants::eps) {
-							EMS[i].salinity = 0.;
-						} else {
-							std::cout << "[E] Salinity at e=" << i << ": " << std::setprecision(8) << EMS[i].salinity << "!\n";
-							EMS[i].salinity = 0.;
-=======
 					//EMS[i].salinity = (((theta_n[i]!=0.) ? (EMS[i].salinity / theta_n[i]) : (0.)) + (DeltaSal[i] + DeltaSal2[i])) * (theta_np1_mp1[i]);
 					Salinity.sb[i] = 0.;
 					//Verify new salinity profile
@@ -2297,7 +2203,6 @@
 						} else {
 							std::cout << "[E] Salinity at e=" << i << ": " << std::setprecision(8) << EMS[i].salinity << "!\n";
 							EMS[i].salinity = tol;
->>>>>>> 6d5ba131
 						}
 					}
 					Xdata.Edata[i].meltfreeze_tk = -SeaIce::mu * Salinity.BrineSal[i] + Constants::meltfreeze_tk;
@@ -2346,14 +2251,6 @@
 			//Determine (estimate) flux across boundaries (downward ==> positive flux):
 			//This is an additional check for the boundaries.
 			actualtopflux+=TopFluxRate*dt;
-<<<<<<< HEAD
-			//if (Xdata.Seaice != NULL) flux_up[uppernode]+=TopFluxRate*dt;
-			refusedtopflux+=(surfacefluxrate-TopFluxRate)*dt;
-			if(aBottomBC==DIRICHLET) {
-				if(uppernode > 0) {
-					//const double tmp_flux=-1.*((delta_theta_dt[lowernode]+(delta_theta_i_dt[lowernode]*(Constants::density_ice/Constants::density_water))*dt*dz_[lowernode]) - (1./rho[lowernode])*((((h_np1_mp1[lowernode+1]*rho[lowernode+1]-h_np1_mp1[lowernode]*rho[lowernode])/dz_up[lowernode])+Xdata.cos_sl)*k_np1_m_ip12[lowernode]*dt));
-					const double tmp_flux=(Salinity.flux_down[0]+Salinity.flux_down_2[0])*dt;
-=======
 			refusedtopflux+=(surfacefluxrate-TopFluxRate)*dt;
 			if(aBottomBC==DIRICHLET) {
 				if(uppernode > 0) {
@@ -2363,7 +2260,6 @@
 					} else {
 						tmp_flux=(Salinity.flux_down[0]+Salinity.flux_down_2[0])*dt;
 					}
->>>>>>> 6d5ba131
 					actualbottomflux+=tmp_flux;
 				} else {
 					//With Dirichlet lower boundary condition and only 1 element, we cannot really estimate the flux, so set it to 0.

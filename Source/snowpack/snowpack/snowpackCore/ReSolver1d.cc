--- conflicted
+++ resolved
@@ -2149,19 +2149,8 @@
 					//EMS[i].salinity += DeltaSal[i] * (theta_np1_mp1[i]);
 
 					//Verify new salinity profile
-<<<<<<< HEAD
-					if(EMS[i].salinity < 0. /*&& TimeAdvance > 900. - Constants::eps2*/) {
-						if(EMS[i].salinity>-tol) {
-							EMS[i].salinity = tol;
-						} else {
-							std::cout << "[E] Salinity at e=" << i << ": " << std::setprecision(8) << EMS[i].salinity << "!\n";
-							EMS[i].salinity = tol;
-							//throw;
-						}
-=======
 					if(EMS[i].salinity < 0. && TimeAdvance > 900. - Constants::eps2) {
 						EMS[i].salinity = tol;
->>>>>>> d812ab9d
 					}
 					Xdata.Edata[i].meltfreeze_tk = -SeaIce::mu * Salinity.BrineSal[i] + Constants::meltfreeze_tk;
 				}

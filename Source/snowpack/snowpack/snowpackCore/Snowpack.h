--- conflicted
+++ resolved
@@ -62,11 +62,7 @@
 
 		void setSnDt(const double& snDt) { sn_dt = snDt;}
 
-<<<<<<< HEAD
-		void RedepositSnow(CurrentMeteo Mdata, SnowStation& Xdata, SurfaceFluxes& Sdata, double redeposit_mass);
-=======
 		void RedepositSnow(CurrentMeteo Mdata, SnowStation& Xdata, SurfaceFluxes& Sdata, double redeposit_mass, const std::string density_redist="EVENT");
->>>>>>> 56d040f7
 		
 		/**
 		 * @brief Specifies what kind of boundary condition is to be implemented at the top surface.

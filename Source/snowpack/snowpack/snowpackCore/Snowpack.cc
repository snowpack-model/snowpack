--- conflicted
+++ resolved
@@ -1018,11 +1018,7 @@
 	}
 	// Now treat sea ice variant, in which ocean heat flux is used already at this point to build or destroy sea ice based on the net energy balance, so just set the temperature of the lowest node to melting.
 	if (variant == "SEAICE") {
-<<<<<<< HEAD
-		NDS[0].T = SeaIce::calculateMeltingTemperature(Xdata.Seaice->OceanSalinity);
-=======
-		NDS[0].T = Xdata.Seaice->calculateMeltingTemperature(SeaIce::OceanSalinity);
->>>>>>> 0b8c8da6
+		NDS[0].T = Xdata.Seaice->calculateMeltingTemperature(Xdata.Seaice->OceanSalinity);
 	}
 
 	// Copy Temperature at time0 into First Iteration

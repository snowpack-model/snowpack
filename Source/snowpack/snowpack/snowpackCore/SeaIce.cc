--- conflicted
+++ resolved
@@ -222,11 +222,7 @@
 			}
 			// define salinity in snow
 			for (; e <  nE ; e++) {
-<<<<<<< HEAD
 //				Xdata.Edata[e].salinity = 1; // 8 after Massom et al. 1997
-=======
-				Xdata.Edata[e].salinity = 1; // 8 after Massom et al. 1997
->>>>>>> 5f559fd9
 				Xdata.Edata[e].updDensity();
 				calculateMeltingTemperature(Xdata.Edata[e]);
 			}
@@ -484,19 +480,6 @@
 		//dM = (-netBottomEnergy * sn_dt) / compSeaIceLatentHeatFusion(Xdata.Ndata[Xdata.SoilNode].T, SeaIce::OceanSalinity);
 		dM = ThicknessFirstIceLayer * SeaIceDensity;
 	}
-<<<<<<< HEAD
-	ApplyBottomIceMassBalance(Xdata, Mdata, sn_dt, dM, false);
-}
-
-
-/**
- * @brief Calculate ice formation and decay at the bottom
- * @version 16.08: initial version
- * @param Edata
- */
-void SeaIce::ApplyBottomIceMassBalance(SnowStation& Xdata, const CurrentMeteo& Mdata, const double& sn_dt, double dM, const bool& ForceMerge)
-{
-=======
 	ApplyBottomIceMassBalance(Xdata, Mdata, dM);
 }
 
@@ -511,26 +494,17 @@
 void SeaIce::ApplyBottomIceMassBalance(SnowStation& Xdata, const CurrentMeteo& Mdata, double dM)
 {
 	//Dereference pointers
->>>>>>> 5f559fd9
 	vector<NodeData>& NDS = Xdata.Ndata;
 	vector<ElementData>& EMS = Xdata.Edata;
 	size_t nE = Xdata.getNumberOfElements();
 
 	// Apply mass change:
 	double dz = 0.;
-<<<<<<< HEAD
-	if (dM > 0) {
-		// dM > 0: mass gain
-		if ( nE == 0 || (EMS[Xdata.SoilNode].theta[ICE] > ThetaIceMin && !ForceMerge) ) {
-			const double dH = dM / SeaIceDensity;								// Total height to be added
-			const size_t nAddE = std::max(size_t(1), (size_t)(dH / (height_new_seaice_elem*Xdata.cos_sl)));	// Number of elements
-=======
 	if ( dM > 0 ) {
 		// dM > 0: mass gain
-		if ( nE == 0 || EMS[Xdata.SoilNode].Rho < ice_threshold ) {
+			const double dH = dM / SeaIceDensity;								// Total height to be added
 			const double dH = dM / SeaIceDensity;								// Total height to be added
 			const size_t nAddE = 1;										// Number of elements
->>>>>>> 5f559fd9
 			const double dL = (dH / double(nAddE));								// Height of each individual layer
 			for ( size_t j = 0; j < nAddE; j++ ) {
 				dz += dL;
@@ -628,13 +602,8 @@
 	} else {
 		// dM < 0: Mass loss
 		while (dM < 0. && nE > 0) {
-<<<<<<< HEAD
-			const double dL = dM / (EMS[Xdata.SoilNode].theta[ICE] * Constants::density_ice);
-			if(EMS[Xdata.SoilNode].theta[ICE] * Constants::density_ice * EMS[Xdata.SoilNode].L + dM > Constants::eps2 && EMS[Xdata.SoilNode].L + dL > Constants::eps2) {
-=======
 			if(EMS[Xdata.SoilNode].theta[ICE] * Constants::density_ice * EMS[Xdata.SoilNode].L + dM > Constants::eps2) {
 				const double dL = dM / (EMS[Xdata.SoilNode].theta[ICE] * Constants::density_ice);
->>>>>>> 5f559fd9
 				// Reduce element length
 				EMS[Xdata.SoilNode].L0 = EMS[Xdata.SoilNode].L = EMS[Xdata.SoilNode].L + dL;
 				EMS[Xdata.SoilNode].M += dM;

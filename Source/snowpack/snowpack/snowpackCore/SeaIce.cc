--- conflicted
+++ resolved
@@ -537,12 +537,8 @@
 				EMS[Xdata.SoilNode].s_strength = 0.;
 #endif
 				EMS[Xdata.SoilNode].hard = 0.;
-<<<<<<< HEAD
 #ifndef SNOWPACK_CORE
-				EMS[Xdata.SoilNode].S_dr = INIT_STABILITY;
-=======
 				EMS[Xdata.SoilNode].S_dr = IOUtils::nodata;
->>>>>>> ce889cc2
 				EMS[Xdata.SoilNode].crit_cut_length = Constants::undefined;
 #endif
 				EMS[Xdata.SoilNode].VG.theta_r = 0.;
@@ -559,15 +555,10 @@
 				NDS[Xdata.SoilNode].hoar = 0.;                  // The new snow surface hoar is set to zero
 				NDS[Xdata.SoilNode].udot = 0.;                  // Settlement rate is also 0
 				NDS[Xdata.SoilNode].f = 0.;                     // Unbalanced forces are 0
-<<<<<<< HEAD
 #ifndef SNOWPACK_CORE
-				NDS[Xdata.SoilNode].S_n = INIT_STABILITY;
-				NDS[Xdata.SoilNode].S_s = INIT_STABILITY;
-#endif
-=======
 				NDS[Xdata.SoilNode].S_n = IOUtils::nodata;
 				NDS[Xdata.SoilNode].S_s = IOUtils::nodata;
->>>>>>> ce889cc2
+#endif
 				NDS[Xdata.SoilNode].z = 0.;
 
 				BottomSalFlux += EMS[Xdata.SoilNode].salinity * dL;

/*
 *  SNOWPACK stand-alone
 *
 *  Copyright WSL Institute for Snow and Avalanche Research SLF, DAVOS, SWITZERLAND
*/
/*  This file is part of Snowpack.
    Snowpack is free software: you can redistribute it and/or modify
    it under the terms of the GNU General Public License as published by
    the Free Software Foundation, either version 3 of the License, or
    (at your option) any later version.

    Snowpack is distributed in the hope that it will be useful,
    but WITHOUT ANY WARRANTY; without even the implied warranty of
    MERCHANTABILITY or FITNESS FOR A PARTICULAR PURPOSE.  See the
    GNU General Public License for more details.

    You should have received a copy of the GNU General Public License
    along with Snowpack.  If not, see <http://www.gnu.org/licenses/>.
*/
/**
 * @file Snowpack.cc
 * @version 11.06
 * @bug     -
 * @brief This module contains the driving routines for the 1d snowpack model
 */

#include <snowpack/Constants.h>
#include <snowpack/Utils.h>
#include <snowpack/snowpackCore/Metamorphism.h>
#include <snowpack/snowpackCore/SeaIce.h>
#include <snowpack/snowpackCore/ReSolver1d.h>

#include <assert.h>
#include <sstream>
#include <errno.h>
#include <stdio.h>

using namespace mio;
using namespace std;

/************************************************************
 * static section                                           *
 ************************************************************/

//Threshold that defines ice
const double SeaIce::ThetaIceMin = 0.98;	// See Griewank and Notz (2013)
const double SeaIce::SeaIceDensity = ThetaIceMin * Constants::density_ice;
const double SeaIce::ice_threshold = 800.;
const double SeaIce::height_new_seaice_elem = 0.001;
const double SeaIce::mu = 0.054;		// Freezing point coefficient
const double SeaIce::betaS = 0.824;		// Density coefficient (see: Appendix A Sea Water Density According to UNESCO Formula, https://link.springer.com/content/pdf/bbm%3A978-3-319-18908-6%2F1.pdf)
const double SeaIce::MinBrineMass = 10.;	// Minimum brine mass, in kg/m^3. This forces some pore space to remain.
const double SeaIce::ThicknessFirstIceLayer = 0.01;
const double SeaIce::FractionationCoeff = 100.;
const double SeaIce::InitRg = 5.;
const double SeaIce::InitRb = 2.5;
const double SeaIce::OceanSalinity = 35.;
const double SeaIce::SeaWaterFreezingTemp = SeaIce::calculateMeltingTemperature(OceanSalinity);
const double SeaIce::InitSeaIceSalinity = 5.;
const double SeaIce::InitSnowSalinity = 0.;


/************************************************************
 * non-static section                                       *
 ************************************************************/

SeaIce::SeaIce():
	SeaLevel(0.), FreeBoard (0.), IceSurface(0.), IceSurfaceNode(0), OceanHeatFlux(0.), salinityprofile(SINUSSAL) {}

SeaIce& SeaIce::operator=(const SeaIce& source) {
	if(this != &source) {
		SeaLevel = source.SeaLevel;
		FreeBoard = source.FreeBoard;
		IceSurface = source.IceSurface;
		IceSurfaceNode = source.IceSurfaceNode;
		OceanHeatFlux = source.OceanHeatFlux;
	}
	return *this;
}

SeaIce::~SeaIce() {}

void SeaIce::ConfigSeaIce(const SnowpackConfig& i_cfg) {
	std::string tmp_salinityprofile;
	i_cfg.getValue("SALINITYPROFILE", "SnowpackSeaice", tmp_salinityprofile);
	if (tmp_salinityprofile=="NONE") {
		salinityprofile=NONE;
	} else if (tmp_salinityprofile=="CONSTANT") {
		salinityprofile=CONSTANT;
	} else if (tmp_salinityprofile=="COXANDWEEKS") {
		salinityprofile=COXANDWEEKS;
	} else if (tmp_salinityprofile=="LINEARSAL") {
		salinityprofile=LINEARSAL;
	} else if (tmp_salinityprofile=="LINEARSAL2") {
		salinityprofile=LINEARSAL2;
	} else if (tmp_salinityprofile=="SINUSSAL") {
		salinityprofile=SINUSSAL;
	} else {
		prn_msg( __FILE__, __LINE__, "err", Date(), "Unknown salinity profile (key: SALINITYPROFILE).");
		throw;
	}
	return;
}

std::iostream& operator<<(std::iostream& os, const SeaIce& data)
{
	os.write(reinterpret_cast<const char*>(&data.FreeBoard), sizeof(data.FreeBoard));
	os.write(reinterpret_cast<const char*>(&data.IceSurface), sizeof(data.IceSurface));
	os.write(reinterpret_cast<const char*>(&data.IceSurfaceNode), sizeof(data.IceSurfaceNode));
	os.write(reinterpret_cast<const char*>(&data.OceanHeatFlux), sizeof(data.OceanHeatFlux));
	return os;
}

std::iostream& operator>>(std::iostream& is, SeaIce& data)
{
	is.read(reinterpret_cast<char*>(&data.FreeBoard), sizeof(data.FreeBoard));
	is.read(reinterpret_cast<char*>(&data.IceSurface), sizeof(data.IceSurface));
	is.read(reinterpret_cast<char*>(&data.IceSurfaceNode), sizeof(data.IceSurfaceNode));
	is.read(reinterpret_cast<char*>(&data.OceanHeatFlux), sizeof(data.OceanHeatFlux));
	return is;
}

/**
 * @brief Determines the salinity and associated melting temperature
 * @param Xdata Snow cover data
 */
void SeaIce::compSalinityProfile(SnowStation& Xdata)
{
	const size_t nE = Xdata.getNumberOfElements();
	findIceSurface(Xdata);

	switch ( salinityprofile ) {

	case NONE:
		{
			break;
		}

	case CONSTANT:
		{
			for (size_t e = Xdata.SoilNode; e < nE; e++) {
				Xdata.Edata[e].salinity = 35.;			// Default: 35 g/kg
				Xdata.Edata[e].updDensity();
				calculateMeltingTemperature(Xdata.Edata[e]);
			}
			/*size_t e = Xdata.SoilNode;
			for (; e < IceSurfaceNode; e++) {
				Xdata.Edata[e].salinity = 35.;			// Default: 35 g/kg
				calculateMeltingTemperature(Xdata.Edata[e]);
			}
			for (; e < nE; e++) {
				calculateMeltingTemperature(Xdata.Edata[e]);
			}*/
			break;
		}

	case COXANDWEEKS:
		{
			for (size_t e = Xdata.SoilNode; e < nE; e++) {
				if(Xdata.Ndata[e].z >= findIceSurface(Xdata)) {
					// For snow
					Xdata.Edata[e].salinity = 1.;
				} else {
					// For ice
					if(Xdata.Ndata[e].z < 0.4) {
						Xdata.Edata[e].salinity = 14.24 - 19.39 * Xdata.Ndata[e].z;
					} else {
						Xdata.Edata[e].salinity = 7.88 - 1.59 * Xdata.Ndata[e].z;
					}
				}
				Xdata.Edata[e].updDensity();
				calculateMeltingTemperature(Xdata.Edata[e]);
			}
			break;
		}

	case LINEARSAL:
		{
			const double topSal = 1.;
			const double botSal = 5.;
			for (size_t e = Xdata.SoilNode; e < nE; e++) {
				Xdata.Edata[e].salinity = ((topSal - botSal) / (Xdata.Ndata[IceSurfaceNode].z - Xdata.Ndata[0].z)) * 0.5 * (Xdata.Ndata[e].z + Xdata.Ndata[e+1].z);		// linear gradient between 1 psu (top) to 4 psu (bottom)
				Xdata.Edata[e].updDensity();
				calculateMeltingTemperature(Xdata.Edata[e]);
			}
			break;
		}
		
	case LINEARSAL2:
		{
			const double topSal = 1.;
			const double botSal = 5.;
			// define salinity in ice
			size_t e = Xdata.SoilNode;
			for (; e <  IceSurfaceNode ; e++) {
				Xdata.Edata[e].salinity = ((topSal - botSal) / (Xdata.Ndata[IceSurfaceNode].z - Xdata.Ndata[0].z)) * 0.5 * (Xdata.Ndata[e].z + Xdata.Ndata[e+1].z);		// linear gradient between 1 psu (top) to 4 psu (bottom)
				Xdata.Edata[e].updDensity();
				calculateMeltingTemperature(Xdata.Edata[e]);
			}
			// define salinity in snow
			for (; e <  nE ; e++) {
				Xdata.Edata[e].salinity = 1;
				Xdata.Edata[e].updDensity();
				calculateMeltingTemperature(Xdata.Edata[e]);
			}
			break;
		}

	// C shaped salinity profile	
	case SINUSSAL:
		{
			const double topSal = 12.;
			const double ampSal = 8.;
			const double PI = 3.141592653589793;
			// define salinity in ice
			size_t e = Xdata.SoilNode;
			for (; e <  IceSurfaceNode ; e++) {
				Xdata.Edata[e].salinity = ampSal* sin((Xdata.Ndata[e].z / (Xdata.Ndata[IceSurfaceNode].z - Xdata.Ndata[0].z))*PI+PI)+topSal;		// c shaped salinity profile in sea ice
				Xdata.Edata[e].updDensity();
				calculateMeltingTemperature(Xdata.Edata[e]);
			}
			// define salinity in snow
			for (; e <  nE ; e++) {
//				Xdata.Edata[e].salinity = 1; // 8 after Massom et al. 1997
				Xdata.Edata[e].updDensity();
				calculateMeltingTemperature(Xdata.Edata[e]);
			}
			break;
		}
	}
}

/**
 * @brief Updates the freeboard variable (i.e., sea level with respect to ice surface)\n
 *        positive: sea level below ice surface\n
 *        negative: sea level above ice surface (flooding)\n
 * @version 16.08
 */
void SeaIce::updateFreeboard(SnowStation& Xdata)
{
	Xdata.compSnowpackMasses();
	SeaLevel = (Xdata.swe / (Constants::density_water + SeaIce::betaS * SeaIce::OceanSalinity));
	const double FreeBoard_snow = Xdata.cH - SeaLevel;	// This is the freeboard relative to snow surface
	FreeBoard = (findIceSurface(Xdata) - (Xdata.cH - FreeBoard_snow));
	return;
}

/**
 * @brief Find snow/ice transition for sea ice simulations\n
 * @version 16.08
 */
double SeaIce::findIceSurface(SnowStation& Xdata)
{
	const size_t nE = Xdata.getNumberOfElements();

	// Now find ice/snow transition
	if(nE == 0) {
		IceSurface = 0.;
		IceSurfaceNode = 0;
		return IceSurface;
	}
	// Deal with the case that the top element is ice
	if (Xdata.Edata[nE-1].theta[ICE] * Constants::density_ice > ice_threshold) {
		IceSurface = Xdata.Ndata[nE].z;
		IceSurfaceNode = nE;
		return IceSurface;
	}
<<<<<<< HEAD
=======
	// Go from top to bottom. Note that ice layers inside the snowpack may fool this simple search.
>>>>>>> cb4c52ad
	for (size_t e = nE-1; e-- > 0;) {
		if (Xdata.Edata[e].theta[ICE] * Constants::density_ice > ice_threshold && Xdata.Edata[e+1].theta[ICE] * Constants::density_ice < ice_threshold) {
			IceSurface = Xdata.Ndata[e+1].z;
			IceSurfaceNode = e+1;
			return IceSurface;
		}
	}
	IceSurfaceNode = 0;
	IceSurface = 0.;
	return IceSurface;
}

/**
 * @brief Apply flooding\n
 * @version 16.08
 */
void SeaIce::compFlooding(SnowStation& Xdata)
{
	size_t iN = 0;
	while (iN < Xdata.getNumberOfElements() && Xdata.Ndata[iN].z + 0.5 * Xdata.Edata[iN].L < SeaLevel) {
		const double dth_w = std::max(0., Xdata.Edata[iN].theta[AIR] * (Constants::density_ice / Constants::density_water) - Xdata.Edata[iN].theta[WATER] * (Constants::density_water / Constants::density_ice - 1.));
		//const double dth_w = (1. - Xdata.Edata[iN].theta[ICE]) * Constants::density_ice / Constants::density_water - Xdata.Edata[iN].theta[WATER];
		Xdata.Edata[iN].theta[WATER] += dth_w;
		Xdata.Edata[iN].theta[AIR] -= dth_w;
		Xdata.Edata[iN].salinity += SeaIce::OceanSalinity * dth_w;
		//Xdata.Edata[iN].salinity = std::min(SeaIce::OceanSalinity, Xdata.Edata[iN].salinity);
		Xdata.Edata[iN].updDensity();
		Xdata.Edata[iN].M = Xdata.Edata[iN].Rho * Xdata.Edata[iN].L;
		calculateMeltingTemperature(Xdata.Edata[iN]);
		iN++;
	}
	return;
}


/**
 * @brief Calculate melting temperature as function of salinity
 * @version 16.08
 * @param Edata
 */
void SeaIce::calculateMeltingTemperature(ElementData& Edata)
{
	// See: Bitz, C. M., and W. H. Lipscomb (1999), An energy-conserving thermodynamic model of sea ice, J. Geophys. Res., 104(C7), 15669–15677, doi:10.1029/1999JC900100.
	//      who is citing: Assur, A., Composition of sea ice and its tensile strength, in Arctic Sea Ice, N.  A.  S. N.  R.  C. Publ., 598, 106-138, 1958.
	Edata.melting_tk = Edata.freezing_tk = SeaIce::calculateMeltingTemperature(Edata.salinity);
	return;
}


/**
 * @brief Calculate melting temperature as function of salinity
 * @version 17.12: initial version
 * @param Sal: Salinity (PSU, which is g/kg)
 */
double SeaIce::calculateMeltingTemperature(const double& Sal)
{
	// See: Bitz, C. M., and W. H. Lipscomb (1999), An energy-conserving thermodynamic model of sea ice, J. Geophys. Res., 104(C7), 15669–15677, doi:10.1029/1999JC900100.
	//      who is citing: Assur, A., Composition of sea ice and its tensile strength, in Arctic Sea Ice, N.  A.  S. N.  R.  C. Publ., 598, 106-138, 1958.
	return IOUtils::C_TO_K(-SeaIce::mu * Sal);
}


/**
 * @brief Heat capacity of sea ice.
 * @version 16.08: initial version
 * @param T: Temperature (K)
 * @param Sal: Salinity (PSU, which is g/kg)
 * @return Heat capacity for sea ice (J / kg / K)
 */
double SeaIce::compSeaIceHeatCapacity(const double& T, const double& Sal)
{
	// From: Bitz, C. M., and W. H. Lipscomb (1999), An energy-conserving thermodynamic model of sea ice, J. Geophys. Res., 104(C7), 15669–15677, doi:10.1029/1999JC900100.
	// See Eq. 1 and 2
	const double L0 = Constants::lh_fusion;
	const double c0 = Constants::specific_heat_ice;
	return c0 + (SeaIce::mu * L0 * Sal) / (T * T);
}


/**
 * @brief Heat conduction in sea ice.
 * @version 16.08: initial version
 * @param Edata
 * @return Thermal conductivity for sea ice (W K-1 m-1)
 */
double SeaIce::compSeaIceThermalConductivity(const ElementData& Edata)
{
	// From: Bitz, C. M., and W. H. Lipscomb (1999), An energy-conserving thermodynamic model of sea ice, J. Geophys. Res., 104(C7), 15669–15677, doi:10.1029/1999JC900100.
	// See Eq. 9
	const double beta =  0.1172;		// W/m^2/permille
	const double k0 = 2.034;		// W/m/K, note that this is the thermal conductivity of fresh ice, and it may be coupled to the value in Constants.h
	// Note the conversion from kg/kg to permille for salinity
	return (k0 + ((beta * Edata.salinity) / Edata.Te));
}


/**
 * @brief Latent heat of melting for sea ice.
 * @version 16.08: initial version
 * @param T: Temperatur (K)
 * @param Sal: Salinity (PSU, which is g/kg)
 * @return Latent heat of fusion for sea ice (J / kg)
 */
double SeaIce::compSeaIceLatentHeatFusion(const double& T, const double& Sal)
{
	// From: Bitz, C. M., and W. H. Lipscomb (1999), An energy-conserving thermodynamic model of sea ice, J. Geophys. Res., 104(C7), 15669–15677, doi:10.1029/1999JC900100.
	// See Eq. 5
	const double L0 = Constants::lh_fusion;
	return L0 * (1. + (SeaIce::mu * Sal) / T);
}


/**
 * @brief Latent heat of melting for sea ice.
 * @version 16.08: initial version
 * @param Edata
 * @return Latent heat of fusion for sea ice (J / kg)
 */
double SeaIce::compSeaIceLatentHeatFusion(const ElementData& Edata)
{
	// From: Bitz, C. M., and W. H. Lipscomb (1999), An energy-conserving thermodynamic model of sea ice, J. Geophys. Res., 104(C7), 15669–15677, doi:10.1029/1999JC900100.
	// See Eq. 5
	const double L0 = Constants::lh_fusion;
	const double c0 = Constants::specific_heat_ice;
	return c0 * (Edata.melting_tk - Edata.Te) + L0 * (1. + (SeaIce::mu * Edata.salinity) / Edata.Te);
}


void SeaIce::updateBrinePockets(SnowStation& Xdata, const bool& init=false)
{
	const size_t nE = Xdata.getNumberOfElements();
	findIceSurface(Xdata);
	for (size_t e = Xdata.SoilNode; e < nE; e++) {
		// Calculate new brine salinity, assuming thermal equilibrium between the ice and the brine pockets
		const double BrineSalinity_new = (Xdata.Edata[e].Te - Constants::freezing_tk) / -SeaIce::mu;
		const double BrineMass_new = (BrineSalinity_new == 0.) ? (SeaIce::MinBrineMass) : (std::max(SeaIce::MinBrineMass, ((Xdata.Edata[e].theta[WATER] + Xdata.Edata[e].theta[WATER_PREF]) * Constants::density_water + Xdata.Edata[e].theta[ICE] * Constants::density_ice) * Xdata.Edata[e].salinity / BrineSalinity_new));
		//printf("AAP: %f %f %f %f\n", Xdata.Edata[e].Te, Xdata.Edata[e].salinity, BrineSalinity_new, BrineMass_new);
		if(init) {
			// When initializing, we set a maximum brine volume of 10%.
			const double dth_w = std::min(0.1, BrineMass_new / Constants::density_water);
			Xdata.Edata[e].theta[WATER] = dth_w;
			Xdata.Edata[e].theta[ICE] = 1. - (1. - Xdata.Edata[e].theta[WATER] - Xdata.Edata[e].theta[WATER_PREF] - Xdata.Edata[e].theta[SOIL]) * (Constants::density_water / Constants::density_ice);
			Xdata.Edata[e].theta[AIR] = 1. - Xdata.Edata[e].theta[WATER] - Xdata.Edata[e].theta[WATER_PREF] - Xdata.Edata[e].theta[ICE] - Xdata.Edata[e].theta[SOIL];
		} else {
			// Calculate new brine mass
			const double dth_w = std::min(Xdata.Edata[e].theta[ICE] * (Constants::density_ice / Constants::density_water), BrineMass_new / Constants::density_water - Xdata.Edata[e].theta[WATER]);
			Xdata.Edata[e].theta[WATER] += dth_w;
			Xdata.Edata[e].theta[ICE] -= dth_w * (Constants::density_water / Constants::density_ice);
			Xdata.Edata[e].theta[AIR] = 1. - Xdata.Edata[e].theta[WATER] - Xdata.Edata[e].theta[WATER_PREF] - Xdata.Edata[e].theta[ICE] - Xdata.Edata[e].theta[SOIL];
		}
	}
	return;
}


/**
 * @brief Calculate ice formation and decay at the bottom
 * @version 16.08: initial version
 * @param Edata
 */
void SeaIce::bottomIceFormation(SnowStation& Xdata, const CurrentMeteo& Mdata, const double& sn_dt)
{
  	vector<NodeData>& NDS = Xdata.Ndata;
	vector<ElementData>& EMS = Xdata.Edata;
	size_t nE = Xdata.getNumberOfElements();
	if (Xdata.getNumberOfElements() == 0 && Xdata.Ndata[Xdata.SoilNode].T >= SeaIce::SeaWaterFreezingTemp) {
		// Just open ocean
		return;
	}

	double netBottomEnergy = 0.;
	double dM = 0.;
	if (nE > 0 ) {
		// With at least one element, calculate net energy flux
		// Here: netBottomEnergy has units W/m^2
		netBottomEnergy = OceanHeatFlux 
			+ compSeaIceThermalConductivity(EMS[Xdata.SoilNode]) * ( (NDS[Xdata.SoilNode+1].T - NDS[Xdata.SoilNode].T) / (NDS[Xdata.SoilNode+1].z - NDS[Xdata.SoilNode].z));
		dM = (-netBottomEnergy * sn_dt) / compSeaIceLatentHeatFusion(EMS[Xdata.SoilNode]);
		const double Sw = SeaIce::OceanSalinity;
		const double T = IOUtils::K_TO_C(SeaIce::calculateMeltingTemperature(Sw));
		const double L0 = Constants::lh_fusion;
		const double c0 = Constants::specific_heat_ice;
		const double nu = SeaIce::FractionationCoeff;
		const double rho_i = Constants::density_ice;
		const double F = netBottomEnergy;
		const double dhdt = (sqrt((T * T * L0 * L0 - 2. * T * T * T * c0 * L0 + T * T * T * T * c0 * c0) * rho_i * rho_i + (4. * F * Sw * T * T * c0 - 4. * F * Sw * T * L0) * mu * nu * rho_i - 4. * F * Sw * T * T * c0 * mu * nu) + (T * T * c0 - T * L0) * rho_i) / (( 2. * Sw * L0 - 2. * Sw * T * c0) * mu * nu * rho_i + 2. * Sw * T * c0 * mu * nu );
		//printf("LL: %f\n", dhdt);
//printf("OO: %f\n", ( (NDS[Xdata.SoilNode+1].T - NDS[Xdata.SoilNode].T) / (NDS[Xdata.SoilNode+1].z - NDS[Xdata.SoilNode].z)));
	} else {
		// First time freezing, create first ice layer
		// Here: netBottomEnergy has units W / kg
		//netBottomEnergy = (Xdata.Ndata[Xdata.SoilNode].T - SeaIce::SeaWaterFreezingTemp) * compSeaIceHeatCapacity(Xdata.Ndata[Xdata.SoilNode].T, SeaIce::OceanSalinity) / sn_dt;
		// Convert netBottomEnergy to W / m^2, assuming a 1 cm freezing layer
		// TODO: insert density ocean water
		// TODO: we don't know the ocean temperature profile, so we cannot accurately know how thick the first ice layer is
		//const double freezing_ocean_depth = 0.1;
		//netBottomEnergy *= Constants::density_water * freezing_ocean_depth;
		//dM = (-netBottomEnergy * sn_dt) / compSeaIceLatentHeatFusion(Xdata.Ndata[Xdata.SoilNode].T, SeaIce::OceanSalinity);
		dM = ThicknessFirstIceLayer * SeaIceDensity;
	}
	ApplyBottomIceMassBalance(Xdata, Mdata, sn_dt, dM);
}


/**
 * @brief Calculate ice formation and decay at the bottom
 * @version 16.08: initial version
 * @param Edata
 */
void SeaIce::ApplyBottomIceMassBalance(SnowStation& Xdata, const CurrentMeteo& Mdata, const double& sn_dt, double dM)
{
	vector<NodeData>& NDS = Xdata.Ndata;
	vector<ElementData>& EMS = Xdata.Edata;
	size_t nE = Xdata.getNumberOfElements();

	// Apply mass change:
	double dz = 0.;
	if (dM > 0) {
		// dM > 0: mass gain
		if ( nE == 0 || EMS[Xdata.SoilNode].Rho > ThetaIceMin * Constants::density_ice ) {
			const double dH = dM / SeaIceDensity;								// Total height to be added
			const size_t nAddE = std::max(size_t(1), (size_t)(dH / (height_new_seaice_elem*Xdata.cos_sl)));	// Number of elements
			const double dL = (dH / double(nAddE));								// Height of each individual layer
printf("OPO: %f %f %d\n", dL, dH, nAddE);
			for ( size_t j = 0; j < nAddE; j++ ) {
				dz += dL;
				nE++;
				Xdata.resize(nE);
				if(nE > 1) {
					// Shift all existing elements up in the domain
					for(size_t ee = nE-1; ee > Xdata.SoilNode; ee--) {
						EMS[ee]=EMS[ee-1];
						NDS[ee+1]=NDS[ee];
						NDS[ee]=NDS[ee-1];
					}
				} else {
					// Set upper node for very first element in the domain that will be newly created
					NDS[nE].T = SeaIce::SeaWaterFreezingTemp;
				}
				// Set the new ice element
				EMS[Xdata.SoilNode].depositionDate = Mdata.date;
				EMS[Xdata.SoilNode].L0 = EMS[Xdata.SoilNode].L = dL;
				EMS[Xdata.SoilNode].theta[SOIL] = 0.;
				EMS[Xdata.SoilNode].theta[ICE] = (SeaIceDensity/Constants::density_ice);
				EMS[Xdata.SoilNode].theta[WATER] = (1. - EMS[Xdata.SoilNode].theta[ICE]) * (Constants::density_ice/Constants::density_water);
				EMS[Xdata.SoilNode].theta[WATER_PREF] = 0.;
				EMS[Xdata.SoilNode].theta[AIR] = 1.0 - EMS[Xdata.SoilNode].theta[WATER] - EMS[Xdata.SoilNode].theta[WATER_PREF] - EMS[Xdata.SoilNode].theta[ICE] - EMS[Xdata.SoilNode].theta[SOIL];
				EMS[Xdata.SoilNode].updDensity();
				EMS[Xdata.SoilNode].M = dM / nAddE;

				for (unsigned short ii = 0; ii < Xdata.number_of_solutes; ii++) {
					EMS[Xdata.SoilNode].conc[ICE][ii]   = Mdata.conc[ii]*Constants::density_ice/Constants::density_water;
					EMS[Xdata.SoilNode].conc[WATER][ii] = Mdata.conc[ii];
					EMS[Xdata.SoilNode].conc[AIR][ii]   = 0.;
					EMS[Xdata.SoilNode].conc[SOIL][ii]  = 0.;
				}

				// Constitutive Parameters
				EMS[Xdata.SoilNode].k[TEMPERATURE] = EMS[Xdata.SoilNode].k[SEEPAGE] = EMS[Xdata.SoilNode].k[SETTLEMENT]= 0.;
				EMS[Xdata.SoilNode].heatCapacity();
				EMS[Xdata.SoilNode].c[SEEPAGE] = EMS[Xdata.SoilNode].c[SETTLEMENT]= 0.;
				EMS[Xdata.SoilNode].soil[SOIL_RHO] = EMS[Xdata.SoilNode].soil[SOIL_K] = EMS[Xdata.SoilNode].soil[SOIL_C] = 0.;
				EMS[Xdata.SoilNode].snowResidualWaterContent();

				//new snow micro-structure
				EMS[Xdata.SoilNode].sw_abs = 0.;
				EMS[Xdata.SoilNode].rg = InitRg;
				EMS[Xdata.SoilNode].dd = 0.;
				EMS[Xdata.SoilNode].sp = 1.;
				EMS[Xdata.SoilNode].rb = InitRb;
				EMS[Xdata.SoilNode].N3 = Metamorphism::getCoordinationNumberN3(EMS[Xdata.SoilNode].Rho);
				EMS[Xdata.SoilNode].opticalEquivalentGrainSize();
				EMS[Xdata.SoilNode].mk = 7.;
				EMS[Xdata.SoilNode].metamo = 0.;
				EMS[Xdata.SoilNode].snowType(); // Snow classification
				EMS[Xdata.SoilNode].salinity = SeaIce::OceanSalinity * EMS[Xdata.SoilNode].theta[WATER];
				EMS[Xdata.SoilNode].dth_w = 0.;
				EMS[Xdata.SoilNode].Qmf = 0.;
				EMS[Xdata.SoilNode].QIntmf = 0.;
				EMS[Xdata.SoilNode].dEps = 0.;
				EMS[Xdata.SoilNode].Eps = EMS[Xdata.SoilNode].Eps_e = EMS[Xdata.SoilNode].Eps_v = EMS[Xdata.SoilNode].Eps_Dot = EMS[Xdata.SoilNode].Eps_vDot = EMS[Xdata.SoilNode].E = 0.;
				EMS[Xdata.SoilNode].S = 0.;
				EMS[Xdata.SoilNode].C = EMS[Xdata.SoilNode].CDot = 0.;
				EMS[Xdata.SoilNode].ps2rb = 0.;
				EMS[Xdata.SoilNode].s_strength = 0.;
				EMS[Xdata.SoilNode].hard = 0.;
				EMS[Xdata.SoilNode].S_dr = INIT_STABILITY;
				EMS[Xdata.SoilNode].crit_cut_length = Constants::undefined;
				EMS[Xdata.SoilNode].VG.theta_r = 0.;
				EMS[Xdata.SoilNode].lwc_source = 0.;
				EMS[Xdata.SoilNode].PrefFlowArea = 0.;
				EMS[Xdata.SoilNode].dsm = 0.;

				// Initial nodal properties
				NDS[Xdata.SoilNode].u = 0.;                     // Initial displacement is 0
				NDS[Xdata.SoilNode].hoar = 0.;                  // The new snow surface hoar is set to zero
				NDS[Xdata.SoilNode].udot = 0.;                  // Settlement rate is also 0
				NDS[Xdata.SoilNode].f = 0.;                     // Unbalanced forces are 0
				NDS[Xdata.SoilNode].S_n = INIT_STABILITY;
				NDS[Xdata.SoilNode].S_s = INIT_STABILITY;
				NDS[Xdata.SoilNode].z = 0.;
			}
		} else {
			// In this case, increase existing element
			const double dL = dM / (EMS[Xdata.SoilNode].theta[ICE] * Constants::density_ice);
			dz += dL;
			const double L0 = EMS[Xdata.SoilNode].L;
			EMS[Xdata.SoilNode].L0 = EMS[Xdata.SoilNode].L = (L0 + dL);
			EMS[Xdata.SoilNode].M += dM;
			EMS[Xdata.SoilNode].updDensity();
		}
	} else {
		// dM < 0: Mass loss
		while (dM < 0. && nE > 0) {
			const double dL = dM / (EMS[Xdata.SoilNode].theta[ICE] * Constants::density_ice);
			if(EMS[Xdata.SoilNode].theta[ICE] * Constants::density_ice + dM > Constants::eps2 && EMS[Xdata.SoilNode].L + dL > Constants::eps2) {
				// Reduce element length
				EMS[Xdata.SoilNode].L0 = EMS[Xdata.SoilNode].L = EMS[Xdata.SoilNode].L + dL;
				EMS[Xdata.SoilNode].M += dM;
				EMS[Xdata.SoilNode].updDensity();
				dM = 0.;
				dz += dL;
			} else {
				// Remove element
				dM += EMS[Xdata.SoilNode].theta[ICE] * Constants::density_ice;
				dz += -EMS[Xdata.SoilNode].L;
				// TODO: put mass in SNOWPACK runoff!
				if(nE > Xdata.SoilNode) {
					if(EMS[Xdata.SoilNode+1].VG.defined) {
						if(EMS[Xdata.SoilNode+1].h > EMS[Xdata.SoilNode+1].VG.h_e) {
							EMS[Xdata.SoilNode+1].h = EMS[Xdata.SoilNode].h;
						}
					}
					// Shift all existing elements down in the domain
					for(size_t ee = Xdata.SoilNode; ee < nE-1; ee++) {
						EMS[ee]=EMS[ee+1];
						NDS[ee]=NDS[ee+1];
						NDS[ee+1]=NDS[ee+2];
					}
				}
				nE--;
				Xdata.resize(nE);
			}
		}
	}

	// Adjust domain
	NDS[Xdata.SoilNode].z = 0.;
	for (size_t e = Xdata.SoilNode; e < nE; e++) {
		// Pressure head
		if(EMS[e].VG.defined) {
			if(EMS[e].h > EMS[e].VG.h_e) {
				//EMS[e].h += dz;
			}
		}
		// Nodal z
		NDS[e + 1].z = NDS[e].z + EMS[e].L;
	}

	// Ocean water is infinite, so as much ice will be created as energy available, i.e., the bottom node is at melting_tk!
	calculateMeltingTemperature(EMS[Xdata.SoilNode]);
	if (nE > 0) NDS[Xdata.SoilNode].T = SeaIce::calculateMeltingTemperature(SeaIce::OceanSalinity);
	EMS[Xdata.SoilNode].Te = 0.5 * (NDS[Xdata.SoilNode].T + NDS[Xdata.SoilNode+1].T);
	EMS[Xdata.SoilNode].gradT = (NDS[Xdata.SoilNode+1].T - NDS[Xdata.SoilNode].T) / EMS[Xdata.SoilNode].L;
	return;
}


/**
 * @brief The sea ice module\n
 * This function runs the sea ice module of SNOWPACK. \n
 * @version 16.08: initial version
 * @author Nander Wever
 * @param Xdata
 * @param Mdata
 * @param Bdata
 * @param sn_dt SNOWPACK time step (s)
 */
void SeaIce::runSeaIceModule(SnowStation& Xdata, const CurrentMeteo& Mdata, BoundCond& Bdata, const double& sn_dt)
{
	/*if(Xdata.Edata[0].theta[ICE] < ThetaIceMin) {
	  	vector<NodeData>& NDS = Xdata.Ndata;
		vector<ElementData>& EMS = Xdata.Edata;
		size_t nE = Xdata.getNumberOfElements();
		const double newL = Xdata.Edata[0].L * (Xdata.Edata[0].theta[ICE] / ThetaIceMin);
		const double br_sal = Xdata.Edata[0].salinity / Xdata.Edata[0].theta[WATER];
		Xdata.Edata[0].theta[ICE] *= Xdata.Edata[0].L / newL;
		Xdata.Edata[0].theta[WATER] = (1. - Xdata.Edata[0].theta[ICE]) * (Constants::density_ice / Constants::density_water);
		Xdata.Edata[0].salinity = br_sal * Xdata.Edata[0].theta[WATER];
		Xdata.Edata[0].theta[AIR] = 1. - Xdata.Edata[0].theta[ICE] - Xdata.Edata[0].theta[WATER];
		Xdata.Edata[0].updDensity();
		// Adjust domain
		NDS[Xdata.SoilNode].z = 0.;
		for (size_t e = Xdata.SoilNode; e < nE; e++) {
			// Nodal z
			NDS[e + 1].z = NDS[e].z + EMS[e].L;
		}
	}*/
	Xdata.Seaice->compSalinityProfile(Xdata);
	//Xdata.Seaice->updateBrinePockets(Xdata);
	Xdata.Seaice->OceanHeatFlux=(Bdata.qg == Constants::undefined)?(0.):(Bdata.qg);
	Xdata.Seaice->bottomIceFormation(Xdata, Mdata, sn_dt);
	Xdata.Seaice->compSalinityProfile(Xdata);
	Xdata.Seaice->updateFreeboard(Xdata);
}<|MERGE_RESOLUTION|>--- conflicted
+++ resolved
@@ -265,10 +265,7 @@
 		IceSurfaceNode = nE;
 		return IceSurface;
 	}
-<<<<<<< HEAD
-=======
 	// Go from top to bottom. Note that ice layers inside the snowpack may fool this simple search.
->>>>>>> cb4c52ad
 	for (size_t e = nE-1; e-- > 0;) {
 		if (Xdata.Edata[e].theta[ICE] * Constants::density_ice > ice_threshold && Xdata.Edata[e+1].theta[ICE] * Constants::density_ice < ice_threshold) {
 			IceSurface = Xdata.Ndata[e+1].z;

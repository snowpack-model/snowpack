--- conflicted
+++ resolved
@@ -696,11 +696,7 @@
 				const string density_redeposit = cfg.get("DENSITY_REDEPOSIT", "SnowpackAdvanced");
 				
 				Snowpack snowpack(cfg); // HACK: create a separate snowpack object to access the Redeposit and compSnowfall functions
-<<<<<<< HEAD
 				snowpack.RedepositSnow(Mdata, vecXdata[slope.sector], surfFluxes, vecXdata[slope.luv].ErosionMass, density_redeposit);
-=======
-				snowpack.RedepositSnow(Mdata, vecXdata[slope.sector], surfFluxes, vecXdata[slope.luv].ErosionMass, "PARAMETERIZED"); 
->>>>>>> ef480786
 				
 				// has snow actually been deposited??
 				if ( msg_deposit) {

/*
 *  SNOWPACK stand-alone
 *
 *  Copyright WSL Institute for Snow and Avalanche Research SLF, DAVOS, SWITZERLAND
*/
/*  This file is part of Snowpack.
    Snowpack is free software: you can redistribute it and/or modify
    it under the terms of the GNU General Public License as published by
    the Free Software Foundation, either version 3 of the License, or
    (at your option) any later version.

    Snowpack is distributed in the hope that it will be useful,
    but WITHOUT ANY WARRANTY; without even the implied warranty of
    MERCHANTABILITY or FITNESS FOR A PARTICULAR PURPOSE.  See the
    GNU General Public License for more details.

    You should have received a copy of the GNU General Public License
    along with Snowpack.  If not, see <http://www.gnu.org/licenses/>.
*/
#include <snowpack/libsnowpack.h>
#include <meteoio/MeteoIO.h>

#include <iostream>
#include <string>
#include <sstream>
#include <ctime>

#include <regex>

#ifdef _MSC_VER
	/*
	This software contains code under BSD license (namely, getopt for Visual C++).
	Therefore, this product includes software developed by the University of
	California, Berkeley and its contributors when compiling with Visual C++.
	*/
	#include "getopt.h"
#else
	//#include <unistd.h> //for getopt
	#include <getopt.h> //for getopt_long
#endif

using namespace std;
using namespace mio;

#ifdef DEBUG_ARITHM
	#ifndef _GNU_SOURCE
		#define _GNU_SOURCE
	#endif
	#ifndef __USE_GNU
		#define __USE_GNU
	#endif
	#include <fenv.h>
#endif


/**
 * @class Slope a C. Fierz class ;-)
 */
class Slope {

	public:
		Slope(const mio::Config& cfg);

		double prevailing_wind_dir;
		unsigned int nSlopes;
		unsigned int mainStation;  ///< main station, flat field or slope
		unsigned int sector;       ///< main station (0) or current slope sector (1:nSlopes)
		unsigned int first;        ///< first virtual slope station in computing sequence
		unsigned int luv;
		unsigned int lee;
		bool north, south;
		std::string snow_erosion;
		bool mainStationDriftIndex;
		bool snow_redistribution, luvDriftIndex;

		unsigned int getSectorDir(const double& dir_or_expo) const;
		void setSlope(const unsigned int slope_sequence, vector<SnowStation>& vecXdata, double& wind_dir);

	private:
		double sector_width;       ///< width of slope sector: 360./std::max((unsigned)1, nSlopes-1) deg
};

/**
 * @class Cumsum a C. Fierz class ;-)
 * To cumulate various mass fluxes over either hazard or time series time steps
 */
class Cumsum {

	public:
		Cumsum(const unsigned int nSlopes);

		double precip;
		double drift, snow, runoff, rain;
		double dhs_corr, mass_corr; // inflate/deflate variables
		vector<double> erosion; // Cumulated eroded mass; dumped to file as rate
		vector<double> erosion_length; // Cumulated eroded length
		vector<double> redeposition; // Cumulated eroded mass
		vector<double> redeposition_length; // Cumulated redeposited length
};

/************************************************************
 * static section                                           *
 ************************************************************/

//Global variables in this file:
static string cfgfile = "io.ini";
static string mode = "RESEARCH";
static bool restart = false;
static mio::Date dateBegin, dateEnd;
static vector<string> vecStationIDs;

bool msg_deposit = false;  ///Enables deposit notification for debugging

/// @brief Main control parameters
struct MainControl
{
	size_t nStep;        ///< Time step number
	size_t nAvg;         ///< Number of calculation time steps to average fluxes etc.
	size_t HzStep;       ///< Hazard step number (should be half of nStep in operational mode)
	bool   TsDump;       ///< Flag for time series dump
	bool   HzDump;       ///< Calculation of hazard information will be performed
	bool   PrDump;       ///< Flag for profile dump
	bool   XdataDump;    ///< Backup of Xdata will be performed
	bool   sdbDump;      ///< Dump to data base if required in operational mode
	bool   resFirstDump; ///< Flag to dump initial state of snowpack
};

/************************************************************
 * non-static section                                       *
 ************************************************************/

 static std::string get_erosion(const SnowpackConfig& cfg)
 {
	 std::string erosion = "NONE";
	 cfg.getValue("SNOW_EROSION", "SnowpackAdvanced", erosion);
	 std::transform(erosion.begin(), erosion.end(), erosion.begin(), ::toupper);	// Force upper case
	 if (erosion != "NONE" && erosion != "VIRTUAL" && erosion != "HS_DRIVEN" && erosion != "FREE" && erosion != "REDEPOSIT") {
		 if (erosion == "TRUE") {
			 // SNOW_EROSION==TRUE is deprecated and now interpreted as HS_DRIVEN.
			 // TODO/HACK: remove this hack in the future.
			 erosion="HS_DRIVEN";
		 } else if (erosion == "FALSE") {
			 // SNOW_EROSION==FALSE is deprecated and now interpreted as NONE.
			 // TODO/HACK: remove this hack in the future.
			 erosion="NONE";
		 } else {
			 std::stringstream msg;
			 msg << "Value provided for SNOW_EROSION (" << erosion << ") is not valid. Choose either NONE, VIRTUAL, HS_DRIVEN, FREE or REDEPOSIT.";
			 throw UnknownValueException(msg.str(), AT);
		 }
	 }
	 return erosion;
 }

Slope::Slope(const mio::Config& cfg)
       : prevailing_wind_dir(0.), nSlopes(0), mainStation(0), sector(0),
         first(1), luv(0), lee(0),
         north(false), south(false),
         snow_erosion("NONE"), mainStationDriftIndex(false),
         snow_redistribution(false), luvDriftIndex(false),
         sector_width(0)
{
	cfg.getValue("NUMBER_SLOPES", "SnowpackAdvanced", nSlopes);
	snow_erosion = get_erosion(cfg); 
	stringstream ss;
	ss << "" << nSlopes;
	cfg.getValue("SNOW_REDISTRIBUTION", "SnowpackAdvanced", snow_redistribution);
	if (snow_redistribution && !(nSlopes > 1 && nSlopes % 2 == 1))
		throw mio::IOException("Please set NUMBER_SLOPES to 3, 5, 7, or 9 with SNOW_REDISTRIBUTION set! (nSlopes="+ss.str()+")", AT);
	cfg.getValue("PREVAILING_WIND_DIR", "SnowpackAdvanced", prevailing_wind_dir, mio::IOUtils::nothrow);
	sector_width = 360. / static_cast<double>(std::max((unsigned)1, nSlopes-1));
}

/**
 * @brief Determine either direction of blowing wind or slope exposition.
 * NOTE that station slope.first always corresponds to the prevailing wind direction
 * @param dir_or_expo direction of wind or exposition
 **/
unsigned int Slope::getSectorDir(const double& dir_or_expo) const
{
	double dir = dir_or_expo;
	if (dir > 360.) dir -= 360.;
	else if (dir < 0.) dir += 360.;
	const unsigned int sectorDir = (unsigned int)((floor((dir + 0.5*sector_width)/sector_width)) + 1);
	if (sectorDir >= nSlopes) return 1;
	else return sectorDir;
}

/**
 * @brief Set slope variables
 * @param slope_sequence computation sequence for slopes
 * @param vecXdata
 * @param wind_dir direction of wind
 **/
void Slope::setSlope(const unsigned int slope_sequence, vector<SnowStation>& vecXdata, double& wind_dir)
{
	mainStationDriftIndex = false;
	luvDriftIndex = false;
	switch (slope_sequence) {
	case 0:
		for (size_t kk=0; kk<nSlopes; kk++) {
			vecXdata[kk].windward = false;
			vecXdata[kk].rho_hn   = 0.;
			vecXdata[kk].hn       = 0.;
		}
		if (nSlopes > 1) {
			luv = getSectorDir(wind_dir - prevailing_wind_dir);
			vecXdata[luv].windward = true;
			lee = (luv + nSlopes/2) % (nSlopes-1);
			if (lee == 0) lee = nSlopes - 1;
		} else {
			//requesting slope 0 of 0 expositions
			luv = lee = 0;
		}
		sector = mainStation;
		mainStationDriftIndex = ((nSlopes == 1) && (snow_erosion != "NONE"));
		break;
	case 1:
		sector = luv;
		luvDriftIndex = snow_redistribution;
		break;
	default:
		sector++;
		if (sector == nSlopes) sector = 1;
	}
	north = (vecXdata[sector].meta.getSlopeAngle() > 0. && vecXdata[sector].meta.getAzimuth() == 0.);
	south = (vecXdata[sector].meta.getSlopeAngle() > 0. && vecXdata[sector].meta.getAzimuth() == 180.);
}

Cumsum::Cumsum(const unsigned int nSlopes)
        : precip(0.),
          drift(0.), snow(0.), runoff(0.), rain(0.), dhs_corr(0.), mass_corr(0.),
          erosion(nSlopes, 0.), erosion_length(nSlopes, 0.), redeposition(nSlopes, 0.), redeposition_length(nSlopes, 0.)
{}

inline void Version()
{
#ifdef _MSC_VER
	cout << "This version of Snowpack uses a BSD-licensed port of getopt for Visual C++. \n"
		<< "It therefore includes software developed by the University of "
		<< "California, Berkeley and its contributors." << endl;
#endif
	cout << "Snowpack version " << SN_VERSION << " compiled on " << __DATE__ << " " << __TIME__ << "\n"
		<< "\tLibsnowpack " << snowpack::getLibVersion() << "\n"
		<< "\tMeteoIO " << mio::getLibVersion() << endl;
}

inline void Usage(const string& programname)
{
	Version();

	cout << "Usage: " << programname << endl
		<< "\t[-b, --begindate=YYYY-MM-DDTHH:MM] (e.g.:2007-08-11T09:00)\n"
		<< "\t[-e, --enddate=YYYY-MM-DDTHH:MM] (e.g.:2008-08-11T09:00 or NOW)\n"
		<< "\t[-c, --config=<ini file>] (e.g. io.ini)\n"
		<< "\t[-m, --mode=<operational or research>] (default: research)\n"
		<< "\t[-r, --restart (skip first time step, only in research mode)\n"
		<< "\t[-s, --stations=<comma delimited stationnames>] (e.g. DAV2,WFJ2)\n"
		<< "\t[-v, --version] Print the version number\n"
		<< "\t[-h, --help] Print help message and version information\n\n";
	cout << "\tPlease note that the operational mode should only be used within SLF\n";

	cout << "Example: " << programname << " -c io.ini -e 1996-06-17T00:00\n\n";
}

inline void parseCmdLine(int argc, char **argv, string& begin_date_str, string& end_date_str)
{
	int longindex=0, opt=-1;
	bool setEnd = false;

	struct option long_options[] =
	{
		{"begindate", required_argument, nullptr, 'b'},
		{"enddate", required_argument, nullptr, 'e'},
		{"mode", required_argument, nullptr, 'm'},
		{"restart", no_argument, nullptr, 'r'},
		{"config", required_argument, nullptr, 'c'},
		{"stations", required_argument, nullptr, 's'},
		{"version", no_argument, nullptr, 'v'},
		{"help", no_argument, nullptr, 'h'},
		{nullptr, 0, nullptr, 0}
	};

	if (argc==1) { //no arguments provided
		Usage(string(argv[0]));
		exit(1);
	}

	while ((opt=getopt_long( argc, argv, ":b:e:m:rc:s:v:h", long_options, &longindex)) != -1) {
		switch (opt) {
		case 0:
			break;
		case 'b': {
			begin_date_str=string(optarg); //we don't know yet the time zone, conversion will be done later
			break;
		}
		case 'e': {
			end_date_str=string(optarg); //we don't know yet the time zone, conversion will be done later
			setEnd = true;
			break;
		}
		case 'm':
			mode = string(optarg);
			mio::IOUtils::toUpper(mode);
			if (!(mode == "RESEARCH" || mode == "OPERATIONAL")) {
				cerr << endl << "[E] Command line option '-" << char(opt) << "' requires 'research' or 'operational' as operand\n";
				Usage(string(argv[0]));
				exit(1);
			}
			break;
		case 'r':
			restart = true;
			break;
		case 'c':
			cfgfile = string(optarg);
			break;
		case 's':
			mio::IOUtils::readLineToVec(string(optarg), vecStationIDs, ',');
			break;
		case ':': //operand missing
			cerr << endl << "[E] Command line option '-" << char(opt) << "' requires an operand\n";
			Usage(string(argv[0]));
			exit(1);
		case 'v':
			Version();
			exit(0);
		case 'h':
			Usage(string(argv[0]));
			exit(0);
		case '?':
			cerr << endl << "[E] Unknown argument detected\n";
			Usage(string(argv[0]));
			exit(1);
		default:
			cerr << endl << "[E] getopt returned character code " <<  opt << "\n";
			Usage(string(argv[0]));
			exit(1);
		}
	}

	if (!setEnd) {
		cerr << endl << "[E] You must specify an enddate for the simulation!\n";
		Usage(string(argv[0]));
		exit(1);
	}
}

inline void editMeteoData(mio::MeteoData& md, const string& variant, const double& thresh_rain)
{ //HACK: these should be handled by DataGenerators
	if (md(MeteoData::PSUM_PH)==IOUtils::nodata) {
		const double ta = md(MeteoData::TA);
		if (ta!=IOUtils::nodata)
			md(MeteoData::PSUM_PH) = (ta>=IOUtils::C_TO_K(thresh_rain))? 1. : 0.; //fallback: simple temp threshold
	}

	//Add the atmospheric emissivity as a parameter
	if (!md.param_exists("EA")) {
		md.addParameter("EA");
		md("EA") = SnLaws::AirEmissivity(md, variant);
	}
	// Snow stations without separate wind station use their own wind for local drifting and blowing snow
	if (!md.param_exists("VW_DRIFT")) md.addParameter("VW_DRIFT");
	if (md("VW_DRIFT") == mio::IOUtils::nodata)
		md("VW_DRIFT") = md(MeteoData::VW);
	if (!md.param_exists("DW_DRIFT")) md.addParameter("DW_DRIFT");
	if (md("DW_DRIFT") == mio::IOUtils::nodata)
		md("DW_DRIFT") = md(MeteoData::DW);
}

// Return true if snowpack can compute the next timestep, else false
inline bool validMeteoData(const mio::MeteoData& md, const string& StationName, const string& variant, const bool& enforce_snow_height, const bool& advective_heat, const bool& soil_flux, const unsigned int& nslopes)
{
	bool miss_ta=false, miss_tsg=false, miss_rh=false, miss_precip=false, miss_splitting=false, miss_hs=false;
	bool miss_rad=false, miss_ea=false, miss_wind=false, miss_drift=false, miss_adv=false;

	if (md(MeteoData::TA) == mio::IOUtils::nodata)
		miss_ta=true;
	if (soil_flux==false && md(MeteoData::TSG) == mio::IOUtils::nodata)
		miss_tsg=true;
	if (md(MeteoData::RH) == mio::IOUtils::nodata)
		miss_rh=true;
	if ((variant != "ANTARCTICA")
	        && ((md(MeteoData::ISWR) == mio::IOUtils::nodata) && (md(MeteoData::RSWR) == mio::IOUtils::nodata))) {
		if (md.param_exists("NET_SW") && md("NET_SW")!=mio::IOUtils::nodata) miss_rad=false; //net shortwave must be called NET_SW
		else miss_rad=true;
	}
	if (enforce_snow_height && (md(MeteoData::HS) == mio::IOUtils::nodata))
		miss_hs=true;
	if (!enforce_snow_height && (md(MeteoData::PSUM) == mio::IOUtils::nodata) )
		miss_precip=true;
	if (!enforce_snow_height && (md(MeteoData::PSUM_PH) == mio::IOUtils::nodata) )
		miss_splitting=true;
	if (md("EA") == mio::IOUtils::nodata)
		miss_ea=true;
	if (md(MeteoData::VW) ==mio::IOUtils::nodata)
		miss_wind=true;
	if (nslopes>1 && (md("DW_DRIFT")==mio::IOUtils::nodata || md("VW_DRIFT")==mio::IOUtils::nodata))
		miss_drift=true;
	if (advective_heat && md("ADV_HEAT")==mio::IOUtils::nodata)
		miss_adv=true;

	if (miss_ta || miss_tsg || miss_rh || miss_rad || miss_precip || miss_splitting || miss_hs || miss_ea || miss_wind || miss_drift || miss_adv) {
		mio::Date now;
		now.setFromSys();
		cerr << "[E] [" << now.toString(mio::Date::ISO) << "] ";
		cerr << StationName << " missing { ";
		if (miss_ta) cerr << "TA ";
		if (miss_tsg) cerr << "TSG ";
		if (miss_rh) cerr << "RH ";
		if (miss_rad) cerr << "sw_radiation ";
		if (miss_hs) cerr << "HS ";
		if (miss_precip) cerr << "precipitation ";
		if (miss_splitting) cerr << "precip_splitting ";
		if (miss_ea) cerr << "lw_radiation ";
		if (miss_wind) cerr << "VW ";
		if (miss_drift) cerr << "drift ";
		if (miss_adv) cerr << "adv_heat ";
		cerr << "} on " << md.date.toString(mio::Date::ISO) << "\n";
		return false;
	}
	return true;
}

inline void copyMeteoData(const mio::MeteoData& md, CurrentMeteo& Mdata,
                   const double& prevailing_wind_dir, const double& wind_scaling_factor, bool &iswr_is_net)
{
	Mdata.date   = Date::rnd(md.date, 1);
	Mdata.ta     = md(MeteoData::TA);
	Mdata.rh     = md(MeteoData::RH);
	if (md.param_exists("RH_AVG"))
		Mdata.rh_avg = md("RH_AVG");
	Mdata.vw     = md(MeteoData::VW);
	Mdata.dw     = md(MeteoData::DW);
	Mdata.vw_max = md(MeteoData::VW_MAX);
	if (md.param_exists("VW_AVG"))
		Mdata.vw_avg = md("VW_AVG");

	Mdata.vw_drift = md("VW_DRIFT");
	if (Mdata.vw_drift != mio::IOUtils::nodata) Mdata.vw_drift *= wind_scaling_factor;
	Mdata.dw_drift = md("DW_DRIFT");
	if (Mdata.dw_drift == mio::IOUtils::nodata) Mdata.dw_drift = prevailing_wind_dir;

	Mdata.iswr   = md(MeteoData::ISWR);
	Mdata.rswr   = md(MeteoData::RSWR);

	//if ea was parametrized in SnLaws::AirEmissivity without either TAU_CLD or ISWR, it is of bad quality
	Mdata.ea  = md("EA");
	if (md(MeteoData::ILWR)!=IOUtils::nodata || md(MeteoData::TAU_CLD)!=IOUtils::nodata || md(MeteoData::ISWR)!=IOUtils::nodata) {
		Mdata.poor_ea = false;
	} else {
		Mdata.poor_ea = true;
	}

	if (md.param_exists("NET_LW")) {
		Mdata.ea = 1.;
		Mdata.poor_ea = false;
		Mdata.lw_net = md("NET_LW");
	} else {
		Mdata.lw_net = IOUtils::nodata;
	}
	Mdata.tss = md(MeteoData::TSS);
	if (md.param_exists("TSS_A12H") && (md("TSS_A12H") != mio::IOUtils::nodata))
		Mdata.tss_a12h = md("TSS_A12H");
	else
		Mdata.tss_a12h = Constants::undefined;
	if (md.param_exists("TSS_A24H") && (md("TSS_A24H") != mio::IOUtils::nodata))
		Mdata.tss_a24h = md("TSS_A24H");
	else
		Mdata.tss_a24h = Constants::undefined;
	Mdata.ts0 = md(MeteoData::TSG);

	Mdata.psum_ph = md(MeteoData::PSUM_PH);
	Mdata.psum = md(MeteoData::PSUM);
	if (md.param_exists("PSUM_TECH"))
		Mdata.psum_tech = md("PSUM_TECH");
	else
		Mdata.psum_tech = Constants::undefined;

	Mdata.hs = md(MeteoData::HS);
	if (md.param_exists("HS_A3H") && (md("HS_A3H") != mio::IOUtils::nodata))
		Mdata.hs_a3h = md("HS_A3H");
	else
		Mdata.hs_a3h = Constants::undefined;

	// Add measured new snow density if available
	if (md.param_exists("RHO_HN"))
		Mdata.rho_hn = md("RHO_HN");

	// Add geo_heat if available
	if(md.param_exists("GEO_HEAT"))
		Mdata.geo_heat = md("GEO_HEAT");
	else
		Mdata.geo_heat = mio::IOUtils::nodata;

	// Add advective heat (for permafrost) if available
	if (md.param_exists("ADV_HEAT"))
		Mdata.adv_heat = md("ADV_HEAT");

	// Temporarly copy Net_SW to iswr, the real iswr/rswr will be computed in setShortWave()
	if (md.param_exists("NET_SW")) {
		Mdata.iswr = md("NET_SW");
		iswr_is_net = true;
	}

	// Add massbal parameters (surface snow melt, snow drift, sublimation), all mass fluxes in kg m-2 CALCULATION_STEP_LENGTH-1
	if(md.param_exists("SMELT"))
		Mdata.surf_melt = md("SMELT");
	else
		Mdata.surf_melt = mio::IOUtils::nodata;
	if(md.param_exists("SNOWD"))
		Mdata.snowdrift = md("SNOWD");
	else
		Mdata.snowdrift = mio::IOUtils::nodata;
	if(md.param_exists("SUBLI"))
		Mdata.sublim = md("SUBLI");
	else
		Mdata.sublim = mio::IOUtils::nodata;

	//Add atmospheric optical depth and atmospheric pressure parameters
	if(md.param_exists("ODC"))
		Mdata.odc = md("ODC");
	else
		Mdata.odc = mio::IOUtils::nodata;
	if(md.param_exists("P"))
		Mdata.p = md("P");
	else
		Mdata.p = mio::IOUtils::nodata;
}

inline double getHS_last3hours(mio::IOManager &io, const mio::Date& current_date)
{
	std::vector<mio::MeteoData> MyMeteol3h;

	try {
		io.getMeteoData(current_date - 3.0/24.0, MyMeteol3h);  // meteo data with 3 h (left) lag
	} catch (...) {
		cerr << "[E] failed to read meteo data with 3 hours (left) lag\n";
		throw;
	}

	if (MyMeteol3h[0].param_exists("HS_A3H") && (MyMeteol3h[0]("HS_A3H") != mio::IOUtils::nodata))
		return MyMeteol3h[0]("HS_A3H");
	else
		return Constants::undefined;
}

/**
 * @brief Make sure that both short wave fluxes get at least a "realistic" value but measured albedo only if both fluxes are measured
 * @note To be done only for flat field or single slope station
 * @param Mdata
 * @param Xdata
 * @param slope
 */
inline void setShortWave(CurrentMeteo& Mdata, const SnowStation& Xdata, const bool& iswr_is_net)
{
	if ((Mdata.iswr > 5.) && (Mdata.rswr > 3.) && !iswr_is_net)
		Mdata.mAlbedo = Mdata.rswr / Mdata.iswr;
	else
		Mdata.mAlbedo = Constants::undefined;

	if (iswr_is_net) {
		const double netSW = Mdata.iswr;
		if(netSW==0.) { //this should only happen at night
			Mdata.iswr = 0.;
			Mdata.rswr = 0.;
			return;
		}
		const double cAlbedo = Xdata.Albedo;
		Mdata.iswr = netSW / (1. - cAlbedo);
		Mdata.rswr = netSW / (1./cAlbedo - 1.);
		return;
	}

	if (Mdata.iswr == mio::IOUtils::nodata)
		Mdata.iswr = Mdata.rswr / Xdata.Albedo;
	if (Mdata.rswr == mio::IOUtils::nodata)
		Mdata.rswr = Mdata.iswr * Xdata.Albedo;
}

//for a given config (that can be altered) and original meteo data, prepare the snowpack data structures
//This means that all tweaking of config MUST be reflected in the config object
inline void dataForCurrentTimeStep(CurrentMeteo& Mdata, SurfaceFluxes& surfFluxes, vector<SnowStation>& vecXdata,
                            const Slope& slope, SnowpackConfig& cfg,
                            SunObject &sun,
                            double& precip, const double& lw_in, const double hs_a3hl6,
                            double& tot_mass_in,
                            const std::string& variant, const bool& iswr_is_net, Meteo &meteo) //, BoundCond& Bdata
{
	SnowStation &currentSector = vecXdata[slope.sector]; //alias: the current station
	const bool isMainStation = (slope.sector == slope.mainStation);
	const bool useCanopyModel = cfg.get("CANOPY", "Snowpack");
	const bool perp_to_slope = cfg.get("PERP_TO_SLOPE", "SnowpackAdvanced");
	if (Mdata.tss == mio::IOUtils::nodata) {
		cfg.addKey("MEAS_TSS", "Snowpack", "false");
	}

	// Reset Surface and Canopy Data to zero if you seek current values
	const bool avgsum_time_series = cfg.get("AVGSUM_TIME_SERIES", "Output");
	if (!avgsum_time_series) {
		const bool cumsum_mass = cfg.get("CUMSUM_MASS", "Output");
		surfFluxes.reset(cumsum_mass);
		if (useCanopyModel)
			currentSector.Cdata.reset(cumsum_mass);
		if(!cumsum_mass) {
			for(auto& station:vecXdata) {
				station.reset_water_fluxes();
			}
		}
		const bool mass_balance = cfg.get("MASS_BALANCE", "SnowpackAdvanced");
		if (mass_balance) {
			// Do an initial mass balance check
			if (!massBalanceCheck(currentSector, surfFluxes, tot_mass_in))
				prn_msg(__FILE__, __LINE__, "msg+", Mdata.date, "Mass error during initial check!");
		}
	}
	// Reset surfFluxes.drift and surfFluxes.mass[MS_WIND] anyway since you use these to transport eroded snow
	surfFluxes.drift = 0.;
	surfFluxes.mass[SurfaceFluxes::MS_WIND] = 0.;

	if (isMainStation) {
		// Check for growing grass
		if (!meteo.compHSrate(Mdata, currentSector, hs_a3hl6))
			cfg.addKey("DETECT_GRASS", "SnowpackAdvanced", "false");

		// Set iswr/rswr and measured albedo
		setShortWave(Mdata, currentSector, iswr_is_net);
		meteo.compRadiation(currentSector, sun, cfg, Mdata);
	} else { // Virtual slope
		cfg.addKey("CHANGE_BC", "Snowpack", "false");
		cfg.addKey("MEAS_TSS", "Snowpack", "false");
		Mdata.tss = Constants::undefined;
		Mdata.lw_net = Constants::undefined;
		cfg.addKey("ENFORCE_MEASURED_SNOW_HEIGHTS", "Snowpack", "true");
		cfg.addKey("DETECT_GRASS", "SnowpackAdvanced", "false");
	}

	std::string sw_mode = cfg.get("SW_MODE", "Snowpack"); //it must be after calling compRadiation!

	// Project irradiance on slope; take care of measured snow depth and/or precipitations too
	if (!perp_to_slope) {
		meteo.radiationOnSlope(currentSector, sun, Mdata, surfFluxes);
		if ( ((sw_mode == "REFLECTED") || (sw_mode == "BOTH"))
			&& (currentSector.meta.getSlopeAngle() > Constants::min_slope_angle)) { // Do not trust blindly measured RSWR on slopes
			cfg.addKey("SW_MODE", "Snowpack", "INCOMING"); // as Mdata.iswr is the sum of dir_slope and diff
		}
		if (Mdata.psum != mio::IOUtils::nodata) {
			meteo.projectPrecipitations(currentSector.meta.getSlopeAngle(), Mdata.psum, Mdata.hs);
		}
	}

	// Check if ILWR can be derived from NET_LW and TSS
	if (Mdata.lw_net != mio::IOUtils::nodata && Mdata.tss != mio::IOUtils::nodata) {
		const double emmisivity = (vecXdata[slope.mainStation].getNumberOfElements() > vecXdata[slope.mainStation].SoilNode) ? Constants::emissivity_snow : vecXdata[slope.mainStation].SoilEmissivity;
		const double ilwr = Mdata.lw_net + emmisivity * Constants::stefan_boltzmann * Optim::pow4(Mdata.tss);
		Mdata.lw_net = IOUtils::nodata;
		Mdata.ea = SnLaws::AirEmissivity(ilwr, Mdata.ta, variant);
	}

	bool adjust_height_of_wind_value;
	cfg.getValue("ADJUST_HEIGHT_OF_WIND_VALUE", "SnowpackAdvanced", adjust_height_of_wind_value);
	// Find the Wind Profile Parameters, w/ or w/o canopy; take care of canopy
	meteo.compMeteo(Mdata, currentSector, true, adjust_height_of_wind_value);

	if (isMainStation) {
		// Update precipitation memory of main station
		if (Mdata.psum != mio::IOUtils::nodata) {
			precip += Mdata.psum;
		}

		if (Mdata.hs != mio::IOUtils::nodata) {
			currentSector.mH = Mdata.hs + currentSector.Ground;
		}
	} else { // Virtual slope
		currentSector.mH = Constants::undefined;

		// A) Compute depth of snowfall (hn*) and new snow density (rho_hn*)
		double hn_slope = 0., rho_hn_slope = SnLaws::min_hn_density;
		if (vecXdata[slope.mainStation].hn > 0.) {
			// Assign new snow depth and density from station field (usually flat)
			hn_slope = vecXdata[slope.mainStation].hn * currentSector.cos_sl;
			rho_hn_slope = vecXdata[slope.mainStation].rho_hn;
		}
		/*
		 * Snow redistribution on slopes: Add windward eroded snow to lee slope
		 * These are very important lines: Note that deposition is treated here (lee)
		 * while erosion is treated in SnowDrift.c (windward).
		*/
		if (slope.snow_redistribution && (slope.sector == slope.lee)) {

			// Add eroded mass from windward slope using the Redeposit scheme:
			if (vecXdata[slope.luv].ErosionMass > 0.) {
				if ( msg_deposit) { //messages for debug
						prn_msg(__FILE__, __LINE__, "msg+", Mdata.date, "Depositing total mass %.3lf kg/m2 ( slope=%d)", vecXdata[slope.luv].ErosionMass, slope.sector);
					}
				int El_bfr = vecXdata[slope.sector].getNumberOfElements();
				
				Snowpack snowpack(cfg); // HACK: create a separate snowpack object to access the Redeposit and compSnowfall functions
<<<<<<< HEAD
				snowpack.RedepositSnow(Mdata, vecXdata[slope.sector], surfFluxes, vecXdata[slope.luv].ErosionMass);
=======
				snowpack.RedepositSnow(Mdata, vecXdata[slope.sector], surfFluxes, vecXdata[slope.luv].ErosionMass); //, "PARAMETERIZED");
>>>>>>> 56d040f7
				
				// has snow actually been deposited??
				if ( msg_deposit) {
					if ( vecXdata[slope.sector].getNumberOfElements() != El_bfr ) {
							prn_msg(__FILE__, __LINE__, "msg+", Mdata.date, "deposited %d elements,  %.4lf m, rho=%.3lf kg/m3" ,
								 (vecXdata[slope.sector].getNumberOfElements()-El_bfr), vecXdata[slope.sector].hn_redeposit, vecXdata[slope.sector].rho_hn_redeposit );
						}
					}	
				// snow has been deposited, and ErosionMass is now zero
				vecXdata[slope.luv].ErosionMass = 0.;  // But the cumsum is calculated in ln. 1409
			}
		}
		// Update depth of snowfall on slopes.
		// This may include contributions from drifting snow eroded on the windward (luv) slope.
		if ((hn_slope > 0.) && (vecXdata[slope.mainStation].cH > 0.01)) {
			currentSector.hn = hn_slope;
			currentSector.rho_hn = rho_hn_slope;
		}

		// B) Check whether to use incoming longwave as estimated from station field
		const bool meas_incoming_longwave = cfg.get("MEAS_INCOMING_LONGWAVE", "SnowpackAdvanced");
		if (!meas_incoming_longwave && lw_in!=IOUtils::nodata) {
			Mdata.ea = SnLaws::AirEmissivity(lw_in, Mdata.ta, variant, true); // In this case, lw_in is an estimate, and we enforce max limit on ea.
		}
	}
}

/**
 * @brief determine which outputs need to be done for the current time step
 * @param mn_ctrl timestep control structure
 * @param step current time integration step
 * @param sno_step current step in the sno files (current sno profile)
 */

inline void getOutputControl(MainControl& mn_ctrl, const mio::Date& step, const mio::Date& sno_step,
                      const double& calculation_step_length,
                      const double& tsstart, const double& tsdaysbetween,
                      const double& profstart, const double& profdaysbetween,
                      const double& first_backup, const double& backup_days_between)
{
//HACK: put all tsstart, tsdaysbetween, etc in MainControl as well as current timestep
	const double Dstep = step.getJulian();
	const double Dsno_step = sno_step.getJulian();
	if (mn_ctrl.resFirstDump) {
		mn_ctrl.HzDump = false;
		mn_ctrl.TsDump = true;
		mn_ctrl.PrDump = true;
		mn_ctrl.resFirstDump = false;
	} else {
		// Hazard data, every half-hour
		mn_ctrl.HzDump = booleanTime(Dstep, 0.5/24., 0.0, calculation_step_length);
		// Time series (*.met)
		mn_ctrl.TsDump = booleanTime(Dstep, tsdaysbetween, ((tsstart > 0.) ? (tsstart + Dsno_step) : (0.)), calculation_step_length);
		// Profile (*.pro)
		mn_ctrl.PrDump = booleanTime(Dstep, profdaysbetween, ((profstart > 0.) ? (profstart + Dsno_step) : (0.)), calculation_step_length);
	}

	// Additional Xdata backup (*.<JulianDate>sno)
	const double bool_start = Dsno_step + first_backup;
	mn_ctrl.XdataDump = booleanTime(Dstep, backup_days_between, bool_start, calculation_step_length);
}

inline bool readSlopeMeta(mio::IOManager& io, SnowpackIO& snowpackio, SnowpackConfig& cfg, const size_t& i_stn,
                   Slope& slope, mio::Date &current_date, vector<SN_SNOWSOIL_DATA> &vecSSdata,
                   vector<SnowStation> &vecXdata, ZwischenData &sn_Zdata, CurrentMeteo& Mdata)
{
	std::string snowfile;
	stringstream ss;
	ss << "SNOWFILE" << i_stn+1;
	cfg.getValue(ss.str(), "Input", snowfile, mio::IOUtils::nothrow);
	const bool slope_from_sno = cfg.get("SLOPE_FROM_SNO", "Input", true);

	//Read SSdata for every "slope" referred to as sector where sector 0 corresponds to the main station
	for (size_t sector=slope.mainStation; sector<slope.nSlopes; sector++) {
		try {
			if (sector == slope.mainStation) {
				if (snowfile.empty()) {
					snowfile = vecStationIDs[i_stn];
				} else {
					const size_t pos_dot = snowfile.rfind(".");
					const size_t pos_slash = snowfile.rfind("/");
					if (((pos_dot != string::npos) && (pos_dot > pos_slash)) ||
						((pos_dot != string::npos) && (pos_slash == string::npos))) //so that the dot is not in a directory name
						snowfile.erase(pos_dot, snowfile.size()-pos_dot);
				}
				snowpackio.readSnowCover(snowfile, vecStationIDs[i_stn], vecSSdata[slope.mainStation], sn_Zdata, (vecXdata[sector].Seaice!=NULL));
				prn_msg(__FILE__, __LINE__, "msg-", mio::Date(), "Reading snow cover data for station %s",
				        vecStationIDs[i_stn].c_str());
				// Reading station meta data provided in meteo data and prebuffering those data
				std::vector<mio::MeteoData> vectmpmd;
				if (current_date.isUndef()) //either force the start date or take it from the sno file
					current_date = Date::rnd(vecSSdata[slope.mainStation].profileDate, 1);
				else
					vecSSdata[sector].profileDate = current_date;
				io.getMeteoData(current_date, vectmpmd);
				if (vectmpmd.empty())
					throw mio::IOException("No data found for station " + vecStationIDs[i_stn] + " on "
					                       + current_date.toString(mio::Date::ISO), AT);
				Mdata.setMeasTempParameters(vectmpmd[i_stn]);

				//either get the slope metadata from the sno file or from the meteo data
				if (slope_from_sno) { //position from the meteo forcings, slope and name from the sno file
					vecSSdata[slope.mainStation].meta.position = vectmpmd[i_stn].meta.position;
				} else { //all metadata from the meteo forcings
					vecSSdata[slope.mainStation].meta = vectmpmd[i_stn].meta;
					if (vecSSdata[slope.mainStation].meta.getSlopeAngle()==mio::IOUtils::nodata || vecSSdata[slope.mainStation].meta.getAzimuth()==mio::IOUtils::nodata)
						throw mio::NoDataException("SLOPE_FROM_SNO has been set to false, but slope information is incomplete in the meteorological forcings for station " + vecStationIDs[i_stn], AT);
				}
			} else {
				std::stringstream sec_snowfile;
				sec_snowfile << "" << snowfile << sector;
				ss.str("");
				ss << "" << vecSSdata[slope.mainStation].meta.getStationID() << sector;
				snowpackio.readSnowCover(sec_snowfile.str(), ss.str(), vecSSdata[sector], sn_Zdata, (vecXdata[sector].Seaice!=NULL));
				vecSSdata[sector].meta.position = vecSSdata[slope.mainStation].meta.getPosition();
				vecSSdata[sector].meta.stationName = vecSSdata[slope.mainStation].meta.getStationName();
				if (!current_date.isUndef()) vecSSdata[sector].profileDate = current_date; //this should have been set when processing the main station
			}
			vecXdata[sector].initialize(vecSSdata[sector], sector); // Generate the corresponding Xdata
		} catch (const exception& e) {
			if (sector == slope.first) {
				prn_msg(__FILE__, __LINE__, "msg-", mio::Date(),
				        "No virtual slopes! Computation for main station %s only!", vecStationIDs[i_stn].c_str());
				slope.nSlopes = 1;
				if ((mode == "OPERATIONAL")
					&& (vecSSdata[slope.mainStation].meta.getSlopeAngle() > Constants::min_slope_angle)) {
					cfg.addKey("PERP_TO_SLOPE", "SnowpackAdvanced", "true");
				}
				break;
			} else {
				cout << e.what();
				throw;
			}
		}
	}
	prn_msg(__FILE__, __LINE__, "msg-", mio::Date(), "Finished initializing station %s", vecStationIDs[i_stn].c_str());

	//CHECK date inconsistencies between sno files
	bool dates_consistent(true);
	for (size_t sector=slope.first; sector<slope.nSlopes; sector++) {
		if (vecSSdata[sector].profileDate != vecSSdata[slope.mainStation].profileDate) {
			prn_msg(__FILE__, __LINE__, "err", mio::Date(),
				"%s : Date of profile on virtual slope %d inconsistent with flat field", vecStationIDs[i_stn].c_str(), sector);
			dates_consistent = false;

		}
	}
	if (!dates_consistent) return false; //go to next station

	// Do not go ahead if starting time is larger than maxtime!
	if (vecSSdata[slope.mainStation].profileDate > dateEnd) {
		prn_msg(__FILE__, __LINE__, "err", mio::Date(),
			"%s : Starting time (%.5lf) larger than end time(%.5lf)",
			vecStationIDs[i_stn].c_str(), vecSSdata[slope.mainStation].profileDate.getJulian(), dateEnd.getJulian());
		return false; //goto next station
	}

	return true;
}

inline void addSpecialKeys(SnowpackConfig &cfg)
{
	const std::string variant = cfg.get("VARIANT", "SnowpackAdvanced");

	// Add keys to perform running mean in Antarctic variant
	if (variant == "ANTARCTICA" || variant == "POLAR") {
		cfg.addKey("*::edit999", "InputEditing", "COPY");
		cfg.addKey("*::arg999::dest", "InputEditing", "VW_AVG");
		cfg.addKey("*::arg999::src", "InputEditing", "VW");
		cfg.addKey("*::edit998", "InputEditing", "COPY");
		cfg.addKey("*::arg998::dest", "InputEditing", "RH_AVG");
		cfg.addKey("*::arg998::src", "InputEditing", "RH");

		cfg.addKey("VW_AVG::filter1", "Filters", "AGGREGATE");
		cfg.addKey("VW_AVG::arg1::type", "Filters", "MEAN");
		cfg.addKey("VW_AVG::arg1::soft", "Filters", "true");
		cfg.addKey("VW_AVG::arg1::min_pts", "Filters", "101");
		cfg.addKey("VW_AVG::arg1::min_span", "Filters", "360000");
		cfg.addKey("RH_AVG::filter1", "Filters", "AGGREGATE");
		cfg.addKey("RH_AVG::arg1::type", "Filters", "MEAN");
		cfg.addKey("RH_AVG::arg1::soft", "Filters", "true");
		cfg.addKey("RH_AVG::arg1::min_pts", "Filters", "101");
		cfg.addKey("RH_AVG::arg1::min_span", "Filters", "360000");
	}

	const std::string tst_sw_mode = cfg.get("SW_MODE", "Snowpack"); // Test settings for SW_MODE
	if (tst_sw_mode == "BOTH") { //HACK: this is only for INP!
		// Make sure there is not only one of ISWR and RSWR available
		bool iswr_inp=true, rswr_inp = true;
		cfg.getValue("ISWR_INP","Input",iswr_inp,IOUtils::nothrow);
		cfg.getValue("RSWR_INP","Input",rswr_inp,IOUtils::nothrow);
		if (!(iswr_inp && rswr_inp)) {
			cerr << "[E] SW_MODE = " << tst_sw_mode << ": Please set both ISWR_INP and RSWR_INP to true in [Input]-section of io.ini!\n";
			exit(1);
		}
	}

	const bool useCanopyModel = cfg.get("CANOPY", "Snowpack");
	bool detect_grass = cfg.get("DETECT_GRASS", "SnowpackAdvanced");
	if (mode == "OPERATIONAL") {
		cfg.addKey("RESEARCH", "SnowpackAdvanced", "false");
		cfg.addKey("AVGSUM_TIME_SERIES", "Output", "false");
		if (useCanopyModel) {
			throw mio::IOException("Please don't set CANOPY to 1 in OPERATIONAL mode", AT);
		}
	}

	if (detect_grass) {
		// we need various average values of tss and hs, all for "past" windows (left)
		// Require at least one value per 3 hours
		cfg.addKey("*::edit899", "InputEditing", "COPY");
		cfg.addKey("*::arg899::dest", "InputEditing", "TSS_A24H");
		cfg.addKey("*::arg899::src", "InputEditing", "TSS");
		cfg.addKey("TSS_A24H::filter1", "Filters", "AGGREGATE");
		cfg.addKey("TSS_A24H::arg1::type", "Filters", "MEAN");
		cfg.addKey("TSS_A24H::arg1::centering", "Filters", "left");
		cfg.addKey("TSS_A24H::arg1::min_pts", "Filters", "48"); //TODO change # data required to 4
		cfg.addKey("TSS_A24H::arg1::min_span", "Filters", "86340");

		cfg.addKey("*::edit890", "InputEditing", "COPY");
		cfg.addKey("*::arg890::dest", "InputEditing", "TSS_A12H");
		cfg.addKey("*::arg890::src", "InputEditing", "TSS");
		cfg.addKey("TSS_A12H::filter1", "Filters", "AGGREGATE");
		cfg.addKey("TSS_A12H::arg1::type", "Filters", "MEAN");
		cfg.addKey("TSS_A12H::arg1::centering", "Filters", "left");
		cfg.addKey("TSS_A12H::arg1::min_pts", "Filters", "24"); //TODO change # data required to 2
		cfg.addKey("TSS_A12H::arg1::min_span", "Filters", "43140");

		cfg.addKey("*::edit880", "InputEditing", "COPY");
		cfg.addKey("*::arg880::dest", "InputEditing", "HS_A3H");
		cfg.addKey("*::arg880::src", "InputEditing", "HS");
		cfg.addKey("HS_A3H::filter1", "Filters", "AGGREGATE");
		cfg.addKey("HS_A3H::arg1::type", "Filters", "MEAN");
		cfg.addKey("HS_A3H::arg1::centering", "Filters", "left");
		cfg.addKey("HS_A3H::arg1::min_pts", "Filters", "6"); //TODO change # data required to 1
		cfg.addKey("HS_A3H::arg1::min_span", "Filters", "10740");
	}

	//warn the user if the precipitation miss proper re-accumulation
	const bool HS_driven = cfg.get("ENFORCE_MEASURED_SNOW_HEIGHTS", "Snowpack");
	if (mode != "OPERATIONAL" && !HS_driven) {
		int psum_resampling_index = IOUtils::inodata;
		const std::vector<std::pair<std::string, std::string>> vecAlgos( cfg.getValues("PSUM::RESAMPLE", "Interpolations1D") );
		for (const auto &key : vecAlgos) {
			if (IOUtils::strToUpper(key.second) == "ACCUMULATE") {
				std::regex pattern ("PSUM::RESAMPLE(\\d+)$", std::regex::icase);
				std::smatch match;
				if (std::regex_search(key.first, match, pattern)) { // first is the original key
					psum_resampling_index = std::stoi(match[1]);
					break;
				} else {
					throw IOException("ACCUMULATE key " + key.first + " does not contain a valid index; I.e. it does not match the pattern PARAM::resample#",AT);
				}
			}
		}

		if (psum_resampling_index == IOUtils::nodata) {
			std::cerr << "[W] The precipitation should be re-accumulated over CALCULATION_STEP_LENGTH, not doing it is most probably an error!\n";
		} else {
			const double psum_accumulate = cfg.get("PSUM::arg"+std::to_string(psum_resampling_index)+"::period", "Interpolations1D");
			const double sn_step_length = cfg.get("CALCULATION_STEP_LENGTH", "Snowpack");
			if (sn_step_length*60. != psum_accumulate)
				std::cerr << "[W] The precipitation should be re-accumulated over CALCULATION_STEP_LENGTH (currently, over " <<  psum_accumulate << "s)\n";
		}
	}
	if (detect_grass && !HS_driven) {
		throw mio::IOException("[E] DETECT_GRASS is TRUE while ENFORCE_MEASURED_SNOW_HEIGHTS is FALSE. Cannot continue simulation, because snow height is used to detect grass.", AT);
	}
}

inline void writeForcing(Date d1, const Date& d2, const double& Tstep, IOManager &io)
{
	std::vector< std::vector<MeteoData> > vecMeteo;
	prn_msg(__FILE__, __LINE__, "msg",  mio::Date(), "Reading and writing out forcing data...");

	const std::string experiment = io.getConfig().get("EXPERIMENT", "Output");
	std::map<std::string, size_t> mapIDs; //over a large time range, the number of stations might change... this is the way to make it work
	std::vector<MeteoData> Meteo; //we need some intermediate storage, for storing data sets for 1 timestep

	for(; d1<=d2; d1+=Tstep) { //time loop
		io.getMeteoData(d1, Meteo); //read 1 timestep at once, forcing resampling to the timestep
		for(size_t ii=0; ii<Meteo.size(); ii++) {
			const std::string stationID( Meteo[ii].meta.stationID );
			if (mapIDs.count( stationID )==0) { //if this is the first time we encounter this station, save where it should be inserted
				mapIDs[ stationID ] = ii;
				if (ii>=vecMeteo.size()) vecMeteo.push_back( std::vector<MeteoData>() ); //allocate a new station
			}
			Meteo[ii].meta.stationID = Meteo[ii].meta.stationID + "_" + experiment + "_forcing";
			vecMeteo[ mapIDs[stationID] ].push_back(Meteo[ii]); //fill the data manually into the vector of vectors
		}
	}
	io.writeMeteoData(vecMeteo);

	prn_msg(__FILE__, __LINE__, "msg",  mio::Date(), "Forcing data written out");
}

inline void printStartInfo(const SnowpackConfig& cfg, const std::string& name)
{
	const bool useSoilLayers = cfg.get("SNP_SOIL", "Snowpack");
	if (useSoilLayers) {
		bool soil_flux = false;
		cfg.getValue("SOIL_FLUX", "Snowpack", soil_flux);
		prn_msg(__FILE__, __LINE__, "msg",  mio::Date(), "Start SNOWPACK w/ soil layers in %s mode", mode.c_str());
	} else {
		prn_msg(__FILE__, __LINE__, "msg",  mio::Date(), "Start SNOWPACK in %s mode", mode.c_str());
	}

	const std::string variant = cfg.get("VARIANT", "SnowpackAdvanced");
	if (variant != "DEFAULT") {
		prn_msg(__FILE__, __LINE__, "msg",  mio::Date(), "Variant is '%s'", variant.c_str());
	}
	prn_msg(__FILE__, __LINE__, "msg-", mio::Date(),
	        "%s compiled on %s at %s", name.c_str(), __DATE__, __TIME__);

	if (mode != "OPERATIONAL") {
		const std::string experiment = cfg.get("EXPERIMENT", "Output");
		const std::string outpath = cfg.get("METEOPATH", "Output");
		prn_msg(__FILE__, __LINE__, "msg-", mio::Date(), "Experiment : %s", experiment.c_str());
		prn_msg(__FILE__, __LINE__, "msg-", mio::Date(), "Output dir : %s", outpath.c_str());
	}
}

/*
* Snow depth and mass corrections (deflate-inflate):
*   Monitor snow depth discrepancy assumed to be due to ...
*   ... wrong settling, which in turn is assumed to be due to a wrong estimation ...
*   of fresh snow mass because Michi spent many painful days calibrating the settling ...
*   and therefore it can't be wrong, dixunt Michi and Charles.
*/
inline void deflateInflate(SnowStation &Xdata, vector<ProcessDat> &qr_Hdata, const CurrentMeteo &Mdata, const double &sn_dt, const size_t &i_hz, const bool &prn_check)
{
	if (Xdata.mH == IOUtils::nodata) {
		cerr << "[E] No measured snow height: cannot execute ALLOW_INFLATE!" << endl;
		throw;
	}
	const double cH = Xdata.cH - Xdata.Ground;
	const double mH = Xdata.mH - Xdata.Ground;
	// Look for missed erosion or not strong enough settling ...
	// ... and nastily deep "dips" caused by buggy data ...
	if (Xdata.TimeCountDeltaHS > -Constants::eps2) {
		if ((mH + 0.01) < cH) {
			Xdata.TimeCountDeltaHS += S_TO_D(sn_dt);
		} else {
			Xdata.TimeCountDeltaHS = 0.;
		}
	}
	// ... or too strong settling
	if (Xdata.TimeCountDeltaHS < Constants::eps2) {
		if ((mH - 0.01) > cH) {
			Xdata.TimeCountDeltaHS -= S_TO_D(sn_dt);
		} else {
			Xdata.TimeCountDeltaHS = 0.;
		}
	}
	// If the error persisted for at least one day => apply correction
	if (fabs(Xdata.TimeCountDeltaHS) > (1. - 0.05 * S_TO_D(sn_dt))) {
		deflateInflate(Mdata, Xdata, qr_Hdata.at(i_hz).dhs_corr, qr_Hdata.at(i_hz).mass_corr, prn_check);
		Xdata.TimeCountDeltaHS = 0.;
	}
}

// SNOWPACK MAIN **************************************************************
inline void real_main (int argc, char *argv[])
{
	setbuf(stdout, NULL); //always flush stdout
	setbuf(stderr, NULL); //always flush stderr
#ifdef DEBUG_ARITHM
	feenableexcept(FE_DIVBYZERO | FE_INVALID | FE_OVERFLOW ); //for halting the process at arithmetic exceptions, see also ReSolver1d
#endif
	//parse the command line arguments
	std::string begin_date_str, end_date_str;
	parseCmdLine(argc, argv, begin_date_str, end_date_str);
	SnowpackConfig cfg(cfgfile);
	addSpecialKeys(cfg);
	Meteo meteo(cfg);

	mio::Timer meteoRead_timer;
	mio::Timer run_timer;
	run_timer.start();
	time_t nowSRT = time(NULL);
	MainControl mn_ctrl; //Time step control parameters

	const double i_time_zone = cfg.get("TIME_ZONE", "Input"); //get user provided input time_zone
	if (!begin_date_str.empty()) {
		mio::IOUtils::convertString(dateBegin, begin_date_str, i_time_zone);
	}
	if (end_date_str == "NOW") { //interpret user provided end date
		dateEnd.setFromSys();
		dateEnd.setTimeZone(i_time_zone);
		dateEnd.rnd(1800, mio::Date::DOWN);
	} else {
		mio::IOUtils::convertString(dateEnd, end_date_str, i_time_zone);
	}

	const std::string variant = cfg.get("VARIANT", "SnowpackAdvanced");
	const std::string experiment = cfg.get("EXPERIMENT", "Output");
	const std::string outpath = cfg.get("METEOPATH", "Output");
	const bool useSoilLayers = cfg.get("SNP_SOIL", "Snowpack");
	const bool useCanopyModel = cfg.get("CANOPY", "Snowpack");
	const double calculation_step_length = cfg.get("CALCULATION_STEP_LENGTH", "Snowpack");
	const double sn_dt = M_TO_S(calculation_step_length); //Calculation time step in seconds

	int nSolutes = Constants::iundefined;
	cfg.getValue("NUMBER_OF_SOLUTES", "Input", nSolutes, mio::IOUtils::nothrow);
	if (nSolutes > 0) SnowStation::number_of_solutes = static_cast<short unsigned int>(nSolutes);

	//Interval between profile backups (*.sno\<JulianDate\>) (d)
	double backup_days_between = 400.;
	cfg.getValue("SNOW_DAYS_BETWEEN", "Output", backup_days_between, mio::IOUtils::nothrow);
	//First additional profile backup (*.sno\<JulianDate\>) since start of simulation (d)
	double first_backup = 0.;
	cfg.getValue("FIRST_BACKUP", "Output", first_backup, mio::IOUtils::nothrow);
	bool label_snow = true;	// Initialize to true to be compliant with legacy SNOWPACK
	cfg.getValue("LABEL_SNOW", "Output", label_snow, mio::IOUtils::nothrow);

	const bool allow_inflate = cfg.get("INFLATE_ALLOW", "Snowpack", (mode == "OPERATIONAL"));
	const bool prn_check = cfg.get("INFLATE_INFO", "Snowpack", false);
	const bool grooming = cfg.get("SNOW_GROOMING", "TechSnow");
	const bool classify_profile = cfg.get("CLASSIFY_PROFILE", "Output");
	const bool profwrite = cfg.get("PROF_WRITE", "Output");
	const double profstart = cfg.get("PROF_START", "Output");
	const double profdaysbetween = cfg.get("PROF_DAYS_BETWEEN", "Output");
	const bool tswrite = cfg.get("TS_WRITE", "Output");
	const double tsstart = cfg.get("TS_START", "Output");
	const double tsdaysbetween = cfg.get("TS_DAYS_BETWEEN", "Output");
	const bool snow_write = cfg.get("SNOW_WRITE", "Output");

	const bool precip_rates = cfg.get("PRECIP_RATES", "Output");
	const bool avgsum_time_series = cfg.get("AVGSUM_TIME_SERIES", "Output");
	const bool cumsum_mass = cfg.get("CUMSUM_MASS", "Output");
	const double thresh_rain = cfg.get("THRESH_RAIN", "SnowpackAdvanced"); //Rain only for air temperatures warmer than threshold (degC)
	const bool advective_heat = cfg.get("ADVECTIVE_HEAT", "SnowpackAdvanced");
	const bool soil_flux = cfg.get("SOIL_FLUX", "Snowpack");

	//If the user provides the stationIDs - operational use case
	if (!vecStationIDs.empty()) { //operational use case: stationIDs provided on the command line
		for (size_t i_stn=0; i_stn<vecStationIDs.size(); i_stn++) {
			stringstream ss;
			ss << "METEOFILE" << i_stn+1;
			cfg.addKey(ss.str(), "Input", vecStationIDs[i_stn]);
		}
	}

	SnowpackIO snowpackio(cfg);
	mio::IOManager io(cfg);
	io.setMinBufferRequirements(IOUtils::nodata, 1.1); //we require the buffer to contain at least 1.1 day before the current point

	if (vecStationIDs.empty()) { //research use case: stationIDs provided by the available input files
		vector<StationData> accessible_stations;
		io.getStationData(dateEnd, accessible_stations); //we are retrieving meta information from MeteoIO
		for (size_t ii=0; ii<accessible_stations.size(); ii++) {
			vecStationIDs.push_back( accessible_stations[ii].getStationID() ); //HACK: accessible_stations should be directly used
		}
	}

	//now, let's start!
	printStartInfo(cfg, string(argv[0]));

	// START LOOP OVER ALL STATIONS
	bool write_forcing = cfg.get("WRITE_PROCESSED_METEO", "Output"); //it will be set to false once it has been done
	for (size_t i_stn=0; i_stn<vecStationIDs.size(); i_stn++) {
		cout << endl;
		prn_msg(__FILE__, __LINE__, "msg-", mio::Date(), "Run on meteo station %s", vecStationIDs[i_stn].c_str());
		run_timer.reset();
		meteoRead_timer.reset();

		Slope slope(cfg);
		Cumsum cumsum(slope.nSlopes);

		double lw_in = Constants::undefined;    // Storage for LWin from flat field energy balance

		// Used to scale wind for blowing and drifting snowpack (from statistical analysis)
		double wind_scaling_factor = cfg.get("WIND_SCALING_FACTOR", "SnowpackAdvanced");

		// Snowpack data (input/output)
		ZwischenData sn_Zdata;   // "Memory"-data, required for every operational station
		vector<SN_SNOWSOIL_DATA> vecSSdata(slope.nSlopes, SN_SNOWSOIL_DATA(/*number_of_solutes*/));
		vector<SnowStation> vecXdata;
		for (size_t ii=0; ii<slope.nSlopes; ii++) { //fill vecXdata with *different* SnowStation objects
			vecXdata.push_back( SnowStation(useCanopyModel, useSoilLayers, false /*Is A3d?*/, (variant=="SEAICE") ) );
			if (vecXdata.back().Seaice != NULL) vecXdata[ii].Seaice->ConfigSeaIce(cfg);
		}

		// Create meteo data object to hold interpolated current time steps
		CurrentMeteo Mdata(cfg);
		// To collect surface exchange data for output
		SurfaceFluxes surfFluxes/*(number_of_solutes)*/;
		// Boundary condition (fluxes)
		BoundCond sn_Bdata;

		mio::Date current_date( dateBegin );
		meteoRead_timer.start();
		if (mode == "OPERATIONAL")
			cfg.addKey("PERP_TO_SLOPE", "SnowpackAdvanced", "false");
		const bool read_slope_status = readSlopeMeta(io, snowpackio, cfg, i_stn, slope, current_date, vecSSdata, vecXdata, sn_Zdata, Mdata);
		meteoRead_timer.stop();
		if (!read_slope_status) continue; //something went wrong, move to the next station

		memset(&mn_ctrl, 0, sizeof(MainControl));
		if (mode == "RESEARCH") {
			if (!restart) {
				mn_ctrl.resFirstDump = true;  //HACK to dump the initial state in research mode
				current_date -= calculation_step_length/(24.*60.); //Do a first time step to fill all output fields
			} else {
				mn_ctrl.resFirstDump = false; //No initial state dump when doing a restart
			}
			deleteOldOutputFiles(outpath, experiment, vecStationIDs[i_stn], slope.nSlopes, snowpackio.getExtensions());
			cfg.write(outpath + "/" + vecStationIDs[i_stn] + "_" + experiment + ".ini"); //output config
		} else {
			const std::string db_name = cfg.get("DBNAME", "Output", "");
			if (db_name == "sdbo" || db_name == "sdbt")
				mn_ctrl.sdbDump = true;
		}

		SunObject sun(vecSSdata[slope.mainStation].meta.position.getLat(), vecSSdata[slope.mainStation].meta.position.getLon(), vecSSdata[slope.mainStation].meta.position.getAltitude());
		sun.setElevationThresh(0.6);
		vector<ProcessDat> qr_Hdata;     //Hazard data for t=0...tn
		vector<ProcessInd> qr_Hdata_ind; //Hazard data Index for t=0...tn
		const double duration = (dateEnd.getJulian() - current_date.getJulian() + 0.5/24)*24*3600; //HACK: why is it computed this way?
		Hazard hazard(cfg, duration);
		hazard.initializeHazard(sn_Zdata.drift24, vecXdata.at(0).meta.getSlopeAngle(), qr_Hdata, qr_Hdata_ind);

		prn_msg(__FILE__, __LINE__, "msg", mio::Date(), "Start simulation for %s on %s",
			vecStationIDs[i_stn].c_str(), current_date.toString(mio::Date::ISO_TZ).c_str());
		prn_msg(__FILE__, __LINE__, "msg-", mio::Date(), "End date specified by user: %s",
		        dateEnd.toString(mio::Date::ISO_TZ).c_str());
		prn_msg(__FILE__, __LINE__, "msg-", mio::Date(), "Integration step length: %f min",
		        calculation_step_length);

		bool computed_one_timestep = false;
		double meteo_step_length = -1.;
		const bool enforce_snow_height = cfg.get("ENFORCE_MEASURED_SNOW_HEIGHTS", "Snowpack");

		//from current_date to dateEnd, if necessary write out meteo forcing
		if (write_forcing==true) {
			writeForcing(current_date, dateEnd, calculation_step_length/1440, io);
			write_forcing = false; //no need to call it again for the other stations
		}

		// START TIME INTEGRATION LOOP
		do {
			current_date += calculation_step_length/1440;
			mn_ctrl.nStep++;
			mn_ctrl.nAvg++;

			// Get meteo data
			vector<mio::MeteoData> vecMyMeteo;
			meteoRead_timer.start();
			io.getMeteoData(current_date, vecMyMeteo);
			if (vecMyMeteo.empty()) {
				prn_msg(__FILE__, __LINE__, "msg-", current_date, "No forcing data provided for [%s]",
				        current_date.toString(mio::Date::ISO).c_str());
				current_date -= calculation_step_length/1440;
				break;
			}
			if(meteo_step_length<0.) {
				std::stringstream ss2;
				meteo_step_length = io.getAvgSamplingRate();
				ss2 << "" << meteo_step_length;
				cfg.addKey("METEO_STEP_LENGTH", "Snowpack", ss2.str());
			}
			meteoRead_timer.stop();
			editMeteoData(vecMyMeteo[i_stn], variant, thresh_rain);
			if (!validMeteoData(vecMyMeteo[i_stn], vecStationIDs[i_stn], variant, enforce_snow_height, advective_heat, soil_flux, slope.nSlopes)) {
				prn_msg(__FILE__, __LINE__, "msg-", current_date, "No valid data for station %s on [%s]",
				        vecStationIDs[i_stn].c_str(), current_date.toString(mio::Date::ISO).c_str());
				current_date -= calculation_step_length/1440;
				break;
			}

			//determine which outputs will have to be done
			getOutputControl(mn_ctrl, current_date, vecSSdata[slope.mainStation].profileDate, calculation_step_length,
			                 tsstart, tsdaysbetween, profstart, profdaysbetween,
			                 first_backup, backup_days_between);
			//Radiation data
			sun.setDate(current_date.getJulian(), current_date.getTimeZone());
			const double hs_a3hl6 = getHS_last3hours(io, current_date);

			// START LOOP OVER ASPECTS
			for (unsigned int slope_sequence=0; slope_sequence<slope.nSlopes; slope_sequence++) {
				double tot_mass_in = 0.; // To check mass balance over one CALCULATION_STEP_LENGTH if MASS_BALANCE is set
				SnowpackConfig tmpcfg(cfg);

				//fill Snowpack internal structure with forcing data
				bool iswr_is_net = false;
				copyMeteoData(vecMyMeteo[i_stn], Mdata, slope.prevailing_wind_dir, wind_scaling_factor, iswr_is_net);
				Mdata.copySnowTemperatures(vecMyMeteo[i_stn], slope_sequence);
				Mdata.copySolutes(vecMyMeteo[i_stn], SnowStation::number_of_solutes);
				slope.setSlope(slope_sequence, vecXdata, Mdata.dw_drift);
				dataForCurrentTimeStep(Mdata, surfFluxes, vecXdata, slope, tmpcfg,
                                       sun, cumsum.precip, lw_in, hs_a3hl6,
                                       tot_mass_in, variant, iswr_is_net, meteo);

				// Store ea from main slope to be used on the virtual slopes (in case it was modified in copyMeteoData or dataForCurrentTimeStep)
				if (slope.sector == slope.mainStation) vecMyMeteo[i_stn]("EA") = Mdata.ea;

				// Notify user every fifteen days of date being processed
				const double notify_start = floor(vecSSdata[slope.mainStation].profileDate.getJulian()) + 15.5;
				if ((mode == "RESEARCH") && (slope.sector == slope.mainStation)
				        && booleanTime(current_date.getJulian(), 15., notify_start, calculation_step_length)) {
					prn_msg(__FILE__, __LINE__, "msg", current_date,
					            "Station %s (%d slope(s)): advanced to %s station time",
					                vecSSdata[slope.mainStation].meta.stationID.c_str(), slope.nSlopes,
					                    current_date.toString(mio::Date::DIN).c_str());
				}

				// SNOWPACK model (Temperature and Settlement computations)
				Snowpack snowpack(tmpcfg); //the snowpack model to use
				Stability stability(tmpcfg, classify_profile);
				snowpack.runSnowpackModel(Mdata, vecXdata[slope.sector], cumsum.precip, sn_Bdata, surfFluxes);

				if (grooming)
					snowpack.snowPreparation(current_date, vecXdata[slope.sector] );

				stability.checkStability(Mdata, vecXdata[slope.sector]);

				/***** OUTPUT SECTION *****/
				surfFluxes.collectSurfaceFluxes(sn_Bdata, vecXdata[slope.sector], Mdata);
				if (slope.sector == slope.mainStation) { // main station only (usually flat field)
					// Calculate consistent lw_in for virtual slopes
					if ( vecXdata[slope.mainStation].getNumberOfElements() > 0 ) {
						double k_eff, gradT;
						k_eff =
						    vecXdata[slope.mainStation].Edata[vecXdata[slope.mainStation].getNumberOfElements()-1].k[TEMPERATURE];
						gradT =
						    vecXdata[slope.mainStation].Edata[vecXdata[slope.mainStation].getNumberOfElements()-1].gradT;
						lw_in = k_eff*gradT + sn_Bdata.lw_out - sn_Bdata.qs - sn_Bdata.ql - sn_Bdata.qr;
					} else {
						lw_in = Constants::undefined;
					}
					// Deal with new snow densities
					if (vecXdata[slope.mainStation].hn > 0.) {
						surfFluxes.cRho_hn = vecXdata[slope.mainStation].rho_hn;
						surfFluxes.mRho_hn = Mdata.rho_hn;
					}
					if (slope.snow_erosion != "NONE") {
						// Update drifting snow index (VI24),
						//   from erosion at the main station only if no virtual slopes are available
						if (slope.mainStationDriftIndex)
							cumulate(cumsum.drift, surfFluxes.drift);
						// Update erosion mass from main station
						// NOTE cumsum.erosion[] will be positive in case of real erosion at any time during the output time step
						if (vecXdata[slope.mainStation].ErosionMass > Constants::eps) {
							// Real erosion
							if (cumsum.erosion[slope.mainStation] > Constants::eps) {
								cumsum.erosion[slope.mainStation] += vecXdata[slope.mainStation].ErosionMass;
								cumsum.erosion_length[slope.mainStation] += vecXdata[slope.mainStation].ErosionLength;
							} else {
								cumsum.erosion[slope.mainStation] = vecXdata[slope.mainStation].ErosionMass;
								cumsum.erosion_length[slope.mainStation] = vecXdata[slope.mainStation].ErosionLength;
							}
						} else {
							// Potential erosion at main station only
							if (cumsum.erosion[slope.mainStation] < -Constants::eps)
								cumsum.erosion[slope.mainStation] -= surfFluxes.mass[SurfaceFluxes::MS_WIND];
							else if (!(cumsum.erosion[slope.mainStation] > Constants::eps))
								cumsum.erosion[slope.mainStation] = -surfFluxes.mass[SurfaceFluxes::MS_WIND];
						}
						cumsum.redeposition[slope.mainStation] += vecXdata[slope.mainStation].hn_redeposit * vecXdata[slope.mainStation].rho_hn_redeposit;
						cumsum.redeposition_length[slope.mainStation] += vecXdata[slope.mainStation].hn_redeposit;
					}

					const size_t i_hz = mn_ctrl.HzStep;
					if (mode == "OPERATIONAL" && !cumsum_mass) { // Cumulate flat field runoff in operational mode
						qr_Hdata.at(i_hz).runoff += surfFluxes.mass[SurfaceFluxes::MS_SNOWPACK_RUNOFF];
						cumsum.runoff += surfFluxes.mass[SurfaceFluxes::MS_SNOWPACK_RUNOFF];
					}

					//check if inflate-deflate is required and perform it if necessary
					if (enforce_snow_height && allow_inflate)
						deflateInflate(vecXdata[slope.mainStation], qr_Hdata, Mdata, sn_dt, i_hz, prn_check);

					if (mn_ctrl.HzDump) { // Save hazard data ...
						qr_Hdata.at(i_hz).stat_abbrev = vecStationIDs[i_stn];
						if (mode == "OPERATIONAL") {
							qr_Hdata.at(i_hz).loc_for_snow = (unsigned char)vecStationIDs[i_stn][vecStationIDs[i_stn].length()-1];
							//TODO: WHAT SHOULD WE SET HERE? wstat_abk (not existing yet in DB) and wstao_nr, of course;-)
							qr_Hdata_ind.at(i_hz).loc_for_wind = -1;
						} else {
							qr_Hdata.at(i_hz).loc_for_snow = 2;
							qr_Hdata.at(i_hz).loc_for_wind = 1;
						}
						hazard.getHazardDataMainStation(qr_Hdata.at(i_hz), qr_Hdata_ind.at(i_hz),
						                                sn_Zdata, cumsum.drift, slope.mainStationDriftIndex,
						                                vecXdata[slope.mainStation], Mdata, surfFluxes);
						if (slope.nSlopes==1) { //only one slope, so set lwi_N and lwi_S to the same value
							const double lwi = vecXdata[slope.mainStation].getLiquidWaterIndex();
							if ((lwi < -Constants::eps) || (lwi >= 10.))
								qr_Hdata_ind.at(i_hz).lwi_N = qr_Hdata_ind.at(i_hz).lwi_S = false;
							qr_Hdata.at(i_hz).lwi_N = lwi;
							qr_Hdata.at(i_hz).lwi_S = lwi;
						}
						mn_ctrl.HzStep++;
						if (slope.mainStationDriftIndex)
							cumsum.drift = 0.;
						surfFluxes.hoar = 0.;
						// Inflate/deflate sums
						cumsum.dhs_corr += qr_Hdata.at(i_hz).dhs_corr;
						cumsum.mass_corr += qr_Hdata.at(i_hz).mass_corr;
					}
					// New snow water equivalent (kg m-2), rain was dealt with in Watertransport.cc
					surfFluxes.mass[SurfaceFluxes::MS_HNW] += vecXdata[slope.mainStation].hn
					                                              * vecXdata[slope.mainStation].rho_hn;
					if (!avgsum_time_series) { // Sum up precipitations
						cumsum.rain += surfFluxes.mass[SurfaceFluxes::MS_RAIN];
						cumsum.snow += surfFluxes.mass[SurfaceFluxes::MS_HNW];
					}
				} else { // not slope.main Station
					const size_t i_hz = (mn_ctrl.HzStep > 0) ? mn_ctrl.HzStep-1 : 0;
					if (slope.luvDriftIndex) {
						// Update drifting snow index (VI24),
						// considering only snow eroded from the windward slope
						cumulate(cumsum.drift, surfFluxes.drift);
					}
					if (mn_ctrl.HzDump) {
						// NOTE qr_Hdata was first saved at the end of the mainStation simulation, at which time the drift index could not be dumped!
						hazard.getHazardDataSlope(qr_Hdata.at(i_hz), qr_Hdata_ind.at(i_hz),
						                          sn_Zdata.drift24, cumsum.drift, vecXdata[slope.sector],
						                          slope.luvDriftIndex, slope.north, slope.south);
						if(slope.luvDriftIndex) cumsum.drift = 0.;
					}

					// Update erosion mass from windward virtual slope
					cumsum.erosion[slope.sector] += vecXdata[slope.sector].ErosionMass;   // this has been set to 0 around ln 666, after it has been deposited to the lee slope. 
					cumsum.erosion_length[slope.sector] += vecXdata[slope.sector].ErosionLength;
				}

				// TIME SERIES (*.met)
				if (tswrite && mn_ctrl.TsDump) {
					// Average fluxes
					if (avgsum_time_series) {
						averageFluxTimeSeries(mn_ctrl.nAvg, useCanopyModel, surfFluxes, vecXdata[slope.sector]);
					} else {
						surfFluxes.mass[SurfaceFluxes::MS_RAIN] = cumsum.rain;
						surfFluxes.mass[SurfaceFluxes::MS_HNW] = cumsum.snow;
						// Add eroded snow from luv to precipitations on lee slope
						if (slope.sector == slope.lee && cumsum.erosion[slope.luv] > Constants::eps)
							surfFluxes.mass[SurfaceFluxes::MS_HNW] += cumsum.erosion[slope.luv] / vecXdata[slope.luv].cos_sl;
					}

					if (precip_rates) { // Precip rates in kg m-2 h-1
						surfFluxes.mass[SurfaceFluxes::MS_RAIN] /= static_cast<double>(mn_ctrl.nAvg)*M_TO_H(calculation_step_length);
						surfFluxes.mass[SurfaceFluxes::MS_HNW] /= static_cast<double>(mn_ctrl.nAvg)*M_TO_H(calculation_step_length);
						if ((mode == "OPERATIONAL") && (!cumsum_mass)) {
							surfFluxes.mass[SurfaceFluxes::MS_SNOWPACK_RUNOFF] = cumsum.runoff;
							surfFluxes.mass[SurfaceFluxes::MS_SNOWPACK_RUNOFF] /= static_cast<double>(mn_ctrl.nAvg)*M_TO_H(calculation_step_length);
							cumsum.runoff = 0.;
						}
					}

					// Erosion mass rate in kg m-2 h-1
					surfFluxes.mass[SurfaceFluxes::MS_WIND] = cumsum.erosion[slope.sector];
					surfFluxes.mass[SurfaceFluxes::MS_WIND] /= static_cast<double>(mn_ctrl.nAvg)*M_TO_H(calculation_step_length);

					// REDEPOSIT mode variables:
					if (cumsum.erosion_length[slope.sector] != 0. && cumsum.redeposition_length[slope.sector] != 0.) {
						surfFluxes.mass[SurfaceFluxes::MS_REDEPOSIT_DRHO] = cumsum.redeposition[slope.sector]/cumsum.redeposition_length[slope.sector] + cumsum.erosion[slope.sector]/cumsum.erosion_length[slope.sector];
						surfFluxes.mass[SurfaceFluxes::MS_REDEPOSIT_DHS] = cumsum.redeposition_length[slope.sector] + cumsum.erosion_length[slope.sector];
					} else {
						surfFluxes.mass[SurfaceFluxes::MS_REDEPOSIT_DRHO] = IOUtils::nodata;
						surfFluxes.mass[SurfaceFluxes::MS_REDEPOSIT_DHS] = IOUtils::nodata;
					}

					// Dump
					const size_t i_hz = (mn_ctrl.HzStep > 0) ? mn_ctrl.HzStep - 1 : 0;
					size_t i_hz0 = (mn_ctrl.HzStep > 1) ? mn_ctrl.HzStep - 2 : 0;
					if (slope.mainStationDriftIndex)
						i_hz0 = i_hz;
					const double wind_trans24 = (slope.sector == slope.mainStation) ? qr_Hdata.at(i_hz0).wind_trans24 : qr_Hdata.at(i_hz).wind_trans24;
					ProcessDat tmpHdata = qr_Hdata.at(i_hz);			// Temporary ProcessDat object for output
					tmpHdata.dhs_corr = cumsum.dhs_corr; cumsum.dhs_corr = 0.;	// overwrite the inflate/deflate variables
					tmpHdata.mass_corr = cumsum.mass_corr; cumsum.mass_corr = 0.;
					snowpackio.writeTimeSeries(vecXdata[slope.sector], surfFluxes, Mdata,
					                           tmpHdata, wind_trans24);

					if (avgsum_time_series) {
						surfFluxes.reset(cumsum_mass);
						if (useCanopyModel) vecXdata[slope.sector].Cdata.reset(cumsum_mass);
					}
					surfFluxes.cRho_hn = Constants::undefined;
					surfFluxes.mRho_hn = Constants::undefined;
					// reset cumulative variables
					if (slope_sequence == slope.nSlopes-1) {
						cumsum.erosion.assign(cumsum.erosion.size(), 0.);
						cumsum.erosion_length.assign(cumsum.erosion_length.size(), 0.);
						cumsum.redeposition.assign(cumsum.redeposition.size(), 0.);
						cumsum.redeposition_length.assign(cumsum.redeposition_length.size(), 0.);
						cumsum.rain = cumsum.snow = 0.;
						mn_ctrl.nAvg = 0;
					}
				}

				// SNOW PROFILES ...
				// ... for visualization (*.pro), etc. (*.prf)
				if (profwrite && mn_ctrl.PrDump)
					snowpackio.writeProfile(current_date, vecXdata[slope.sector]);

				// ... backup Xdata (*.sno<JulianDate>)
				if (mn_ctrl.XdataDump) {
					std::stringstream ss;
					ss << "" << vecStationIDs[i_stn];
					if (slope.sector != slope.mainStation) ss << "" << slope.sector;
					snowpackio.writeSnowCover(current_date, vecXdata[slope.sector], sn_Zdata, (label_snow)?(2):(1));
					prn_msg(__FILE__, __LINE__, "msg", current_date,
					        "Backup Xdata dumped for station %s [%.2f days, step %d]", ss.str().c_str(),
					        (current_date.getJulian()
					            - (vecSSdata[slope.mainStation].profileDate.getJulian() + 0.5/24)),
					        mn_ctrl.nStep);
				}

				// check mass balance if AVGSUM_TIME_SERIES is not set (screen output only)
				if (!avgsum_time_series) {
					const bool mass_balance = cfg.get("MASS_BALANCE", "SnowpackAdvanced");
					if (mass_balance) {
						if (massBalanceCheck(vecXdata[slope.sector], surfFluxes, tot_mass_in) == false)
							prn_msg(__FILE__, __LINE__, "msg+", current_date, "Mass error at end of time step!");
					}
				}

				if (tswrite && mn_ctrl.TsDump) vecXdata[slope.sector].resetSlopeParFlux();
			} //end loop on slopes
			computed_one_timestep = true;
		} while ((dateEnd.getJulian() - current_date.getJulian()) > calculation_step_length/(2.*1440));
		//end loop on timesteps

		// If the simulation run for at least one time step,
		//   dump the PROFILEs (Xdata) for every station referred to as sector where sector 0 corresponds to the main station
		if (computed_one_timestep && snow_write) {
			for (size_t sector=slope.mainStation; sector<slope.nSlopes; sector++) {
				snowpackio.writeSnowCover(current_date, vecXdata[sector], sn_Zdata);
				if (sector == slope.mainStation) {
					prn_msg(__FILE__, __LINE__, "msg", mio::Date(),
					        "Writing data to sno file(s) for %s (station %s) on %s",
					        vecSSdata[slope.mainStation].meta.getStationName().c_str(),
					        vecStationIDs[i_stn].c_str(), current_date.toString(mio::Date::ISO).c_str());
				}
			}
			// Dump time series to snowpack.ams_pmod@SDBx (hazard data)
			if (mn_ctrl.sdbDump) {
				mio::Timer sdbDump_timer;
				sdbDump_timer.reset();
				sdbDump_timer.start();
				if (snowpackio.writeHazardData(vecStationIDs[i_stn], qr_Hdata, qr_Hdata_ind, mn_ctrl.HzStep)) {
					sdbDump_timer.stop();
					prn_msg(__FILE__, __LINE__, "msg-", mio::Date(),
					        "Finished writing Hdata to SDB for station %s on %s (%lf s)",
					        vecStationIDs[i_stn].c_str(), current_date.toString(mio::Date::ISO).c_str(), sdbDump_timer.getElapsed());
				}
			}
		}
		prn_msg(__FILE__, __LINE__, "msg-", mio::Date(), "Total time to read meteo data : %lf s",
		        meteoRead_timer.getElapsed());
		prn_msg(__FILE__, __LINE__, "msg-", mio::Date(), "Runtime for station %s: %lf s",
		        vecStationIDs[i_stn].c_str(), run_timer.getElapsed());
	}

	time_t nowEND=time(NULL);
	cout << endl;
	cout << "[i] []                 STARTED  running SLF " << mode << " Snowpack Model on " << ctime(&nowSRT);
	if (mode == "OPERATIONAL"){
		cout << "                       ===========================================================================" << endl;
	} else {
		cout << "                       ========================================================================" << endl;
	}
	cout << "                       FINISHED running SLF " << mode << " Snowpack Model on " << ctime(&nowEND) << endl;
}

int main(int argc, char *argv[]) {
	try {
		real_main(argc, argv);
	} catch (const std::exception &e) {
		std::cerr << e.what() << endl;
		return EXIT_FAILURE;
	}

	return EXIT_SUCCESS;
}<|MERGE_RESOLUTION|>--- conflicted
+++ resolved
@@ -695,11 +695,7 @@
 				int El_bfr = vecXdata[slope.sector].getNumberOfElements();
 				
 				Snowpack snowpack(cfg); // HACK: create a separate snowpack object to access the Redeposit and compSnowfall functions
-<<<<<<< HEAD
-				snowpack.RedepositSnow(Mdata, vecXdata[slope.sector], surfFluxes, vecXdata[slope.luv].ErosionMass);
-=======
 				snowpack.RedepositSnow(Mdata, vecXdata[slope.sector], surfFluxes, vecXdata[slope.luv].ErosionMass); //, "PARAMETERIZED");
->>>>>>> 56d040f7
 				
 				// has snow actually been deposited??
 				if ( msg_deposit) {

--- conflicted
+++ resolved
@@ -573,17 +573,12 @@
 		const bool cumsum_mass = cfg.get("CUMSUM_MASS", "Output");
 		surfFluxes.reset(cumsum_mass);
 		if (useCanopyModel)
-<<<<<<< HEAD
 			currentSector.Cdata->reset(cumsum_mass);
-
-=======
-			currentSector.Cdata.reset(cumsum_mass);
 			if(!cumsum_mass) {
 				for(auto station:vecXdata) {
 					station.reset_lysimeters();
 				}
 			}
->>>>>>> 7871c9fa
 		const bool mass_balance = cfg.get("MASS_BALANCE", "SnowpackAdvanced");
 		if (mass_balance) {
 			// Do an initial mass balance check

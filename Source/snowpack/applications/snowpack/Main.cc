--- conflicted
+++ resolved
@@ -1022,6 +1022,7 @@
 */
 inline void deflateInflate(SnowStation &Xdata, vector<ProcessDat> &qr_Hdata, const CurrentMeteo &Mdata, const double &sn_dt, const size_t &i_hz, const bool &prn_check)
 {
+#ifndef SNOWPACK_CORE
 	if (Xdata.mH == IOUtils::nodata) {
 		cerr << "[E] No measured snow height: cannot execute ALLOW_INFLATE!" << endl;
 		throw;
@@ -1050,6 +1051,7 @@
 		deflateInflate(Mdata, Xdata, qr_Hdata.at(i_hz).dhs_corr, qr_Hdata.at(i_hz).mass_corr, prn_check);
 		Xdata.TimeCountDeltaHS = 0.;
 	}
+#endif
 }
 
 // SNOWPACK MAIN **************************************************************
@@ -1558,15 +1560,6 @@
 		//   dump the PROFILEs (Xdata) for every station referred to as sector where sector 0 corresponds to the main station
 		if (computed_one_timestep && snow_write) {
 			for (size_t sector=slope.mainStation; sector<slope.nSlopes; sector++) {
-<<<<<<< HEAD
-#ifndef SNOWPACK_CORE
-				if ((mode == "OPERATIONAL") && (sector == slope.mainStation)) {
-					// Operational mode ONLY: dump snow depth discrepancy time counter
-					vecXdata[slope.mainStation].TimeCountDeltaHS = time_count_deltaHS;
-				}
-#endif
-=======
->>>>>>> db810305
 				snowpackio.writeSnowCover(current_date, vecXdata[sector], sn_Zdata);
 				if (sector == slope.mainStation) {
 					prn_msg(__FILE__, __LINE__, "msg", mio::Date(),

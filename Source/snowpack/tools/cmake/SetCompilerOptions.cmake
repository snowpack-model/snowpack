#SPDX-License-Identifier: LGPL-3.0-or-later
#Set different variables according to the detected compiler and processor
#based on $CMAKE_CXX_COMPILER_ID it sets the following variables:
# WARNINGS, EXTRA_WARNINGS, EXTRA, OPTIM, ARCH, DEBUG, _VERSION, PROFILING
# It can also edit CMAKE_SHARED_LINKER_FLAGS and CMAKE_EXE_LINKER_FLAGS

INCLUDE("${CMAKE_SOURCE_DIR}/tools/cmake/BuildVersion.cmake")
BuildVersionGIT()

#TODO: replace all defs such as /D__DEBUG or -DDEBUG_ARITHM by add_compile_definitions() once moving to cmake >=3.12 (released 11.2018)

MACRO (SET_COMPILER_OPTIONS)
	SET(USER_COMPILER_OPTIONS "" CACHE STRING "Provide some extra compiler options")
	MARK_AS_ADVANCED(FORCE USER_COMPILER_OPTIONS)
	SET(EXTRA "${EXTRA} ${USER_COMPILER_OPTIONS}")

	IF(NOT (CMAKE_CXX_COMPILER_ID MATCHES "MSVC"))
		#we consider that all other compilers support "-" options and silently ignore what they don't know
		IF(ENABLE_LAPACK)
			SET(EXTRA "${EXTRA} -DCLAPACK")
		ENDIF(ENABLE_LAPACK)

		IF(DEBUG_ARITHM)
			SET(EXTRA "${EXTRA} -DDEBUG_ARITHM")
		ENDIF(DEBUG_ARITHM)
	ENDIF()

	###########################################################
	IF(CMAKE_CXX_COMPILER_ID MATCHES "MSVC")
		SET(CMAKE_WINDOWS_EXPORT_ALL_SYMBOLS ON)	#this is required for building libraries
		SET(EXTRA "${EXTRA} /D_USE_MATH_DEFINES")	#USE_MATH_DEFINES needed for VC++
		IF(DEBUG_ARITHM)
			SET(EXTRA "${EXTRA} /EHa")
		ENDIF(DEBUG_ARITHM)
		
		#SET(CMAKE_CONFIGURATION_TYPES "Debug;Release" CACHE STRING "limited configs" FORCE)
		SET(WARNINGS "/W4 /D_CRT_SECURE_NO_WARNINGS /EHsc") #Za: strict ansi EHsc: handle c++ exceptions /w35045: inform about Spectre mitigation
		#SET(EXTRA_WARNINGS "/Wp64") #/Wall
		SET(WARNINGS "${WARNINGS} /experimental:external /external:I c:/Windows /external:W0")
		SET(OPTIM "/O2 /DNDEBUG /DEBUG:FASTLINK /MD /DNOSAFECHECKS")
		SET(ARCH_OPTIM "/arch:AVX2")
		SET(ARCH_SAFE "")
		IF(CMAKE_SYSTEM_PROCESSOR MATCHES "x86_64" OR CMAKE_SYSTEM_PROCESSOR MATCHES "AMD64")
			SET(ARCH_SAFE  "/arch:SSE2")
		ENDIF()
		SET(DEBUG "/Z7 /Od /D__DEBUG /MDd")
		SET(_VERSION "/D_VERSION=${_versionString}")
		
	###########################################################
	ELSEIF(CMAKE_CXX_COMPILER_ID STREQUAL Intel)
<<<<<<< HEAD
		IF(ENABLE_LAPACK)
			SET(EXTRA "${EXTRA} -DCLAPACK")
		ENDIF(ENABLE_LAPACK)
		IF(DEBUG_ARITHM)
			SET(EXTRA "${EXTRA} -DDEBUG_ARITHM")
		ENDIF(DEBUG_ARITHM)
		IF(SNOWPACK_CORE)
			SET(EXTRA "${EXTRA} -DSNOWPACK_CORE")
		ENDIF(SNOWPACK_CORE)
		IF(SNOWPACK_OPTIM)
			SET(EXTRA "${EXTRA} -DSNOWPACK_OPTIM")
		ENDIF(SNOWPACK_OPTIM)
		
=======
>>>>>>> ce889cc2
		SET(WARNINGS_OFF "-Wno-long-long -Wno-unknown-pragmas -wd2015,11071")
		SET(WARNINGS "-Wall -Wswitch ${WARNINGS_OFF}")
		SET(DEEP_WARNINGS "-Wshadow -Wpointer-arith -Wconversion -Winline -Wdisabled-optimization") #-Wfloat-equal -Wpadded
		SET(EXTRA_WARNINGS "-Wextra -pedantic ${DEEP_WARNINGS}")
		SET(OPTIM "-g -O3 -DNDEBUG -DNOSAFECHECKS")
		IF(CMAKE_SYSTEM_PROCESSOR MATCHES "x86_64" OR CMAKE_SYSTEM_PROCESSOR MATCHES "AMD64")
			SET(ARCH_SAFE "-march=nehalem -mtune=skylake")
			SET(ARCH_OPTIM "-march=native -mtune=native")
		ENDIF()
		SET(DEBUG "-g3 -O0 -D__DEBUG")
		SET(_VERSION "-D_VERSION=${_versionString}")
		
	###########################################################
	ELSEIF(CMAKE_CXX_COMPILER_ID STREQUAL Cray)
<<<<<<< HEAD
		IF(ENABLE_LAPACK)
			SET(EXTRA "${EXTRA} -DCLAPACK")
		ENDIF(ENABLE_LAPACK)
		IF(DEBUG_ARITHM)
			SET(EXTRA "${EXTRA} -DDEBUG_ARITHM")
		ENDIF(DEBUG_ARITHM)
		IF(SNOWPACK_CORE)
			SET(EXTRA "${EXTRA} -DSNOWPACK_CORE")
		ENDIF(SNOWPACK_CORE)
		IF(SNOWPACK_OPTIM)
			SET(EXTRA "${EXTRA} -DSNOWPACK_OPTIM")
		ENDIF(SNOWPACK_OPTIM)
		
=======
>>>>>>> ce889cc2
		SET(WARNINGS "-hlist=m -h negmsgs -h msglevel_3 -h nomessage=870") #870: accept multibyte chars
		#SET(EXTRA_WARNINGS "-h msglevel_2")
		SET(OPTIM "-O3 -hfp3 -h msglevel_4 -DNDEBUG -DNOSAFECHECKS")
		IF($ENV{CRAY_CPU_TARGET} MATCHES "^$")
			IF(CMAKE_SYSTEM_PROCESSOR MATCHES "x86_64" OR CMAKE_SYSTEM_PROCESSOR MATCHES "AMD64")
				SET(ARCH_SAFE "-h cpu=x86-64")
				MESSAGE("No CRAY_CPU_TARGET set, setting it to x86-64; please consider loading the proper target module.")
			ELSE()
				MESSAGE("No CRAY_CPU_TARGET set; please consider loading the proper target module.")
			ENDIF()
		ENDIF()
		SET(DEBUG "-g -D__DEBUG")
		SET(_VERSION "-D_VERSION=${_versionString}")
	
	###########################################################
	ELSEIF(CMAKE_CXX_COMPILER_ID MATCHES "^GNU$")
		#we consider that all other compilers support "-" options and silently ignore what they don't know
		IF(WIN32)
			LIST(APPEND CFLAGS " -D_USE_MATH_DEFINES") #USE_MATH_DEFINES needed for Win32
		ENDIF(WIN32)
<<<<<<< HEAD
		IF(DEBUG_ARITHM)
			SET(EXTRA "${EXTRA} -DDEBUG_ARITHM")
		ENDIF(DEBUG_ARITHM)
		IF(SNOWPACK_CORE)
			SET(EXTRA "${EXTRA} -DSNOWPACK_CORE")
		ENDIF(SNOWPACK_CORE)
		IF(SNOWPACK_OPTIM)
			SET(EXTRA "${EXTRA} -DSNOWPACK_OPTIM")
		ENDIF(SNOWPACK_OPTIM)
=======
>>>>>>> ce889cc2
		
		SET(WARNINGS "-Wall -Wno-long-long -Wswitch") #-Wno-unknown-pragmas
		SET(DEEP_WARNINGS "-Wunused-value -Wshadow -Wpointer-arith -Wconversion -Winline -Wdisabled-optimization -Wctor-dtor-privacy") #-Wfloat-equal -Wpadded
		SET(EXTRA_WARNINGS "-Wextra -pedantic -Weffc++ ${DEEP_WARNINGS}")
		SET(OPTIM "-g -O3 -DNDEBUG -DNOSAFECHECKS")
		IF(CMAKE_SYSTEM_PROCESSOR MATCHES "x86_64" OR CMAKE_SYSTEM_PROCESSOR MATCHES "AMD64")
			IF(CMAKE_CXX_COMPILER_VERSION VERSION_GREATER 11.0 OR CMAKE_CXX_COMPILER_VERSION VERSION_EQUAL 11.0)
				SET(ARCH_SAFE "-march=x86-64-v2 -mtune=core-avx2")
			ELSE()
				SET(ARCH_SAFE "-march=nehalem -mtune=skylake")
			ENDIF()
		ENDIF()
		SET(DEBUG "-g3 -O0 -D__DEBUG")
		SET(_VERSION "-D_VERSION=${_versionString}")
		
		SET(PROFILING "-pg -fprofile-arcs") #add ${PROFILING} to the CFLAGS when necessary
		SET(EXTRA_WARNINGS "${EXTRA_WARNINGS} -Wunsafe-loop-optimizations -Wwrite-strings")
		IF(NOT ANDROID)
			SET(EXTRA_WARNINGS "${EXTRA_WARNINGS} -ansi")
			IF(WIN32) #for gcc on windows
				SET(CMAKE_SHARED_LINKER_FLAGS "--enable-auto-import")
				SET(CMAKE_EXE_LINKER_FLAGS "--enable-auto-import")
			ENDIF(WIN32)
		ENDIF(NOT ANDROID)
		IF(CMAKE_CXX_COMPILER_VERSION VERSION_GREATER 4.2 OR CMAKE_CXX_COMPILER_VERSION VERSION_EQUAL 4.2)
			SET(ARCH_OPTIM "-march=native -mtune=native")
		ENDIF()
		IF(CMAKE_CXX_COMPILER_VERSION VERSION_GREATER 4.8 OR CMAKE_CXX_COMPILER_VERSION VERSION_EQUAL 4.8)
			SET(EXTRA_WARNINGS "${EXTRA_WARNINGS} -Wvector-operation-performance") #for gcc>=4.7.0
			IF(NOT WIN32)
				#for gcc>4.5, but first implementations were slow, so it is safe to enforce 4.8
				FIND_PROGRAM(CMAKE_GCC_AR NAMES ${_CMAKE_TOOLCHAIN_PREFIX}gcc-ar${_CMAKE_TOOLCHAIN_SUFFIX} HINTS ${_CMAKE_TOOLCHAIN_LOCATION})
				FIND_PROGRAM(CMAKE_GCC_NM NAMES ${_CMAKE_TOOLCHAIN_PREFIX}gcc-nm HINTS ${_CMAKE_TOOLCHAIN_LOCATION})
				FIND_PROGRAM(CMAKE_GCC_RANLIB NAMES ${_CMAKE_TOOLCHAIN_PREFIX}gcc-ranlib HINTS ${_CMAKE_TOOLCHAIN_LOCATION})

				IF(CMAKE_GCC_AR AND CMAKE_GCC_NM AND CMAKE_GCC_RANLIB)
					#for cmake>3.9: set CMAKE_INTERPROCEDURAL_OPTIMIZATION to TRUE
					SET(USE_LTO_OPTIMIZATIONS ON CACHE BOOL "Use Link Time Optmizations when compiling (memory heavy while compiling)")
					MARK_AS_ADVANCED(FORCE USE_LTO_OPTIMIZATIONS)
					IF(USE_LTO_OPTIMIZATIONS)
						SET(OPTIM "${OPTIM} -flto=auto -fno-fat-lto-objects")
					ENDIF()
					SET( CMAKE_AR "${CMAKE_GCC_AR}" )
					SET( CMAKE_NM "${CMAKE_GCC_NM}" )
					SET( CMAKE_RANLIB "${CMAKE_GCC_RANLIB}" )
				ELSE()
					MESSAGE( WARNING "GCC indicates LTO support, but binutils wrappers could not be found. Disabling LTO." )
				ENDIF()
			ENDIF(NOT WIN32)
			#if set to ON, all binaries depending on the library have to be compiled the same way.
			#Then, do an "export ASAN_SYMBOLIZER_PATH=/usr/bin/llvm-symbolizer-3.4" and run with "ASAN_OPTIONS=symbolize=1"
			SET(LEAKS_CHECK OFF CACHE BOOL "Set to ON to dynamically check for memory corruption (and do the same for applications linked with MeteoIO)")
			IF (LEAKS_CHECK)
				SET(EXTRA "${EXTRA} -fsanitize=address -fno-omit-frame-pointer")
			ENDIF(LEAKS_CHECK)
		ENDIF()

	###########################################################
	ELSEIF(CMAKE_CXX_COMPILER_ID MATCHES "Clang")
		IF(WIN32)
			LIST(APPEND CFLAGS " -D_USE_MATH_DEFINES") #USE_MATH_DEFINES needed for Win32
		ENDIF(WIN32)
<<<<<<< HEAD
		IF(DEBUG_ARITHM)
			SET(EXTRA "${EXTRA} -DDEBUG_ARITHM")
		ENDIF(DEBUG_ARITHM)
		IF(SNOWPACK_CORE)
			SET(EXTRA "${EXTRA} -DSNOWPACK_CORE")
		ENDIF(SNOWPACK_CORE)
		IF(SNOWPACK_OPTIM)
			SET(EXTRA "${EXTRA} -DSNOWPACK_OPTIM")
		ENDIF(SNOWPACK_OPTIM)
=======
>>>>>>> ce889cc2
		
		SET(WARNINGS_OFF "-Wno-long-long -Wno-float-equal -Wno-documentation -Wno-documentation-unknown-command -Wno-old-style-cast -Wno-padded -Wno-missing-noreturn -Wno-weak-vtables -Wno-switch-enum -Wno-covered-switch-default -Wno-global-constructors -Wno-exit-time-destructors -Wno-unknown-pragmas -Wno-format-nonliteral -Wno-date-time -Wno-unused-template -Wno-disabled-macro-expansion -Wno-c++98-compat -Wno-c++98-compat-pedantic")
		SET(WARNINGS "-Wall -Wswitch -Weverything ${WARNINGS_OFF}") #obviously, we should try to fix the warnings! Keeping in mind that some of these W are half buggy...
		SET(DEEP_WARNINGS "-Wunused-value -Wshadow -Wpointer-arith -Wconversion -Winline -Wdisabled-optimization -Wctor-dtor-privacy") #-Rpass=.* for static analysis
		SET(EXTRA_WARNINGS "-Wextra -pedantic -Weffc++ ${DEEP_WARNINGS}")
		SET(OPTIM "-g -O3 -DNDEBUG -DNOSAFECHECKS -flto")
		IF(APPLE)
			OPTION(BUILD_FAT_BINARIES "Compile fat binaries, for x86_64 and arm64" OFF)
			IF(BUILD_FAT_BINARIES)
				SET(CMAKE_OSX_ARCHITECTURES "x86_64;arm64")
			ENDIF()
		ELSE(APPLE)
			IF(CMAKE_SYSTEM_PROCESSOR MATCHES "x86_64" OR CMAKE_SYSTEM_PROCESSOR MATCHES "AMD64")
				IF(CMAKE_CXX_COMPILER_VERSION VERSION_GREATER 12.0 OR CMAKE_CXX_COMPILER_VERSION VERSION_EQUAL 12.0)
					SET(ARCH_SAFE "-march=x86-64-v2 -mtune=core-avx2")
				ELSE()
					SET(ARCH_SAFE "-march=nehalem -mtune=skylake")
				ENDIF()
			ENDIF()
		ENDIF(APPLE)
		SET(DEBUG "-g3 -O0 -D__DEBUG")
		SET(_VERSION "-D_VERSION=${_versionString}")
		
		SET(PROFILING "-pg") #add ${PROFILING} to the CFLAGS when necessary
		SET(EXTRA "${EXTRA} -fcolor-diagnostics") #-fapple-pragma-pack does not seems necessary; -ftrapv should be replaced by sanitize=integer
		SET(LEAKS_CHECK OFF CACHE BOOL "Set to ON to dynamically check for memory corruption (and do the same for applications linked with our software)")
			IF (LEAKS_CHECK)
				SET(EXTRA "${EXTRA} -ftrapv -fno-omit-frame-pointer") #-fsanitize=address,undefined,integer,undefined-trap but this is currently not supported by Apple
			ENDIF(LEAKS_CHECK)
		SET(ARCH_OPTIM "-march=native -mtune=native")
	ENDIF()
	
	###########################################################
	#targets providing SETs of compiler options
	IF(NOT DEST)
		SET(DEST "safe" CACHE STRING "Choose safe or optimized" FORCE)
	ENDIF(NOT DEST)

	IF (DEST STREQUAL "safe")
		SET(ARCH "${ARCH_SAFE}")
	ENDIF(DEST STREQUAL "safe")

	IF(DEST STREQUAL "optimized")
		SET(ARCH "${ARCH_OPTIM}")
	ENDIF(DEST STREQUAL "optimized")

ENDMACRO (SET_COMPILER_OPTIONS)<|MERGE_RESOLUTION|>--- conflicted
+++ resolved
@@ -23,6 +23,12 @@
 		IF(DEBUG_ARITHM)
 			SET(EXTRA "${EXTRA} -DDEBUG_ARITHM")
 		ENDIF(DEBUG_ARITHM)
+		IF(SNOWPACK_CORE)
+			SET(EXTRA "${EXTRA} -DSNOWPACK_CORE")
+		ENDIF(SNOWPACK_CORE)
+		IF(SNOWPACK_OPTIM)
+			SET(EXTRA "${EXTRA} -DSNOWPACK_OPTIM")
+		ENDIF(SNOWPACK_OPTIM)
 	ENDIF()
 
 	###########################################################
@@ -32,6 +38,12 @@
 		IF(DEBUG_ARITHM)
 			SET(EXTRA "${EXTRA} /EHa")
 		ENDIF(DEBUG_ARITHM)
+		IF(SNOWPACK_CORE)
+			SET(EXTRA "${EXTRA} /DSNOWPACK_CORE")
+		ENDIF(SNOWPACK_CORE)
+		IF(SNOWPACK_OPTIM)
+			SET(EXTRA "${EXTRA} /DSNOWPACK_OPTIM")
+		ENDIF(SNOWPACK_OPTIM)
 		
 		#SET(CMAKE_CONFIGURATION_TYPES "Debug;Release" CACHE STRING "limited configs" FORCE)
 		SET(WARNINGS "/W4 /D_CRT_SECURE_NO_WARNINGS /EHsc") #Za: strict ansi EHsc: handle c++ exceptions /w35045: inform about Spectre mitigation
@@ -48,22 +60,6 @@
 		
 	###########################################################
 	ELSEIF(CMAKE_CXX_COMPILER_ID STREQUAL Intel)
-<<<<<<< HEAD
-		IF(ENABLE_LAPACK)
-			SET(EXTRA "${EXTRA} -DCLAPACK")
-		ENDIF(ENABLE_LAPACK)
-		IF(DEBUG_ARITHM)
-			SET(EXTRA "${EXTRA} -DDEBUG_ARITHM")
-		ENDIF(DEBUG_ARITHM)
-		IF(SNOWPACK_CORE)
-			SET(EXTRA "${EXTRA} -DSNOWPACK_CORE")
-		ENDIF(SNOWPACK_CORE)
-		IF(SNOWPACK_OPTIM)
-			SET(EXTRA "${EXTRA} -DSNOWPACK_OPTIM")
-		ENDIF(SNOWPACK_OPTIM)
-		
-=======
->>>>>>> ce889cc2
 		SET(WARNINGS_OFF "-Wno-long-long -Wno-unknown-pragmas -wd2015,11071")
 		SET(WARNINGS "-Wall -Wswitch ${WARNINGS_OFF}")
 		SET(DEEP_WARNINGS "-Wshadow -Wpointer-arith -Wconversion -Winline -Wdisabled-optimization") #-Wfloat-equal -Wpadded
@@ -78,22 +74,6 @@
 		
 	###########################################################
 	ELSEIF(CMAKE_CXX_COMPILER_ID STREQUAL Cray)
-<<<<<<< HEAD
-		IF(ENABLE_LAPACK)
-			SET(EXTRA "${EXTRA} -DCLAPACK")
-		ENDIF(ENABLE_LAPACK)
-		IF(DEBUG_ARITHM)
-			SET(EXTRA "${EXTRA} -DDEBUG_ARITHM")
-		ENDIF(DEBUG_ARITHM)
-		IF(SNOWPACK_CORE)
-			SET(EXTRA "${EXTRA} -DSNOWPACK_CORE")
-		ENDIF(SNOWPACK_CORE)
-		IF(SNOWPACK_OPTIM)
-			SET(EXTRA "${EXTRA} -DSNOWPACK_OPTIM")
-		ENDIF(SNOWPACK_OPTIM)
-		
-=======
->>>>>>> ce889cc2
 		SET(WARNINGS "-hlist=m -h negmsgs -h msglevel_3 -h nomessage=870") #870: accept multibyte chars
 		#SET(EXTRA_WARNINGS "-h msglevel_2")
 		SET(OPTIM "-O3 -hfp3 -h msglevel_4 -DNDEBUG -DNOSAFECHECKS")
@@ -114,18 +94,6 @@
 		IF(WIN32)
 			LIST(APPEND CFLAGS " -D_USE_MATH_DEFINES") #USE_MATH_DEFINES needed for Win32
 		ENDIF(WIN32)
-<<<<<<< HEAD
-		IF(DEBUG_ARITHM)
-			SET(EXTRA "${EXTRA} -DDEBUG_ARITHM")
-		ENDIF(DEBUG_ARITHM)
-		IF(SNOWPACK_CORE)
-			SET(EXTRA "${EXTRA} -DSNOWPACK_CORE")
-		ENDIF(SNOWPACK_CORE)
-		IF(SNOWPACK_OPTIM)
-			SET(EXTRA "${EXTRA} -DSNOWPACK_OPTIM")
-		ENDIF(SNOWPACK_OPTIM)
-=======
->>>>>>> ce889cc2
 		
 		SET(WARNINGS "-Wall -Wno-long-long -Wswitch") #-Wno-unknown-pragmas
 		SET(DEEP_WARNINGS "-Wunused-value -Wshadow -Wpointer-arith -Wconversion -Winline -Wdisabled-optimization -Wctor-dtor-privacy") #-Wfloat-equal -Wpadded
@@ -188,18 +156,6 @@
 		IF(WIN32)
 			LIST(APPEND CFLAGS " -D_USE_MATH_DEFINES") #USE_MATH_DEFINES needed for Win32
 		ENDIF(WIN32)
-<<<<<<< HEAD
-		IF(DEBUG_ARITHM)
-			SET(EXTRA "${EXTRA} -DDEBUG_ARITHM")
-		ENDIF(DEBUG_ARITHM)
-		IF(SNOWPACK_CORE)
-			SET(EXTRA "${EXTRA} -DSNOWPACK_CORE")
-		ENDIF(SNOWPACK_CORE)
-		IF(SNOWPACK_OPTIM)
-			SET(EXTRA "${EXTRA} -DSNOWPACK_OPTIM")
-		ENDIF(SNOWPACK_OPTIM)
-=======
->>>>>>> ce889cc2
 		
 		SET(WARNINGS_OFF "-Wno-long-long -Wno-float-equal -Wno-documentation -Wno-documentation-unknown-command -Wno-old-style-cast -Wno-padded -Wno-missing-noreturn -Wno-weak-vtables -Wno-switch-enum -Wno-covered-switch-default -Wno-global-constructors -Wno-exit-time-destructors -Wno-unknown-pragmas -Wno-format-nonliteral -Wno-date-time -Wno-unused-template -Wno-disabled-macro-expansion -Wno-c++98-compat -Wno-c++98-compat-pedantic")
 		SET(WARNINGS "-Wall -Wswitch -Weverything ${WARNINGS_OFF}") #obviously, we should try to fix the warnings! Keeping in mind that some of these W are half buggy...

/***********************************************************************************/
/*  Copyright 2009-2015 WSL Institute for Snow and Avalanche Research    SLF-DAVOS      */
/***********************************************************************************/
/* This file is part of Alpine3D.
    Alpine3D is free software: you can redistribute it and/or modify
    it under the terms of the GNU Lesser General Public License as published by
    the Free Software Foundation, either version 3 of the License, or
    (at your option) any later version.

    Alpine3D is distributed in the hope that it will be useful,
    but WITHOUT ANY WARRANTY; without even the implied warranty of
    MERCHANTABILITY or FITNESS FOR A PARTICULAR PURPOSE.  See the
    GNU Lesser General Public License for more details.

    You should have received a copy of the GNU Lesser General Public License
    along with Alpine3D.  If not, see <http://www.gnu.org/licenses/>.
*/
#include <alpine3d/MeteoObj.h>
#include <iomanip>

using namespace mio;
using namespace std;

/************************************************************
 * static section                                           *
 ************************************************************/
const size_t SnGrids::nrOfParameters =  SnGrids::lastparam - SnGrids::firstparam + 1;
std::vector<std::string> SnGrids::paramname;
const bool SnGrids::__init = SnGrids::initStaticData();

bool SnGrids::initStaticData()
{
	//the order must be the same as in the enum
	paramname.push_back("TA");
	paramname.push_back("RH");
	paramname.push_back("VW");
	paramname.push_back("VW_DRIFT");
	paramname.push_back("DW");
	paramname.push_back("ISWR");
	paramname.push_back("ISWR_DIFF");
	paramname.push_back("ISWR_DIR");
	paramname.push_back("ILWR");
	paramname.push_back("HS");
	paramname.push_back("PSUM");
	paramname.push_back("PSUM_PH");
	paramname.push_back("PSUM_TECH");
	paramname.push_back("GROOMING");
	paramname.push_back("TSG");
	paramname.push_back("TSS");
	paramname.push_back("TS0");
	paramname.push_back("TSNOW");
	paramname.push_back("TSNOW_AVG");
	paramname.push_back("RHOSNOW_AVG");
	paramname.push_back("SWE");
	paramname.push_back("RSNO");
	paramname.push_back("TOP_ALB");
	paramname.push_back("SURF_ALB");
	paramname.push_back("SP");
	paramname.push_back("RB");
	paramname.push_back("RG");
	paramname.push_back("N3");
	paramname.push_back("MS_SNOWPACK_RUNOFF");
	paramname.push_back("MS_SURFACE_MASS_FLUX");
	paramname.push_back("MS_SOIL_RUNOFF");
	paramname.push_back("MS_RAIN");
	paramname.push_back("MS_HNW");
	paramname.push_back("MS_WIND");
	paramname.push_back("MS_WATER");
	paramname.push_back("MS_WATER_SOIL");
	paramname.push_back("MS_ICE_SOIL");
	paramname.push_back("SFC_SUBL");
	paramname.push_back("MNS");
	paramname.push_back("STORE");
	paramname.push_back("ERODEDMASS");
	paramname.push_back("EROSION_USTAR_TH");
	paramname.push_back("WINDEROSIONDEPOSITION");
	paramname.push_back("MS_SNOW_DHS");
	paramname.push_back("MS_SUBL_DHS");
	paramname.push_back("MS_SETTLING_DHS");
	paramname.push_back("MS_EROSION_DHS");
	paramname.push_back("GLACIER");
	paramname.push_back("GLACIER_EXPOSED");
	paramname.push_back("ET");
	paramname.push_back("ISWR_TERRAIN");
	paramname.push_back("ILWR_TERRAIN");
	paramname.push_back("ISWR_BELOW_CAN");
	paramname.push_back("TSOIL1");
	paramname.push_back("TSOIL2");
	paramname.push_back("TSOIL3");
	paramname.push_back("TSOIL4");
	paramname.push_back("TSOIL_MAX");
	paramname.push_back("SOIL_RUNOFF1");
	paramname.push_back("SOIL_RUNOFF2");
	paramname.push_back("SOIL_RUNOFF3");
	paramname.push_back("SOIL_RUNOFF4");
	paramname.push_back("SOIL_RUNOFF_MAX");
	paramname.push_back("RHO1");
	paramname.push_back("RHO2");
	paramname.push_back("RHO3");
	paramname.push_back("RHO4");
	paramname.push_back("RHO5");

	if (paramname.size()!=(SnGrids::lastparam+1))
		throw IOException("Wrong number of string representations for the SnGrids parameters! You forgot to update the \"paramname\" vector.", AT);

	return true;
}

const std::string& SnGrids::getParameterName(const size_t& parindex)
{
	if (parindex >= SnGrids::nrOfParameters)
		throw IndexOutOfBoundsException("Trying to get name for parameter that does not exist", AT);

	return paramname[parindex];
}

size_t SnGrids::getParameterIndex(const std::string& parname)
{
	for (size_t ii=0; ii<SnGrids::nrOfParameters; ii++) {
		if (paramname[ii] == parname) return ii;
	}

	return IOUtils::npos; //parameter not a part of SnGrids
}

/************************************************************
 * MeteoObj                                           *
 ************************************************************/
MeteoObj::MeteoObj(const mio::Config& in_config, const mio::DEMObject& in_dem)
                   : timer(), config(in_config), io(in_config), dem(in_dem),
                     ta(in_dem, IOUtils::nodata), tsg(in_dem, IOUtils::nodata), rh(in_dem, IOUtils::nodata),psum(in_dem, IOUtils::nodata),
                     psum_ph(in_dem, IOUtils::nodata), vw(in_dem, IOUtils::nodata), vw_drift(in_dem, IOUtils::nodata), dw(in_dem, IOUtils::nodata),
                     p(in_dem, IOUtils::nodata), ilwr(in_dem, IOUtils::nodata), iswr_dir(in_dem, IOUtils::nodata),
                     iswr_diff(in_dem, IOUtils::nodata), sum_ta(), sum_rh(), sum_rh_psum(), sum_psum(), sum_psum_ph(),
                     sum_vw(), sum_ilwr(), vecMeteo(), date(), glaciers(NULL), count_sums(0), count_precip(0),
<<<<<<< HEAD
                     skipWind(false), dataFromGrids(false), soil_flux(true), enable_simple_snow_drift(false), enable_snowdrift2d(false) {

=======
                     skipWind(false), dataFromGrids(false), soil_flux(true), enable_simple_snow_drift(false)
{
>>>>>>> 036081d4
	config.getValue("DATA_FROM_GRIDS", "input", dataFromGrids,IOUtils::nothrow);

	//check if simple snow drift is enabled
	enable_simple_snow_drift = false;
	in_config.getValue("SIMPLE_SNOW_DRIFT", "Alpine3D", enable_simple_snow_drift, IOUtils::nothrow);
	enable_simple_snow_drift = false;
	in_config.getValue("SNOWDRIFT2D", "Alpine3D", enable_snowdrift2d, IOUtils::nothrow);
	in_config.getValue("SOIL_FLUX", "Snowpack", soil_flux, IOUtils::nothrow);
}

MeteoObj::~MeteoObj()
{
	if (glaciers!=NULL) delete glaciers;
}

void MeteoObj::setSkipWind(const bool& i_skipWind) {
	skipWind = i_skipWind;
}

void MeteoObj::prepare(const mio::Date& in_date)
{
	if (!MPIControl::instance().master())  // Only master reads data
		return;

	date = in_date;
	getMeteo(date);
}

void MeteoObj::get(const mio::Date& in_date, mio::Grid2DObject& out_ta, mio::Grid2DObject& out_tsg, mio::Grid2DObject& out_rh,
                   mio::Grid2DObject& out_psum, mio::Grid2DObject& out_psum_ph, mio::Grid2DObject& out_vw,
                   mio::Grid2DObject& out_vw_drift, mio::Grid2DObject& out_dw, mio::Grid2DObject& out_p, mio::Grid2DObject& out_ilwr,
                   mio::Grid2DObject& out_iswr_dir, mio::Grid2DObject& out_iswr_diff)
{
	timer.restart(); //this method is called first, so we initiate the timing here

	if (MPIControl::instance().master()) {
		if (date.isUndef()) {
			date = in_date;
			getMeteo(date); //it will throw an exception if something goes wrong
		}
		if (in_date != date) {
			cerr << "[w] Meteo data was prepared for " << date.toString(Date::ISO);
			cerr << ", requested for " << in_date.toString(Date::ISO) << ", this is not optimal...\n";
			date = in_date;
			getMeteo(date); //it will throw an exception if something goes wrong
		}
	}

	//this acts as a barrier and forces MPI synchronization
	MPIControl::instance().broadcast(ta);
	MPIControl::instance().broadcast(tsg);
	MPIControl::instance().broadcast(rh);
	MPIControl::instance().broadcast(psum);
	MPIControl::instance().broadcast(psum_ph);
	MPIControl::instance().broadcast(vw);
	MPIControl::instance().broadcast(vw_drift);
	MPIControl::instance().broadcast(dw);
	MPIControl::instance().broadcast(p);
	MPIControl::instance().broadcast(ilwr);
	MPIControl::instance().broadcast(iswr_dir);
	MPIControl::instance().broadcast(iswr_diff);

	out_ta = ta;
	out_tsg = tsg;
	out_rh = rh;
	out_psum = psum;
	out_psum_ph = psum_ph;
	out_vw = vw;
	out_vw_drift = vw_drift;
	out_dw = dw;
	out_p = p;
	out_ilwr = ilwr;
	out_iswr_dir = iswr_dir;
	out_iswr_diff = iswr_diff;

	timer.stop();
}

void MeteoObj::get(const mio::Date& in_date, std::vector<mio::MeteoData>& o_vecMeteo)
{
	timer.start();

	if (MPIControl::instance().master()) {
		if (date.isUndef()) {
			date = in_date;
			getMeteo(date); //it will throw an exception if something goes wrong
		}
		if (in_date != date) {
			cerr << "[w] Meteo data was prepared for " << date.toString(Date::ISO);
			cerr << ", requested for " << in_date.toString(Date::ISO) << ", this is not optimal...\n";
			date = in_date;
			getMeteo(date); //it will throw an exception if something goes wrong
		}
	}

	//this acts as a barrier and forces MPI synchronization
	MPIControl::instance().broadcast(vecMeteo);

	o_vecMeteo = vecMeteo;
	timer.stop();
}

double MeteoObj::getTiming() const
{
	return timer.getElapsed();
}

void MeteoObj::checkInputsRequirements(std::vector<MeteoData>& vecData)
{
	//This function checks that the necessary input data are available for the current timestamp
	unsigned int nb_ta=0, nb_iswr=0, nb_rh=0, nb_ilwr=0;
	unsigned int nb_iswr_ta_rh=0;

	if (vecData.empty())
		throw IOException("Vector of input meteo data is empty!", AT);

	for (size_t ii=0; ii<vecData.size(); ii++) {
		if (vecData[ii](MeteoData::TA) != IOUtils::nodata) nb_ta++;
		if (vecData[ii](MeteoData::RH) != IOUtils::nodata) nb_rh++;
		if (vecData[ii](MeteoData::ILWR) != IOUtils::nodata) nb_ilwr++;

		if (vecData[ii](MeteoData::ISWR) != IOUtils::nodata) {
			nb_iswr++;
			//We need ISWR and TA+RH at the same location (so that the splitting coefficient and atmospheric losses can be computed)
			if (vecData[ii](MeteoData::TA) != IOUtils::nodata && vecData[ii](MeteoData::RH) != IOUtils::nodata) nb_iswr_ta_rh++;
		}
	}

	if ( nb_ta==0 || nb_rh==0 || nb_ilwr==0 || nb_iswr==0 || nb_iswr_ta_rh==0 ) {
		printf("nb(ta)=%d nb(rh)=%d nb(ilwr)=%d nb(iswr)=%d\n",nb_ta, nb_rh, nb_ilwr, nb_iswr);
		if ( nb_iswr_ta_rh==0 ) cout << "[e] For short wave radiation calculation, at least one set of both TA, RH and ISWR are needed at the same station!\n";
		throw IOException("Not enough input meteo data on "+vecData[0].date.toString(Date::ISO), AT);
	}
}

void MeteoObj::fillMeteoGrids(const Date& calcDate)
{
	if(dataFromGrids){
		io.read2DGrid(psum, MeteoGrids::PSUM, date);

		io.read2DGrid(rh, MeteoGrids::RH, date);
		io.read2DGrid(ta, MeteoGrids::TA, date);

		//Fill the prec splitting grid
		fillPrecSplitting();

		if (!soil_flux) io.getMeteoData(calcDate, dem, MeteoData::TSG, tsg);
		if (!skipWind) {
			io.read2DGrid(vw, MeteoGrids::VW, date);
			dw=0;
<<<<<<< HEAD
			//io.read2DGrid(dw, MeteoData::DW,date);
			if (enable_simple_snow_drift || enable_snowdrift2d) io.getMeteoData(calcDate, dem, "VW_DRIFT", vw_drift);
=======
			//io.read2DGrid(dw, MeteoData::DW, date);
			if (enable_simple_snow_drift) io.getMeteoData(calcDate, dem, "VW_DRIFT", vw_drift);
>>>>>>> 036081d4
		}
		io.read2DGrid(p, MeteoGrids::P, date);
		io.read2DGrid(ilwr, MeteoGrids::ILWR, date);
		io.read2DGrid(iswr_dir, MeteoGrids::ISWR_DIR, date);
		io.read2DGrid(iswr_diff, MeteoGrids::ISWR_DIFF, date);
	} else {
		//fill the meteo parameter grids (of the AlpineControl object) using the data from the stations
		try {
			io.getMeteoData(calcDate, dem, MeteoData::PSUM, psum);
			io.getMeteoData(calcDate, dem, MeteoData::PSUM_PH, psum_ph);
			io.getMeteoData(calcDate, dem, MeteoData::RH, rh);
			io.getMeteoData(calcDate, dem, MeteoData::TA, ta);
			if (!skipWind) {
				io.getMeteoData(calcDate, dem, MeteoData::VW, vw);
				io.getMeteoData(calcDate, dem, MeteoData::DW, dw);
			}
			io.getMeteoData(calcDate, dem, MeteoData::P, p);
			io.getMeteoData(calcDate, dem, MeteoData::ILWR, ilwr);
			cout << "[i] 2D Interpolations done for " << calcDate.toString(Date::ISO) << "\n";
		} catch (long) {
			cout << "[e] at " << calcDate.toString(Date::ISO) << " Could not fill 2D meteo grids" << endl;
		} catch(std::exception& e) {
			cerr << e.what() << endl;
			throw;
		}
	}
}


//generate PSUM_PH from PSUM and TA
bool MeteoObj::fillPrecSplitting() {
	static const std::string model = "RANGE";
	static const double fixed_thresh = 273.15+2;
	static const double range_start = 273.15+0;
	static const double range_end = 273.15+2;

	for (size_t ii=0; ii<psum_ph.size(); ii++) {
		const double TA = ta(ii);
		if (TA == IOUtils::nodata) return false;
		double value;
		if (model == "RANGE") {
			const double tmp_rainfraction =  (TA - range_start)/(range_end-range_start);
			value = (tmp_rainfraction>1)? 1. : (tmp_rainfraction<0.)? 0. : tmp_rainfraction;
		} else { //model == "THRESH"
			value = (TA >= fixed_thresh)? 1. : 0.;
		}
		psum_ph(ii) = value;
	}
	
	return true;
}



void MeteoObj::getMeteo(const Date& calcDate)
{
	//Note: in case of MPI simulation only master node is responsible for file I/O
	if (!MPIControl::instance().master()) return;

	if(!dataFromGrids){
		// Collect the Meteo values at each stations
		io.getMeteoData(calcDate, vecMeteo);
		checkInputsRequirements(vecMeteo);
	}

	// Now fill the 2D Meteo Fields. Keep in mind that snowdrift might edit these fields
	fillMeteoGrids(calcDate);

	cout << "[i] Success reading/preparing meteo data for date: " << calcDate.toString(Date::ISO) << endl;
}

void MeteoObj::checkLapseRate(const std::vector<mio::MeteoData>& i_vecMeteo, const mio::MeteoData::Parameters& param)
{
	std::vector<double> vecData, vecAltitudes;
	for (size_t ii=0; ii<i_vecMeteo.size(); ii++){
		const double& val = i_vecMeteo[ii](param);
		if (val != IOUtils::nodata){
			vecData.push_back( val );
			vecAltitudes.push_back( i_vecMeteo[ii].meta.position.getAltitude() );
		}
	}

	if (vecData.size()<2) return;
	if (param==MeteoData::PSUM) { //skip when there is no precip
		if (mio::Interpol2D::allZeroes(vecData)) return;
	}

	double A, B, R;
	std::string mesg;
	Interpol1D::NoisyLinRegression(vecAltitudes, vecData, A, B, R, mesg);
	const std::string date_str( i_vecMeteo[0].date.toString(Date::ISO) );
	const std::string param_str( MeteoData::getParameterName(param) );
	std::cout << "[check:Data_Lapse_Rate] " << date_str << " " << param_str << " " << std::fixed << std::setw(7) << std::setprecision(5) << A << " ";

	if (param==MeteoData::PSUM && A<-1e-3) { //when precip gradient is "too wrong", print values
		const auto default_precision{std::cout.precision()};
		std::cout << "- ";
		for (size_t ii=0; ii<vecData.size(); ii++){
			std::cout << std::fixed << std::setw(4) << std::setprecision(2) << vecData[ii] << "@" << std::fixed << std::setw(6) << std::setprecision(1) << vecAltitudes[ii] << " ";
		}
		std::cout << std::setprecision(default_precision);
		std::cout .unsetf(ios_base::floatfield);
	}
	std::cout << "\n";
}

void MeteoObj::checkGridRange(const mio::Date& calcDate, const mio::Grid2DObject& grid, const mio::MeteoData::Parameters& param)
{
	if (param==MeteoData::RH) {
		const double min = grid.grid2D.getMin();
		if (min<=0.05)
			std::cout << "[check:Grids_Range_Check] " << calcDate.toString(Date::ISO) << " Rh_min=" << min << "\n";
	} else if (param==MeteoData::VW) {
		const double max = grid.grid2D.getMax();
		if (max>40.)
			std::cout << "[check:Grids_Range_Check] " << calcDate.toString(Date::ISO) << " VW_max=" << max << "\n";
	} else
		throw IOException("Parameter '"+MeteoData::getParameterName(param)+"' not supported here", AT);
}

void MeteoObj::setGlacierMask(const Grid2DObject& glacierMask)
{
	if (glacierMask.grid2D.getCount()>0) { //at least one pixel is glaciated...
		glaciers = new Glaciers(config, dem);
		glaciers->setGlacierMap( glacierMask );
	}
}

void MeteoObj::setDEM(const mio::DEMObject& in_dem)
{
	dem=in_dem;
	dem.setUpdatePpt((DEMObject::update_type)(DEMObject::SLOPE | DEMObject::NORMAL | DEMObject::CURVATURE));
	dem.update();
	dem.sanitize();
}

//this should only be called when "--nocompute" was set. So we consider that
//most of the other modules have NOT been called.
void MeteoObj::checkMeteoForcing(const mio::Date& calcDate)
{
	if (calcDate != date) {
		cerr << "[w] Meteo data was prepared for " << date.toString(Date::ISO);
		cerr << ", requested for " << calcDate.toString(Date::ISO) << ", this is not optimal...\n";
		date = calcDate;
		getMeteo(date); //it will throw an exception if something goes wrong
	}

	if (glaciers!=NULL) {
		glaciers->correctTemperatures( ta );
	}

	//produce monthly gridded sums
	int year, month, day, hour, minute, second;
	calcDate.getDate(year, month, day, hour, minute, second);
	const bool startOfMonth = (day==1 && hour==0 && minute==0 && second==0);
	if (startOfMonth || sum_ta.empty()) { //we need to (re-)initialize the sums
		if (startOfMonth && !sum_ta.empty()) {
			sum_ta /= static_cast<double>(count_sums);
			//sum_rh /= static_cast<double>(count_sums);
			if (count_precip>0) sum_rh_psum /= static_cast<double>(count_precip);
			//if (count_precip>0) sum_psum /= static_cast<double>(count_precip);
			if (count_precip>0) sum_psum_ph /= static_cast<double>(count_precip);
			sum_vw /= static_cast<double>(count_sums);
			sum_ilwr /= static_cast<double>(count_sums);

			io.write2DGrid(sum_ta, MeteoGrids::TA, calcDate);
			//io.write2DGrid(sum_rh, MeteoGrids::RH, calcDate+1./(3600.*24));
			io.write2DGrid(sum_vw, MeteoGrids::VW, calcDate);
			io.write2DGrid(sum_ilwr, MeteoGrids::ILWR, calcDate);
			if (count_precip>0) io.write2DGrid(sum_rh_psum, MeteoGrids::RH, calcDate);
			if (count_precip>0) io.write2DGrid(sum_psum, MeteoGrids::PSUM, calcDate);
			if (count_precip>0) io.write2DGrid(sum_psum_ph, MeteoGrids::PSUM_PH, calcDate);
		}

		count_sums=0;
		count_precip=0;
		sum_ta.set(dem, 0.);
		//sum_rh.set(dem, 0.);
		sum_rh_psum.set(dem, 0.);
		sum_psum.set(dem, 0.);
		sum_psum_ph.set(dem, 0.);
		sum_vw.set(dem, 0.);
		sum_ilwr.set(dem, 0.);
	}

	count_sums++;
	sum_ta += ta;
	//sum_rh += rh;
	sum_vw += vw;
	sum_ilwr += ilwr;
	if (psum.grid2D.getMin()>0.) { //there are some precip
		sum_psum += psum;
		sum_psum_ph += psum_ph;
		sum_rh_psum += rh;
		count_precip++;
	}

	//check range in the grids
	checkGridRange(calcDate, rh, MeteoData::RH);
	checkGridRange(calcDate, vw, MeteoData::VW);

	//now get and print the lapse rates
	vector<MeteoData> vecMd;
	io.getMeteoData(calcDate, vecMd);
	checkLapseRate(vecMd, MeteoData::TA);
	checkLapseRate(vecMd, MeteoData::RH);
	checkLapseRate(vecMd, MeteoData::VW);
	checkLapseRate(vecMd, MeteoData::PSUM);
}<|MERGE_RESOLUTION|>--- conflicted
+++ resolved
@@ -133,13 +133,8 @@
                      p(in_dem, IOUtils::nodata), ilwr(in_dem, IOUtils::nodata), iswr_dir(in_dem, IOUtils::nodata),
                      iswr_diff(in_dem, IOUtils::nodata), sum_ta(), sum_rh(), sum_rh_psum(), sum_psum(), sum_psum_ph(),
                      sum_vw(), sum_ilwr(), vecMeteo(), date(), glaciers(NULL), count_sums(0), count_precip(0),
-<<<<<<< HEAD
-                     skipWind(false), dataFromGrids(false), soil_flux(true), enable_simple_snow_drift(false), enable_snowdrift2d(false) {
-
-=======
-                     skipWind(false), dataFromGrids(false), soil_flux(true), enable_simple_snow_drift(false)
-{
->>>>>>> 036081d4
+                     skipWind(false), dataFromGrids(false), soil_flux(true), enable_simple_snow_drift(false), enable_snowdrift2d(false)
+{
 	config.getValue("DATA_FROM_GRIDS", "input", dataFromGrids,IOUtils::nothrow);
 
 	//check if simple snow drift is enabled
@@ -290,13 +285,8 @@
 		if (!skipWind) {
 			io.read2DGrid(vw, MeteoGrids::VW, date);
 			dw=0;
-<<<<<<< HEAD
-			//io.read2DGrid(dw, MeteoData::DW,date);
+			//io.read2DGrid(dw, MeteoData::DW, date);
 			if (enable_simple_snow_drift || enable_snowdrift2d) io.getMeteoData(calcDate, dem, "VW_DRIFT", vw_drift);
-=======
-			//io.read2DGrid(dw, MeteoData::DW, date);
-			if (enable_simple_snow_drift) io.getMeteoData(calcDate, dem, "VW_DRIFT", vw_drift);
->>>>>>> 036081d4
 		}
 		io.read2DGrid(p, MeteoGrids::P, date);
 		io.read2DGrid(ilwr, MeteoGrids::ILWR, date);

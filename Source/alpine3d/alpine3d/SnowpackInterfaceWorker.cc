--- conflicted
+++ resolved
@@ -473,17 +473,10 @@
 			case SnGrids::GLACIER_EXPOSED:
 				value = (!snowPixel.isGlacier(false))? 1. : IOUtils::nodata; break; //glaciated pixels receive IOUtils::nodata
 			case SnGrids::ET:
-<<<<<<< HEAD
-					value = -(surfaceFlux.mass[SurfaceFluxes::MS_SUBLIMATION]+surfaceFlux.mass[SurfaceFluxes::MS_EVAPORATION])/snowPixel.cos_sl; //slope2horiz
-					// Add part from Canopy
-					value += useCanopy?(snowPixel.Cdata->transp+snowPixel.Cdata->intevap)/snowPixel.cos_sl:0; //slope2horiz
-					break;
-=======
 				value = -(surfaceFlux.mass[SurfaceFluxes::MS_SUBLIMATION]+surfaceFlux.mass[SurfaceFluxes::MS_EVAPORATION])/snowPixel.cos_sl; //slope2horiz
 				// Add part from Canopy
-				value += useCanopy?(snowPixel.Cdata.transp+snowPixel.Cdata.intevap)/snowPixel.cos_sl:0; //slope2horiz
+				value += useCanopy?(snowPixel.Cdata->transp+snowPixel.Cdata->intevap)/snowPixel.cos_sl:0; //slope2horiz
 				break;
->>>>>>> 7871c9fa
 			default:
 				if (it->first>=SnGrids::TSOIL1 && it->first<=SnGrids::TSOIL_MAX) //dealing with soil temperatures
 				{

/***********************************************************************************/
/*  Copyright 2009-2015 WSL Institute for Snow and Avalanche Research    SLF-DAVOS      */
/***********************************************************************************/
/* This file is part of Alpine3D.
    Alpine3D is free software: you can redistribute it and/or modify
    it under the terms of the GNU Lesser General Public License as published by
    the Free Software Foundation, either version 3 of the License, or
    (at your option) any later version.

    Alpine3D is distributed in the hope that it will be useful,
    but WITHOUT ANY WARRANTY; without even the implied warranty of
    MERCHANTABILITY or FITNESS FOR A PARTICULAR PURPOSE.  See the
    GNU Lesser General Public License for more details.

    You should have received a copy of the GNU Lesser General Public License
    along with Alpine3D.  If not, see <http://www.gnu.org/licenses/>.
*/
#ifndef METEOOBJ_H
#define METEOOBJ_H

#include <meteoio/MeteoIO.h>
#include <snowpack/libsnowpack.h>

#include <alpine3d/MPIControl.h>
#include <alpine3d/Glaciers.h>

#include <iostream>

class SnGrids {
	public:
		/// \anchor SnGrids this enum provides names for possible Snowpack grids
		//Make sure you also put the parameters in the same order in SnGrids::initStaticData()!!
		enum Parameters {firstparam=0,
                                          TA=firstparam, ///< Air temperature
                                          RH, ///< Relative humidity
                                          VW, ///< Wind velocity
                                          VW_DRIFT, ///< Wind velocity
                                          DW, ///< Wind direction (deg)
                                          ISWR, ///< Incoming short wave radiation
                                          ISWR_DIFF, ///< Incoming short wave, diffuse
                                          ISWR_DIR, ///< Incoming short wave, direct
                                          ILWR, ///< Incoming long wave radiation
                                          HS, ///< Height of snow
                                          ELEV, ///< Surface elevation
                                          PSUM, ///< Water equivalent of precipitations, either solid or liquid
                                          PSUM_PH, ///<  Precipitation phase, between 0 (fully solid) and 1 (fully liquid)
                                          PSUM_TECH, ///< Water equivalent precipitation from artificial snow production
                                          GROOMING, ///< Used as a boolean flag to decide whever a pixel is scheduled for grooming or not
                                          TSG, ///< Temperature ground surface
                                          TSS, ///< Temperature snow surface
                                          TS0, ///< Temperature soil surface
                                          TSNOW, ///< Snow temperature at depth xxx m
                                          TSNOW_AVG, ///< Average snow temperature in the top xxx m
                                          RHOSNOW_AVG, ///< Average snow density in the top xxx m
                                          SWE, ///< Snow Water Equivalent
                                          RSNO, ///< Snow mean density
                                          TOP_ALB, ///< Albedo from the top (ie above canopy)
                                          SURF_ALB, ///< Albedo of the surface (ie below canopy)
                                          SP, ///< sphericity
                                          RB, ///< bond radius
                                          RG, ///< grain radius
                                          N3, ///< grain Coordination number
                                          MS_SNOWPACK_RUNOFF, ///< runoff on the surface of the soil (vitual lysimeter)
                                          MS_SURFACE_MASS_FLUX, ///< mass flux through the soil surface
                                          MS_SOIL_RUNOFF, ///< runoff at the bottom of the snow/soil column
                                          MS_RAIN, ///< Rainfall (kg m-2 h-1)
                                          MS_HNW, ///< Snowfall (kg m-2 h-1)
                                          MS_WIND, ///< Mass loss rate due to wind erosion (kg m-2 h-1)
                                          MS_WATER, ///< The total amount of water in the snowpack at the present time
                                          MS_WATER_SOIL, ///< The total amount of water in the soil at the present time
                                          MS_ICE_SOIL, ///< The total amount of ice in the soil at the present time
                                          SFC_SUBL, ///< The mass loss or gain of the top element due to snow (ice) sublimating
                                          MNS, ///< drifted mass (when snowdrift is enabled)
                                          STORE, ///< internal usage (precipitation events that are delayed because they are too small)
                                          ERODEDMASS, ///< wind eroded mass (kg/m2)
                                          WINDEROSIONDEPOSITION, ///< wind erosion and deposition (kg/m2)
                                          MS_SNOW_DHS, ///< snow height change due to snowfall and deposition of drifting snow (mm)
                                          MS_SUBL_DHS, ///< snow height change due to sublimation (mm)
                                          MS_SETTLING_DHS, ///< snow height change due to snow settling (mm)
                                          MS_EROSION_DHS, ///< snow height change due to snow erosion (mm)
                                          GLACIER, ///< mask showing the glaciated pixels
                                          GLACIER_EXPOSED, ///< mask showing the exposed glaciated pixels (ie not snow covered)
                                          ET, ///< Evapotranspiration
                                          ISWR_TERRAIN, ///< Short wave received by terrain reflection
                                          ILWR_TERRAIN, ///< Long wave received by terrain emission
                                          ISWR_BELOW_CAN,
                                          TSOIL1, TSOIL2, TSOIL3, TSOIL4, TSOIL_MAX, ///< Temperature within the soil, at a given depth
                                          SOIL_RUNOFF1, SOIL_RUNOFF2, SOIL_RUNOFF3, SOIL_RUNOFF4, SOIL_RUNOFF_MAX,
                                          RHO1, RHO2, RHO3, RHO4, RHO5, ///< Snow density, in the provided uppermost part of the snow
                                          lastparam=RHO5};


		static const size_t nrOfParameters; ///<holds the number of meteo parameters stored in MeteoData
		static const std::string& getParameterName(const size_t& parindex);
		static size_t getParameterIndex(const std::string& parname);

	private:
		static std::vector<std::string> paramname;
		static const bool __init;    ///<helper variable to enable the init of static collection data
		static bool initStaticData();///<initialize the static map meteoparamname
};

class MeteoObj
{
	public:
		MeteoObj(const mio::Config& config, mio::DEMObject in_dem);
		~MeteoObj();

		void setSkipWind(const bool& i_skipWind);
		void prepare(const mio::Date& in_date);
		void get(const mio::Date& in_date,
		         mio::Grid2DObject& ta,
		         mio::Grid2DObject& tsg,
		         mio::Grid2DObject& rh,
		         mio::Grid2DObject& psum,
		         mio::Grid2DObject& psum_ph,
		         mio::Grid2DObject& vw,
		         mio::Grid2DObject& vw_drift,
		         mio::Grid2DObject& dw,
		         mio::Grid2DObject& p,
<<<<<<< HEAD
		         mio::Grid2DObject& ilwr);
		void getISWR(const mio::Date& in_date, mio::Grid2DObject& iswr);
=======
		         mio::Grid2DObject& ilwr,
		         mio::Grid2DObject& iswr_dir,
		         mio::Grid2DObject& iswr_diff);
>>>>>>> fd5b6460
		void get(const mio::Date& in_date, std::vector<mio::MeteoData>& o_vecMeteo);
		bool fillPrecSplitting();
		void checkMeteoForcing(const mio::Date& calcDate);
		void setGlacierMask(const mio::Grid2DObject& glacierMask);
		void setDEM(const mio::DEMObject& in_dem);
		double getTiming() const;
		void updateDEM(const mio::DEMObject newdem);

	private:
		static void checkLapseRate(const std::vector<mio::MeteoData>& i_vecMeteo, const mio::MeteoData::Parameters& param);
		static void checkGridRange(const mio::Date& calcDate, const mio::Grid2DObject& grid, const mio::MeteoData::Parameters& param);
		static void checkInputsRequirements(std::vector<mio::MeteoData>& vecData);
		void fillMeteoGrids(const mio::Date& calcDate);
		void getMeteo(const mio::Date& calcDate);

		mio::Timer timer;
		const mio::Config &config;
		mio::IOManager io;
		mio::DEMObject dem;
<<<<<<< HEAD
		mio::Grid2DObject ta, tsg, rh, psum, psum_ph, vw, vw_drift, dw, p, ilwr;
=======
		mio::Grid2DObject ta, tsg, rh, psum, psum_ph, vw, vw_drift, dw, p, ilwr, iswr_dir, iswr_diff;
>>>>>>> fd5b6460
		mio::Grid2DObject sum_ta, sum_rh, sum_rh_psum, sum_psum, sum_psum_ph, sum_vw, sum_ilwr;
		std::vector<mio::MeteoData> vecMeteo;
		mio::Date date;
		Glaciers *glaciers;
		unsigned int count_sums, count_precip;
		bool skipWind; ///<should the grids be filled or only the data vectors returned?
		bool dataFromGrids; ///<should input data be computed from grids
		bool soil_flux;
		bool enable_simple_snow_drift;
};

#endif<|MERGE_RESOLUTION|>--- conflicted
+++ resolved
@@ -118,14 +118,10 @@
 		         mio::Grid2DObject& vw_drift,
 		         mio::Grid2DObject& dw,
 		         mio::Grid2DObject& p,
-<<<<<<< HEAD
-		         mio::Grid2DObject& ilwr);
-		void getISWR(const mio::Date& in_date, mio::Grid2DObject& iswr);
-=======
 		         mio::Grid2DObject& ilwr,
 		         mio::Grid2DObject& iswr_dir,
 		         mio::Grid2DObject& iswr_diff);
->>>>>>> fd5b6460
+		void getISWR(const mio::Date& in_date, mio::Grid2DObject& iswr);
 		void get(const mio::Date& in_date, std::vector<mio::MeteoData>& o_vecMeteo);
 		bool fillPrecSplitting();
 		void checkMeteoForcing(const mio::Date& calcDate);
@@ -145,11 +141,7 @@
 		const mio::Config &config;
 		mio::IOManager io;
 		mio::DEMObject dem;
-<<<<<<< HEAD
-		mio::Grid2DObject ta, tsg, rh, psum, psum_ph, vw, vw_drift, dw, p, ilwr;
-=======
 		mio::Grid2DObject ta, tsg, rh, psum, psum_ph, vw, vw_drift, dw, p, ilwr, iswr_dir, iswr_diff;
->>>>>>> fd5b6460
 		mio::Grid2DObject sum_ta, sum_rh, sum_rh_psum, sum_psum, sum_psum_ph, sum_vw, sum_ilwr;
 		std::vector<mio::MeteoData> vecMeteo;
 		mio::Date date;

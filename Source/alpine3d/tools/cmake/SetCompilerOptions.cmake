#SPDX-License-Identifier: LGPL-3.0-or-later
#Set different variables according to the detected compiler and processor
#based on $CMAKE_CXX_COMPILER_ID it sets the following variables:
# WARNINGS, EXTRA_WARNINGS, EXTRA, OPTIM, ARCH, DEBUG, _VERSION, PROFILING
# It can also edit CMAKE_SHARED_LINKER_FLAGS and CMAKE_EXE_LINKER_FLAGS

INCLUDE("${CMAKE_SOURCE_DIR}/tools/cmake/BuildVersion.cmake")
BuildVersionGIT()

#TODO: replace all defs such as /D__DEBUG or -DDEBUG_ARITHM by add_compile_definitions() once moving to cmake >=3.12 (released 11.2018)

MACRO (SET_COMPILER_OPTIONS)
	SET(USER_COMPILER_OPTIONS "" CACHE STRING "Provide some extra compiler options")
	MARK_AS_ADVANCED(FORCE USER_COMPILER_OPTIONS)
	SET(EXTRA "${EXTRA} ${USER_COMPILER_OPTIONS}")

	IF(NOT (CMAKE_CXX_COMPILER_ID MATCHES "MSVC"))
		#we consider that all other compilers support "-" options and silently ignore what they don't know
		IF(ENABLE_LAPACK)
			SET(EXTRA "${EXTRA} -DCLAPACK")
		ENDIF(ENABLE_LAPACK)

		IF(DEBUG_ARITHM)
			SET(EXTRA "${EXTRA} -DDEBUG_ARITHM")
		ENDIF(DEBUG_ARITHM)
	ENDIF()

	###########################################################
	IF(CMAKE_CXX_COMPILER_ID MATCHES "MSVC")
		SET(CMAKE_WINDOWS_EXPORT_ALL_SYMBOLS ON)	#this is required for building libraries
		SET(EXTRA "${EXTRA} /D_USE_MATH_DEFINES")	#USE_MATH_DEFINES needed for VC++
		IF(DEBUG_ARITHM)
			SET(EXTRA "${EXTRA} /EHa")
		ENDIF(DEBUG_ARITHM)
		
		#SET(CMAKE_CONFIGURATION_TYPES "Debug;Release" CACHE STRING "limited configs" FORCE)
		SET(WARNINGS "/W4 /D_CRT_SECURE_NO_WARNINGS /EHsc") #Za: strict ansi EHsc: handle c++ exceptions /w35045: inform about Spectre mitigation
		#SET(EXTRA_WARNINGS "/Wp64") #/Wall
		SET(WARNINGS "${WARNINGS} /experimental:external /external:I c:/Windows /external:W0")
		SET(OPTIM "/O2 /DNDEBUG /DEBUG:FASTLINK /MD /DNOSAFECHECKS")
		SET(ARCH_OPTIM "/arch:AVX2")
		SET(ARCH_SAFE "")
		IF(CMAKE_SYSTEM_PROCESSOR MATCHES "x86_64" OR CMAKE_SYSTEM_PROCESSOR MATCHES "AMD64")
			SET(ARCH_SAFE "/arch:SSE2")
		ENDIF()
		SET(DEBUG "/Z7 /Od /D__DEBUG /MDd")
		SET(_VERSION "/D_VERSION=${_versionString}")
		
	###########################################################
	ELSEIF(CMAKE_CXX_COMPILER_ID STREQUAL Intel)
		SET(WARNINGS_OFF "-Wno-long-long -Wno-unknown-pragmas -wd2015,11071")
		SET(WARNINGS "-Wall -Wswitch ${WARNINGS_OFF}")
		SET(DEEP_WARNINGS "-Wshadow -Wpointer-arith -Wconversion -Winline -Wdisabled-optimization") #-Wfloat-equal -Wpadded
		SET(EXTRA_WARNINGS "-Wextra -pedantic ${DEEP_WARNINGS}")
		SET(OPTIM "-g -O3 -DNDEBUG -DNOSAFECHECKS")
		IF(CMAKE_SYSTEM_PROCESSOR MATCHES "x86_64" OR CMAKE_SYSTEM_PROCESSOR MATCHES "AMD64")
			SET(ARCH_SAFE "-march=nehalem -mtune=skylake")
			SET(ARCH_OPTIM "-march=native -mtune=native")
		ENDIF()
		SET(DEBUG "-g3 -O0 -D__DEBUG")
		SET(_VERSION "-D_VERSION=${_versionString}")
		
	###########################################################
	ELSEIF(CMAKE_CXX_COMPILER_ID STREQUAL Cray)
		SET(WARNINGS "-hlist=m -h negmsgs -h msglevel_3 -h nomessage=870") #870: accept multibyte chars
		#SET(EXTRA_WARNINGS "-h msglevel_2")
		SET(OPTIM "-O3 -hfp3 -h msglevel_4 -DNDEBUG -DNOSAFECHECKS")
		IF($ENV{CRAY_CPU_TARGET} MATCHES "^$")
			IF(CMAKE_SYSTEM_PROCESSOR MATCHES "x86_64" OR CMAKE_SYSTEM_PROCESSOR MATCHES "AMD64")
				SET(ARCH_SAFE "-h cpu=x86-64")
				MESSAGE("No CRAY_CPU_TARGET set, setting it to x86-64; please consider loading the proper target module.")
			ELSE()
				MESSAGE("No CRAY_CPU_TARGET set; please consider loading the proper target module.")
			ENDIF()
		ENDIF()
		SET(DEBUG "-g -D__DEBUG")
		SET(_VERSION "-D_VERSION=${_versionString}")
	
	###########################################################
	ELSEIF(CMAKE_CXX_COMPILER_ID MATCHES "^GNU$")
		IF(WIN32)
			LIST(APPEND CFLAGS " -D_USE_MATH_DEFINES") #USE_MATH_DEFINES needed for Win32
		ENDIF(WIN32)
		
		SET(WARNINGS "-Wall -Wno-long-long -Wno-unknown-pragmas -Wswitch")
		SET(DEEP_WARNINGS "-Wunused-value -Wshadow -Wpointer-arith -Winline -Wdisabled-optimization -Wctor-dtor-privacy") #-Wfloat-equal -Wpadded -Wconversion
		SET(EXTRA_WARNINGS "-Wextra -pedantic ${DEEP_WARNINGS}") #-Weffc++
		SET(OPTIM "-g -O3 -DNDEBUG -DNOSAFECHECKS")
		IF(CMAKE_SYSTEM_PROCESSOR MATCHES "x86_64" OR CMAKE_SYSTEM_PROCESSOR MATCHES "AMD64")
			IF(CMAKE_CXX_COMPILER_VERSION VERSION_LESS 11.0)
				SET(ARCH_SAFE "-march=nehalem -mtune=skylake")
			ELSE()
				SET(ARCH_SAFE "-march=x86-64-v2 -mtune=core-avx2")
			ENDIF()
		ENDIF()
		SET(DEBUG "-g3 -O0 -D__DEBUG")
		SET(_VERSION "-D_VERSION=${_versionString}")
		
		SET(PROFILING "-pg -fprofile-arcs") #add ${PROFILING} to the CFLAGS when necessary
		SET(EXTRA_WARNINGS "${EXTRA_WARNINGS} -Wunsafe-loop-optimizations -Wwrite-strings")
		IF(NOT ANDROID)
			SET(EXTRA_WARNINGS "${EXTRA_WARNINGS} -ansi")
			IF(WIN32) #for gcc on windows
				SET(CMAKE_SHARED_LINKER_FLAGS "--enable-auto-import")
				SET(CMAKE_EXE_LINKER_FLAGS "--enable-auto-import")
			ENDIF(WIN32)
		ENDIF(NOT ANDROID)
		IF(CMAKE_CXX_COMPILER_VERSION VERSION_GREATER 4.2 OR CMAKE_CXX_COMPILER_VERSION VERSION_EQUAL 4.2)	#from cmake 3.7: GREATER_EQUAL
			SET(ARCH_OPTIM "-march=native -mtune=native")
		ENDIF()
		IF(CMAKE_CXX_COMPILER_VERSION VERSION_GREATER 4.8 OR CMAKE_CXX_COMPILER_VERSION VERSION_EQUAL 4.8)
			SET(EXTRA_WARNINGS "${EXTRA_WARNINGS} -Wvector-operation-performance") #for gcc>=4.7.0
			IF(NOT WIN32)
				#for gcc>4.5, but first implementations were slow, so it is safe to enforce 4.8
				FIND_PROGRAM(CMAKE_GCC_AR NAMES ${_CMAKE_TOOLCHAIN_PREFIX}gcc-ar${_CMAKE_TOOLCHAIN_SUFFIX} HINTS ${_CMAKE_TOOLCHAIN_LOCATION})
				FIND_PROGRAM(CMAKE_GCC_NM NAMES ${_CMAKE_TOOLCHAIN_PREFIX}gcc-nm HINTS ${_CMAKE_TOOLCHAIN_LOCATION})
				FIND_PROGRAM(CMAKE_GCC_RANLIB NAMES ${_CMAKE_TOOLCHAIN_PREFIX}gcc-ranlib HINTS ${_CMAKE_TOOLCHAIN_LOCATION})

				IF(CMAKE_GCC_AR AND CMAKE_GCC_NM AND CMAKE_GCC_RANLIB)
					#for cmake>3.9: set CMAKE_INTERPROCEDURAL_OPTIMIZATION to TRUE
					SET(USE_LTO_OPTIMIZATIONS ON CACHE BOOL "Use Link Time Optmizations when compiling (memory heavy while compiling)")
					MARK_AS_ADVANCED(FORCE USE_LTO_OPTIMIZATIONS)
					IF(USE_LTO_OPTIMIZATIONS)
						SET(OPTIM "${OPTIM} -flto=auto -fno-fat-lto-objects")
					ENDIF()
					SET( CMAKE_AR "${CMAKE_GCC_AR}" )
					SET( CMAKE_NM "${CMAKE_GCC_NM}" )
					SET( CMAKE_RANLIB "${CMAKE_GCC_RANLIB}" )
				ELSE()
					MESSAGE( WARNING "GCC indicates LTO support, but binutils wrappers could not be found. Disabling LTO." )
				ENDIF()
			ENDIF(NOT WIN32)
			#if set to ON, all binaries depending on the library have to be compiled the same way.
			#Then, do an "export ASAN_SYMBOLIZER_PATH=/usr/bin/llvm-symbolizer-3.4" and run with "ASAN_OPTIONS=symbolize=1"
			SET(LEAKS_CHECK OFF CACHE BOOL "Set to ON to dynamically check for memory corruption (and do the same for applications linked with MeteoIO)")
			IF (LEAKS_CHECK)
				SET(EXTRA "${EXTRA} -fsanitize=address -fno-omit-frame-pointer")
			ENDIF(LEAKS_CHECK)
		ENDIF()

	###########################################################
	ELSEIF(CMAKE_CXX_COMPILER_ID MATCHES "Clang")
		IF(WIN32)
			LIST(APPEND CFLAGS " -D_USE_MATH_DEFINES") #USE_MATH_DEFINES needed for Win32
		ENDIF(WIN32)

		SET(WARNINGS_OFF "-Wno-long-long -Wno-float-equal -Wno-documentation -Wno-documentation-unknown-command -Wno-old-style-cast -Wno-padded -Wno-missing-noreturn -Wno-weak-vtables -Wno-switch-enum -Wno-covered-switch-default -Wno-global-constructors -Wno-exit-time-destructors -Wno-unknown-pragmas -Wno-format-nonliteral -Wno-date-time -Wno-unused-template -Wno-disabled-macro-expansion -Wno-c++98-compat -Wno-c++98-compat-pedantic")
		SET(WARNINGS "-Wall -Wswitch -Weverything ${WARNINGS_OFF}") #obviously, we should try to fix the warnings! Keeping in mind that some of these W are half buggy...
		SET(DEEP_WARNINGS "-Wunused-value -Wshadow -Wpointer-arith -Wconversion -Winline -Wdisabled-optimization -Wctor-dtor-privacy") #-Rpass=.* for static analysis
		SET(EXTRA_WARNINGS "-Wextra -pedantic -Weffc++ ${DEEP_WARNINGS}")
		SET(OPTIM "-g -O3 -DNDEBUG -DNOSAFECHECKS -flto")
		IF(APPLE)
			OPTION(BUILD_FAT_BINARIES "Compile fat binaries, for x86_64 and arm64" OFF)
			IF(BUILD_FAT_BINARIES)
				SET(CMAKE_OSX_ARCHITECTURES "x86_64;arm64")
			ENDIF()
		ELSE(APPLE)
			IF(CMAKE_SYSTEM_PROCESSOR MATCHES "x86_64" OR CMAKE_SYSTEM_PROCESSOR MATCHES "AMD64")
				IF(CMAKE_CXX_COMPILER_VERSION VERSION_LESS 12.0)
					SET(ARCH_SAFE "-march=nehalem -mtune=skylake")
				ELSE()
					SET(ARCH_SAFE "-march=x86-64-v2 -mtune=core-avx2")
				ENDIF()
			ENDIF()
		ENDIF(APPLE)
		SET(DEBUG "-g3 -O0 -D__DEBUG")
		SET(_VERSION "-D_VERSION=${_versionString}")
		
		SET(PROFILING "-pg") #add ${PROFILING} to the CFLAGS when necessary

		SET(EXTRA "${EXTRA} -fcolor-diagnostics") #-fapple-pragma-pack does not seems necessary; -ftrapv should be replaced by sanitize=integer
		SET(LEAKS_CHECK OFF CACHE BOOL "Set to ON to dynamically check for memory corruption (and do the same for applications linked with our software)")
			IF (LEAKS_CHECK)
				SET(EXTRA "${EXTRA} -ftrapv -fno-omit-frame-pointer") #-fsanitize=address,undefined,integer,undefined-trap but this is currently not supported by Apple
			ENDIF(LEAKS_CHECK)

		#Considering that on all supported platforms, CLang has some versions that might no accept the march=native flag
		#An alternative solution would be to consider that only Apple's Clang 12 does not support march=native
		IF(CMAKE_SYSTEM_PROCESSOR MATCHES "ARM64")
			include(CheckCXXCompilerFlag)
			CHECK_CXX_COMPILER_FLAG(-march=native COMPILER_SUPPORTS_NATIVE)
			IF(COMPILER_SUPPORTS_NATIVE)
				SET(ARCH_OPTIM "-march=native -mtune=native")
			ELSE(COMPILER_SUPPORTS_NATIVE)
				SET(ARCH_OPTIM ${ARCH_SAFE})
			ENDIF(COMPILER_SUPPORTS_NATIVE)
		ELSE()
			SET(ARCH_OPTIM "-march=native -mtune=native")
		ENDIF()
	ENDIF()
	
	###########################################################
	#targets providing SETs of compiler options
	IF(NOT DEST)
		SET(DEST "safe" CACHE STRING "Choose safe or optimized" FORCE)
	ENDIF(NOT DEST)

	IF (DEST STREQUAL "safe")
		SET(ARCH "${ARCH_SAFE}")
	ENDIF(DEST STREQUAL "safe")

	IF(DEST STREQUAL "optimized")
		SET(ARCH "${ARCH_OPTIM}")
	ENDIF(DEST STREQUAL "optimized")

<<<<<<< HEAD
	IF(SNOWPACK_CORE)
		SET(EXTRA "${EXTRA} -DSNOWPACK_CORE")
	ENDIF(SNOWPACK_CORE)
	IF(SNOWPACK_OPTIM)
		SET(EXTRA "${EXTRA} -DSNOWPACK_OPTIM")
	ENDIF(SNOWPACK_OPTIM)

	#show exception messages in a graphical message box
	#SET(GUI_EXCEPTIONS OFF CACHE BOOL "Show a message box with exceptions texts ON or OFF")

=======
>>>>>>> 71ac7dad
ENDMACRO (SET_COMPILER_OPTIONS)<|MERGE_RESOLUTION|>--- conflicted
+++ resolved
@@ -203,17 +203,10 @@
 		SET(ARCH "${ARCH_OPTIM}")
 	ENDIF(DEST STREQUAL "optimized")
 
-<<<<<<< HEAD
 	IF(SNOWPACK_CORE)
 		SET(EXTRA "${EXTRA} -DSNOWPACK_CORE")
 	ENDIF(SNOWPACK_CORE)
 	IF(SNOWPACK_OPTIM)
 		SET(EXTRA "${EXTRA} -DSNOWPACK_OPTIM")
 	ENDIF(SNOWPACK_OPTIM)
-
-	#show exception messages in a graphical message box
-	#SET(GUI_EXCEPTIONS OFF CACHE BOOL "Show a message box with exceptions texts ON or OFF")
-
-=======
->>>>>>> 71ac7dad
 ENDMACRO (SET_COMPILER_OPTIONS)